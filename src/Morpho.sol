// SPDX-License-Identifier: UNLICENSED
pragma solidity 0.8.21;

import {Id, IMorpho, Market, MarketState, Authorization, Signature} from "./interfaces/IMorpho.sol";
import {IFlashLender} from "./interfaces/IFlashLender.sol";
import {
    IMorphoLiquidateCallback,
    IMorphoRepayCallback,
    IMorphoSupplyCallback,
    IMorphoSupplyCollateralCallback,
    IMorphoFlashLoanCallback
} from "./interfaces/IMorphoCallbacks.sol";
import {IIrm} from "./interfaces/IIrm.sol";
import {IERC20} from "./interfaces/IERC20.sol";
import {IOracle} from "./interfaces/IOracle.sol";

import {UtilsLib} from "./libraries/UtilsLib.sol";
import {EventsLib} from "./libraries/EventsLib.sol";
import {ErrorsLib} from "./libraries/ErrorsLib.sol";
import {MarketLib} from "./libraries/MarketLib.sol";
import {MathLib, WAD} from "./libraries/MathLib.sol";
import {SharesMathLib} from "./libraries/SharesMathLib.sol";
import {SafeTransferLib} from "./libraries/SafeTransferLib.sol";

/// @dev The maximum fee a market can have (25%).
uint256 constant MAX_FEE = 0.25e18;
/// @dev Oracle price scale.
uint256 constant ORACLE_PRICE_SCALE = 1e36;
/// @dev Liquidation cursor.
uint256 constant LIQUIDATION_CURSOR = 0.3e18;
/// @dev Max liquidation incentive factor.
uint256 constant MAX_LIQUIDATION_INCENTIVE_FACTOR = 1.15e18;

/// @dev The EIP-712 typeHash for EIP712Domain.
bytes32 constant DOMAIN_TYPEHASH = keccak256("EIP712Domain(string name,uint256 chainId,address verifyingContract)");

/// @dev The EIP-712 typeHash for Authorization.
bytes32 constant AUTHORIZATION_TYPEHASH =
    keccak256("Authorization(address authorizer,address authorized,bool isAuthorized,uint256 nonce,uint256 deadline)");

/// @title Morpho
/// @author Morpho Labs
/// @custom:contact security@morpho.xyz
/// @notice The Morpho contract.
contract Morpho {
    using MathLib for uint256;
    using MarketLib for Market;
    using SharesMathLib for uint256;
    using SafeTransferLib for IERC20;
    using {UtilsLib.toUint128} for uint256;

    /* IMMUTABLES */

    bytes32 public immutable DOMAIN_SEPARATOR;

    /* STORAGE */

    address public owner;
    address public feeRecipient;
    mapping(Id => mapping(address => uint256)) public supplyShares;
    mapping(Id => mapping(address => uint256)) public borrowShares;
    mapping(Id => mapping(address => uint256)) public collateral;
    mapping(Id => MarketState) public m;
    mapping(address => bool) public isIrmEnabled;
    mapping(uint256 => bool) public isLltvEnabled;
    mapping(address => mapping(address => bool)) public isAuthorized;
    mapping(address => uint256) public nonce;
    mapping(Id => Market) public idToMarket;

    /* CONSTRUCTOR */

    /// @notice Initializes the contract.
    /// @param newOwner The new owner of the contract.
    constructor(address newOwner) {
        owner = newOwner;

        DOMAIN_SEPARATOR = keccak256(abi.encode(DOMAIN_TYPEHASH, keccak256("Morpho"), block.chainid, address(this)));
    }

    /* MODIFIERS */

    /// @notice Reverts if the caller is not the owner.
    modifier onlyOwner() {
        require(msg.sender == owner, ErrorsLib.NOT_OWNER);
        _;
    }

    /* ONLY OWNER FUNCTIONS */

    function setOwner(address newOwner) external onlyOwner {
        owner = newOwner;

        emit EventsLib.SetOwner(newOwner);
    }

    function enableIrm(address irm) external onlyOwner {
        isIrmEnabled[irm] = true;

        emit EventsLib.EnableIrm(address(irm));
    }

    function enableLltv(uint256 lltv) external onlyOwner {
        require(lltv < WAD, ErrorsLib.LLTV_TOO_HIGH);
        isLltvEnabled[lltv] = true;

        emit EventsLib.EnableLltv(lltv);
    }

    function setFee(Market memory market, uint256 newFee) external onlyOwner {
        Id id = market.id();
        require(m[id].lastUpdate != 0, ErrorsLib.MARKET_NOT_CREATED);
        require(newFee <= MAX_FEE, ErrorsLib.MAX_FEE_EXCEEDED);

        // Accrue interests using the previous fee set before changing it.
        _accrueInterests(market, id);

        // Ok unsafe cast.
        m[id].fee = uint128(newFee);

        emit EventsLib.SetFee(id, newFee);
    }

    function setFeeRecipient(address recipient) external onlyOwner {
        feeRecipient = recipient;

        emit EventsLib.SetFeeRecipient(recipient);
    }

    /* MARKET CREATION */

    function createMarket(Market memory market) external {
        Id id = market.id();
        require(isIrmEnabled[market.irm], ErrorsLib.IRM_NOT_ENABLED);
        require(isLltvEnabled[market.lltv], ErrorsLib.LLTV_NOT_ENABLED);
        require(m[id].lastUpdate == 0, ErrorsLib.MARKET_CREATED);

        // Ok unsafe cast.
        m[id].lastUpdate = uint128(block.timestamp);
        idToMarket[id] = market;

        emit EventsLib.CreateMarket(id, market);
    }

    /* SUPPLY MANAGEMENT */

    function supply(Market memory market, uint256 assets, uint256 shares, address onBehalf, bytes calldata data)
        external
        returns (uint256, uint256)
    {
        Id id = market.id();
        require(m[id].lastUpdate != 0, ErrorsLib.MARKET_NOT_CREATED);
        require(UtilsLib.exactlyOneZero(assets, shares), ErrorsLib.INCONSISTENT_INPUT);
        require(onBehalf != address(0), ErrorsLib.ZERO_ADDRESS);

        _accrueInterests(market, id);

        if (assets > 0) shares = assets.toSharesDown(m[id].totalSupply, m[id].totalSupplyShares);
        else assets = shares.toAssetsUp(m[id].totalSupply, m[id].totalSupplyShares);

        supplyShares[id][onBehalf] += shares;
        m[id].totalSupplyShares += shares.toUint128();
        m[id].totalSupply += assets.toUint128();

        emit EventsLib.Supply(id, msg.sender, onBehalf, assets, shares);

        if (data.length > 0) IMorphoSupplyCallback(msg.sender).onMorphoSupply(assets, data);

        IERC20(market.borrowableToken).safeTransferFrom(msg.sender, address(this), assets);

        return (assets, shares);
    }

    function withdraw(Market memory market, uint256 assets, uint256 shares, address onBehalf, address receiver)
        external
        returns (uint256, uint256)
    {
        Id id = market.id();
        require(m[id].lastUpdate != 0, ErrorsLib.MARKET_NOT_CREATED);
        require(UtilsLib.exactlyOneZero(assets, shares), ErrorsLib.INCONSISTENT_INPUT);
        // No need to verify that onBehalf != address(0) thanks to the authorization check.
        require(receiver != address(0), ErrorsLib.ZERO_ADDRESS);
        require(_isSenderAuthorized(onBehalf), ErrorsLib.UNAUTHORIZED);

        _accrueInterests(market, id);

        if (assets > 0) shares = assets.toSharesUp(m[id].totalSupply, m[id].totalSupplyShares);
        else assets = shares.toAssetsDown(m[id].totalSupply, m[id].totalSupplyShares);

        supplyShares[id][onBehalf] -= shares;
        m[id].totalSupplyShares -= shares.toUint128();
        m[id].totalSupply -= assets.toUint128();

        emit EventsLib.Withdraw(id, msg.sender, onBehalf, receiver, assets, shares);

        require(m[id].totalBorrow <= m[id].totalSupply, ErrorsLib.INSUFFICIENT_LIQUIDITY);

        IERC20(market.borrowableToken).safeTransfer(receiver, assets);

        return (assets, shares);
    }

    /* BORROW MANAGEMENT */

    function borrow(Market memory market, uint256 assets, uint256 shares, address onBehalf, address receiver)
        external
        returns (uint256, uint256)
    {
        Id id = market.id();
        require(m[id].lastUpdate != 0, ErrorsLib.MARKET_NOT_CREATED);
        require(UtilsLib.exactlyOneZero(assets, shares), ErrorsLib.INCONSISTENT_INPUT);
        // No need to verify that onBehalf != address(0) thanks to the authorization check.
        require(receiver != address(0), ErrorsLib.ZERO_ADDRESS);
        require(_isSenderAuthorized(onBehalf), ErrorsLib.UNAUTHORIZED);

        _accrueInterests(market, id);

        if (assets > 0) shares = assets.toSharesUp(m[id].totalBorrow, m[id].totalBorrowShares);
        else assets = shares.toAssetsDown(m[id].totalBorrow, m[id].totalBorrowShares);

        borrowShares[id][onBehalf] += shares;
        m[id].totalBorrowShares += shares.toUint128();
        m[id].totalBorrow += assets.toUint128();

        emit EventsLib.Borrow(id, msg.sender, onBehalf, receiver, assets, shares);

        require(_isHealthy(market, id, onBehalf), ErrorsLib.INSUFFICIENT_COLLATERAL);
        require(m[id].totalBorrow <= m[id].totalSupply, ErrorsLib.INSUFFICIENT_LIQUIDITY);

        IERC20(market.borrowableToken).safeTransfer(receiver, assets);

        return (assets, shares);
    }

    function repay(Market memory market, uint256 assets, uint256 shares, address onBehalf, bytes calldata data)
        external
        returns (uint256, uint256)
    {
        Id id = market.id();
        require(m[id].lastUpdate != 0, ErrorsLib.MARKET_NOT_CREATED);
        require(UtilsLib.exactlyOneZero(assets, shares), ErrorsLib.INCONSISTENT_INPUT);
        require(onBehalf != address(0), ErrorsLib.ZERO_ADDRESS);

        _accrueInterests(market, id);

        if (assets > 0) shares = assets.toSharesDown(m[id].totalBorrow, m[id].totalBorrowShares);
        else assets = shares.toAssetsUp(m[id].totalBorrow, m[id].totalBorrowShares);

        borrowShares[id][onBehalf] -= shares;
        m[id].totalBorrowShares -= shares.toUint128();
        m[id].totalBorrow -= assets.toUint128();

        emit EventsLib.Repay(id, msg.sender, onBehalf, assets, shares);

        if (data.length > 0) IMorphoRepayCallback(msg.sender).onMorphoRepay(assets, data);

        IERC20(market.borrowableToken).safeTransferFrom(msg.sender, address(this), assets);

        return (assets, shares);
    }

    /* COLLATERAL MANAGEMENT */

    function supplyCollateral(Market memory market, uint256 assets, address onBehalf, bytes calldata data) external {
        Id id = market.id();
        require(m[id].lastUpdate != 0, ErrorsLib.MARKET_NOT_CREATED);
        require(assets != 0, ErrorsLib.ZERO_ASSETS);
        require(onBehalf != address(0), ErrorsLib.ZERO_ADDRESS);

        // Don't accrue interests because it's not required and it saves gas.

        collateral[id][onBehalf] += assets;

        emit EventsLib.SupplyCollateral(id, msg.sender, onBehalf, assets);

        if (data.length > 0) IMorphoSupplyCollateralCallback(msg.sender).onMorphoSupplyCollateral(assets, data);

        IERC20(market.collateralToken).safeTransferFrom(msg.sender, address(this), assets);
    }

    function withdrawCollateral(Market memory market, uint256 assets, address onBehalf, address receiver) external {
        Id id = market.id();
        require(m[id].lastUpdate != 0, ErrorsLib.MARKET_NOT_CREATED);
        require(assets != 0, ErrorsLib.ZERO_ASSETS);
        // No need to verify that onBehalf != address(0) thanks to the authorization check.
        require(receiver != address(0), ErrorsLib.ZERO_ADDRESS);
        require(_isSenderAuthorized(onBehalf), ErrorsLib.UNAUTHORIZED);

        _accrueInterests(market, id);

        collateral[id][onBehalf] -= assets;

        emit EventsLib.WithdrawCollateral(id, msg.sender, onBehalf, receiver, assets);

        require(_isHealthy(market, id, onBehalf), ErrorsLib.INSUFFICIENT_COLLATERAL);

        IERC20(market.collateralToken).safeTransfer(receiver, assets);
    }

    /* LIQUIDATION */

    function liquidate(Market memory market, address borrower, uint256 seized, bytes calldata data)
        external
        returns (uint256 assetsRepaid, uint256 sharesRepaid)
    {
        Id id = market.id();
        require(m[id].lastUpdate != 0, ErrorsLib.MARKET_NOT_CREATED);
        require(seized != 0, ErrorsLib.ZERO_ASSETS);

        _accrueInterests(market, id);

        uint256 collateralPrice = IOracle(market.oracle).price();

        require(!_isHealthy(market, id, borrower, collateralPrice), ErrorsLib.HEALTHY_POSITION);

        assetsRepaid =
            seized.mulDivUp(collateralPrice, ORACLE_PRICE_SCALE).wDivUp(liquidationIncentiveFactor(market.lltv));
        sharesRepaid = assetsRepaid.toSharesDown(m[id].totalBorrow, m[id].totalBorrowShares);

        borrowShares[id][borrower] -= sharesRepaid;
        m[id].totalBorrowShares -= sharesRepaid.toUint128();
        m[id].totalBorrow -= assetsRepaid.toUint128();

        collateral[id][borrower] -= seized;

        // Realize the bad debt if needed.
        uint256 badDebtShares;
        if (collateral[id][borrower] == 0) {
            badDebtShares = borrowShares[id][borrower];
            uint256 badDebt = badDebtShares.toAssetsUp(m[id].totalBorrow, m[id].totalBorrowShares);
            m[id].totalSupply -= badDebt.toUint128();
            m[id].totalBorrow -= badDebt.toUint128();
            m[id].totalBorrowShares -= badDebtShares.toUint128();
            borrowShares[id][borrower] = 0;
        }

        IERC20(market.collateralToken).safeTransfer(msg.sender, seized);

        emit EventsLib.Liquidate(id, msg.sender, borrower, assetsRepaid, sharesRepaid, seized, badDebtShares);

        if (data.length > 0) IMorphoLiquidateCallback(msg.sender).onMorphoLiquidate(assetsRepaid, data);

        IERC20(market.borrowableToken).safeTransferFrom(msg.sender, address(this), assetsRepaid);
    }

    /* FLASH LOANS */

    function flashLoan(address token, uint256 assets, bytes calldata data) external {
        IERC20(token).safeTransfer(msg.sender, assets);

        emit EventsLib.FlashLoan(msg.sender, token, assets);

        IMorphoFlashLoanCallback(msg.sender).onMorphoFlashLoan(assets, data);

        IERC20(token).safeTransferFrom(msg.sender, address(this), assets);
    }

    /* AUTHORIZATION */

    function setAuthorization(address authorized, bool newIsAuthorized) external {
        isAuthorized[msg.sender][authorized] = newIsAuthorized;

        emit EventsLib.SetAuthorization(msg.sender, msg.sender, authorized, newIsAuthorized);
    }

    /// @dev Warning: reverts if the signature has already been submitted.
    /// @dev The signature is malleable, but it has no impact on the security here.
    function setAuthorizationWithSig(Authorization memory authorization, Signature calldata signature) external {
        require(block.timestamp < authorization.deadline, ErrorsLib.SIGNATURE_EXPIRED);
        require(authorization.nonce == nonce[authorization.authorizer]++, ErrorsLib.INVALID_NONCE);

        bytes32 hashStruct = keccak256(abi.encode(AUTHORIZATION_TYPEHASH, authorization));
        bytes32 digest = keccak256(abi.encodePacked("\x19\x01", DOMAIN_SEPARATOR, hashStruct));
        address signatory = ecrecover(digest, signature.v, signature.r, signature.s);

        require(signatory != address(0) && authorization.authorizer == signatory, ErrorsLib.INVALID_SIGNATURE);

        emit EventsLib.IncrementNonce(msg.sender, authorization.authorizer, authorization.nonce);

        isAuthorized[authorization.authorizer][authorization.authorized] = authorization.isAuthorized;

        emit EventsLib.SetAuthorization(
            msg.sender, authorization.authorizer, authorization.authorized, authorization.isAuthorized
        );
    }

    function _isSenderAuthorized(address user) internal view returns (bool) {
        return msg.sender == user || isAuthorized[user][msg.sender];
    }

    /* INTEREST MANAGEMENT */

    function accrueInterests(Market memory market) external {
        Id id = market.id();
        require(m[id].lastUpdate != 0, ErrorsLib.MARKET_NOT_CREATED);

        _accrueInterests(market, id);
    }

    /// @dev Accrues interests for `market`.
    function _accrueInterests(Market memory market, Id id) internal {
        uint256 elapsed = block.timestamp - m[id].lastUpdate;

        if (elapsed == 0) return;

        uint256 marketTotalBorrow = m[id].totalBorrow;

        if (marketTotalBorrow != 0) {
            uint256 borrowRate = IIrm(market.irm).borrowRate(market);
            uint256 accruedInterests = marketTotalBorrow.wMulDown(borrowRate.wTaylorCompounded(elapsed));
            m[id].totalBorrow += accruedInterests.toUint128();
            m[id].totalSupply += accruedInterests.toUint128();

            uint256 feeShares;
            if (m[id].fee != 0) {
                uint256 feeAmount = accruedInterests.wMulDown(m[id].fee);
                // The fee amount is subtracted from the total supply in this calculation to compensate for the fact that total supply is already updated.
<<<<<<< HEAD
                feeShares = feeAmount.mulDivDown(m[id].totalSupplyShares, m[id].totalSupply - feeAmount);
=======
                feeShares = feeAmount.toSharesDown(totalSupply[id] - feeAmount, totalSupplyShares[id]);
>>>>>>> c64bc9b1
                supplyShares[id][feeRecipient] += feeShares;
                // Ok unsafe cast.
                m[id].totalSupplyShares += uint128(feeShares);
            }

            emit EventsLib.AccrueInterests(id, borrowRate, accruedInterests, feeShares);
        }

        // Ok unsafe cast.
        m[id].lastUpdate = uint128(block.timestamp);
    }

    /* HEALTH CHECK */

    /// @notice Returns whether the position of `user` in the given `market` is healthy.
    function _isHealthy(Market memory market, Id id, address user) internal view returns (bool) {
        if (borrowShares[id][user] == 0) return true;

        uint256 collateralPrice = IOracle(market.oracle).price();

        return _isHealthy(market, id, user, collateralPrice);
    }

    /// @notice Returns whether the position of `user` in the given `market` with the given `collateralPrice` and `priceScale` is healthy.
    function _isHealthy(Market memory market, Id id, address user, uint256 collateralPrice)
        internal
        view
        returns (bool)
    {
        uint256 borrowed = borrowShares[id][user].toAssetsUp(m[id].totalBorrow, m[id].totalBorrowShares);
        uint256 maxBorrow = collateral[id][user].mulDivDown(collateralPrice, ORACLE_PRICE_SCALE).wMulDown(market.lltv);

        return maxBorrow >= borrowed;
    }

    /* STORAGE VIEW */

    function extsload(bytes32[] calldata slots) external view returns (bytes32[] memory res) {
        uint256 nSlots = slots.length;

        res = new bytes32[](nSlots);

        for (uint256 i; i < nSlots;) {
            bytes32 slot = slots[i++];

            assembly ("memory-safe") {
                mstore(add(res, mul(i, 32)), sload(slot))
            }
        }
    }

    /* LIQUIDATION INCENTIVE FACTOR */

    /// @dev The liquidation incentive factor is min(maxIncentiveFactor, 1/(1 - cursor(1 - lltv))).
    function liquidationIncentiveFactor(uint256 lltv) private pure returns (uint256) {
        return
            UtilsLib.min(MAX_LIQUIDATION_INCENTIVE_FACTOR, WAD.wDivDown(WAD - LIQUIDATION_CURSOR.wMulDown(WAD - lltv)));
    }
}<|MERGE_RESOLUTION|>--- conflicted
+++ resolved
@@ -414,11 +414,7 @@
             if (m[id].fee != 0) {
                 uint256 feeAmount = accruedInterests.wMulDown(m[id].fee);
                 // The fee amount is subtracted from the total supply in this calculation to compensate for the fact that total supply is already updated.
-<<<<<<< HEAD
-                feeShares = feeAmount.mulDivDown(m[id].totalSupplyShares, m[id].totalSupply - feeAmount);
-=======
-                feeShares = feeAmount.toSharesDown(totalSupply[id] - feeAmount, totalSupplyShares[id]);
->>>>>>> c64bc9b1
+                feeShares = feeAmount.toSharesDown(m[id].totalSupply - feeAmount, m[id].totalSupplyShares);
                 supplyShares[id][feeRecipient] += feeShares;
                 // Ok unsafe cast.
                 m[id].totalSupplyShares += uint128(feeShares);

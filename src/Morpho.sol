// SPDX-License-Identifier: UNLICENSED
pragma solidity 0.8.19;

import {Id, IMorpho, MarketParams, User, Market, Authorization, Signature} from "./interfaces/IMorpho.sol";
import {
    IMorphoLiquidateCallback,
    IMorphoRepayCallback,
    IMorphoSupplyCallback,
    IMorphoSupplyCollateralCallback,
    IMorphoFlashLoanCallback
} from "./interfaces/IMorphoCallbacks.sol";
import {IIrm} from "./interfaces/IIrm.sol";
import {IERC20} from "./interfaces/IERC20.sol";
import {IOracle} from "./interfaces/IOracle.sol";

import "./libraries/ConstantsLib.sol";
import {UtilsLib} from "./libraries/UtilsLib.sol";
import {EventsLib} from "./libraries/EventsLib.sol";
import {ErrorsLib} from "./libraries/ErrorsLib.sol";
import {MathLib, WAD} from "./libraries/MathLib.sol";
import {SharesMathLib} from "./libraries/SharesMathLib.sol";
import {MarketParamsLib} from "./libraries/MarketParamsLib.sol";
import {SafeTransferLib} from "./libraries/SafeTransferLib.sol";

/// @title Morpho
/// @author Morpho Labs
/// @custom:contact security@morpho.xyz
/// @notice The Morpho contract.
contract Morpho is IMorpho {
    using MathLib for uint128;
    using MathLib for uint256;
    using UtilsLib for uint256;
    using SharesMathLib for uint256;
    using SafeTransferLib for IERC20;
    using MarketParamsLib for MarketParams;

    /* IMMUTABLES */

    /// @inheritdoc IMorpho
    bytes32 public immutable DOMAIN_SEPARATOR;

    /* STORAGE */

    /// @inheritdoc IMorpho
    address public owner;
    /// @inheritdoc IMorpho
    address public feeRecipient;
    /// @inheritdoc IMorpho
    mapping(Id => mapping(address => User)) public user;
    /// @inheritdoc IMorpho
    mapping(Id => Market) public market;
    /// @inheritdoc IMorpho
    mapping(address => bool) public isIrmEnabled;
    /// @inheritdoc IMorpho
    mapping(uint256 => bool) public isLltvEnabled;
    /// @inheritdoc IMorpho
    mapping(address => mapping(address => bool)) public isAuthorized;
    /// @inheritdoc IMorpho
    mapping(address => uint256) public nonce;
    /// @inheritdoc IMorpho
    mapping(Id => MarketParams) public idToMarketParams;

    /* CONSTRUCTOR */

    /// @notice Initializes the contract.
    /// @param newOwner The new owner of the contract.
    constructor(address newOwner) {
        require(newOwner != address(0), ErrorsLib.ZERO_ADDRESS);

        owner = newOwner;
        DOMAIN_SEPARATOR = keccak256(abi.encode(DOMAIN_TYPEHASH, block.chainid, address(this)));
    }

    /* MODIFIERS */

    /// @notice Reverts if the caller is not the owner.
    modifier onlyOwner() {
        require(msg.sender == owner, ErrorsLib.NOT_OWNER);
        _;
    }

    /* ONLY OWNER FUNCTIONS */

    /// @inheritdoc IMorpho
    function setOwner(address newOwner) external onlyOwner {
        require(newOwner != owner, ErrorsLib.ALREADY_SET);

        owner = newOwner;

        emit EventsLib.SetOwner(newOwner);
    }

    /// @inheritdoc IMorpho
    function enableIrm(address irm) external onlyOwner {
        require(!isIrmEnabled[irm], ErrorsLib.ALREADY_SET);

        isIrmEnabled[irm] = true;

        emit EventsLib.EnableIrm(address(irm));
    }

    /// @inheritdoc IMorpho
    function enableLltv(uint256 lltv) external onlyOwner {
        require(!isLltvEnabled[lltv], ErrorsLib.ALREADY_SET);
        require(lltv < WAD, ErrorsLib.MAX_LLTV_EXCEEDED);

        isLltvEnabled[lltv] = true;

        emit EventsLib.EnableLltv(lltv);
    }

    /// @inheritdoc IMorpho
    function setFee(MarketParams memory marketParams, uint256 newFee) external onlyOwner {
        Id id = marketParams.id();
        require(market[id].lastUpdate != 0, ErrorsLib.MARKET_NOT_CREATED);
        require(newFee != market[id].fee, ErrorsLib.ALREADY_SET);
        require(newFee <= MAX_FEE, ErrorsLib.MAX_FEE_EXCEEDED);

        // Accrue interest using the previous fee set before changing it.
        _accrueInterest(marketParams, id);

        // Safe "unchecked" cast.
        market[id].fee = uint128(newFee);

        emit EventsLib.SetFee(id, newFee);
    }

    /// @inheritdoc IMorpho
    function setFeeRecipient(address newFeeRecipient) external onlyOwner {
        require(newFeeRecipient != feeRecipient, ErrorsLib.ALREADY_SET);

        feeRecipient = newFeeRecipient;

        emit EventsLib.SetFeeRecipient(newFeeRecipient);
    }

    /* MARKET CREATION */

    /// @inheritdoc IMorpho
    function createMarket(MarketParams memory marketParams) external {
        Id id = marketParams.id();
        require(isIrmEnabled[marketParams.irm], ErrorsLib.IRM_NOT_ENABLED);
        require(isLltvEnabled[marketParams.lltv], ErrorsLib.LLTV_NOT_ENABLED);
        require(market[id].lastUpdate == 0, ErrorsLib.MARKET_ALREADY_CREATED);

        // Safe "unchecked" cast.
        market[id].lastUpdate = uint128(block.timestamp);
        idToMarketParams[id] = marketParams;

        emit EventsLib.CreateMarket(id, marketParams);
    }

    /* SUPPLY MANAGEMENT */

    /// @inheritdoc IMorpho
    function supply(
        MarketParams memory marketParams,
        uint256 assets,
        uint256 shares,
        address onBehalf,
        bytes calldata data
    ) external returns (uint256, uint256) {
        Id id = marketParams.id();
        require(market[id].lastUpdate != 0, ErrorsLib.MARKET_NOT_CREATED);
        require(UtilsLib.exactlyOneZero(assets, shares), ErrorsLib.INCONSISTENT_INPUT);
        require(onBehalf != address(0), ErrorsLib.ZERO_ADDRESS);

        _accrueInterest(marketParams, id);

        if (assets > 0) shares = assets.toSharesDown(market[id].totalSupplyAssets, market[id].totalSupplyShares);
        else assets = shares.toAssetsUp(market[id].totalSupplyAssets, market[id].totalSupplyShares);

        user[id][onBehalf].supplyShares += shares;
        market[id].totalSupplyShares += shares.toUint128();
        market[id].totalSupplyAssets += assets.toUint128();

        emit EventsLib.Supply(id, msg.sender, onBehalf, assets, shares);

        if (data.length > 0) IMorphoSupplyCallback(msg.sender).onMorphoSupply(assets, data);

        IERC20(marketParams.borrowableToken).safeTransferFrom(msg.sender, address(this), assets);

        return (assets, shares);
    }

    /// @inheritdoc IMorpho
    function withdraw(
        MarketParams memory marketParams,
        uint256 assets,
        uint256 shares,
        address onBehalf,
        address receiver
    ) external returns (uint256, uint256) {
        Id id = marketParams.id();
        require(market[id].lastUpdate != 0, ErrorsLib.MARKET_NOT_CREATED);
        require(UtilsLib.exactlyOneZero(assets, shares), ErrorsLib.INCONSISTENT_INPUT);
        // No need to verify that onBehalf != address(0) thanks to the authorization check.
        require(receiver != address(0), ErrorsLib.ZERO_ADDRESS);
        require(_isSenderAuthorized(onBehalf), ErrorsLib.UNAUTHORIZED);

        _accrueInterest(marketParams, id);

        if (assets > 0) shares = assets.toSharesUp(market[id].totalSupplyAssets, market[id].totalSupplyShares);
        else assets = shares.toAssetsDown(market[id].totalSupplyAssets, market[id].totalSupplyShares);

        user[id][onBehalf].supplyShares -= shares;
        market[id].totalSupplyShares -= shares.toUint128();
        market[id].totalSupplyAssets -= assets.toUint128();

        require(market[id].totalBorrowAssets <= market[id].totalSupplyAssets, ErrorsLib.INSUFFICIENT_LIQUIDITY);

        emit EventsLib.Withdraw(id, msg.sender, onBehalf, receiver, assets, shares);

        IERC20(marketParams.borrowableToken).safeTransfer(receiver, assets);

        return (assets, shares);
    }

    /* BORROW MANAGEMENT */

    /// @inheritdoc IMorpho
    function borrow(
        MarketParams memory marketParams,
        uint256 assets,
        uint256 shares,
        address onBehalf,
        address receiver
    ) external returns (uint256, uint256) {
        Id id = marketParams.id();
        require(market[id].lastUpdate != 0, ErrorsLib.MARKET_NOT_CREATED);
        require(UtilsLib.exactlyOneZero(assets, shares), ErrorsLib.INCONSISTENT_INPUT);
        // No need to verify that onBehalf != address(0) thanks to the authorization check.
        require(receiver != address(0), ErrorsLib.ZERO_ADDRESS);
        require(_isSenderAuthorized(onBehalf), ErrorsLib.UNAUTHORIZED);

        _accrueInterest(marketParams, id);

        if (assets > 0) shares = assets.toSharesUp(market[id].totalBorrowAssets, market[id].totalBorrowShares);
        else assets = shares.toAssetsDown(market[id].totalBorrowAssets, market[id].totalBorrowShares);

        user[id][onBehalf].borrowShares += shares.toUint128();
        market[id].totalBorrowShares += shares.toUint128();
        market[id].totalBorrowAssets += assets.toUint128();

        require(_isHealthy(marketParams, id, onBehalf), ErrorsLib.INSUFFICIENT_COLLATERAL);
        require(market[id].totalBorrowAssets <= market[id].totalSupplyAssets, ErrorsLib.INSUFFICIENT_LIQUIDITY);

        emit EventsLib.Borrow(id, msg.sender, onBehalf, receiver, assets, shares);

        IERC20(marketParams.borrowableToken).safeTransfer(receiver, assets);

        return (assets, shares);
    }

    /// @inheritdoc IMorpho
    function repay(
        MarketParams memory marketParams,
        uint256 assets,
        uint256 shares,
        address onBehalf,
        bytes calldata data
    ) external returns (uint256, uint256) {
        Id id = marketParams.id();
        require(market[id].lastUpdate != 0, ErrorsLib.MARKET_NOT_CREATED);
        require(UtilsLib.exactlyOneZero(assets, shares), ErrorsLib.INCONSISTENT_INPUT);
        require(onBehalf != address(0), ErrorsLib.ZERO_ADDRESS);

        _accrueInterest(marketParams, id);

<<<<<<< HEAD
        if (assets > 0) {
            shares = assets.toSharesDown(market[id].totalBorrowAssets, market[id].totalBorrowShares);
        } else {
            assets = MathLib.min(
                market[id].totalBorrowAssets,
                shares.toAssetsUp(market[id].totalBorrowAssets, market[id].totalBorrowShares)
            );
        }

        user[id][onBehalf].borrowShares -= shares.toUint128();
        market[id].totalBorrowShares -= shares.toUint128();
        market[id].totalBorrowAssets -= UtilsLib.min(market[id].totalBorrowAssets, assets).toUint128();
=======
        if (assets > 0) shares = assets.toSharesDown(market[id].totalBorrowAssets, market[id].totalBorrowShares);
        else assets = shares.toAssetsUp(market[id].totalBorrowAssets, market[id].totalBorrowShares);

        user[id][onBehalf].borrowShares -= shares.toUint128();
        market[id].totalBorrowShares -= shares.toUint128();
        market[id].totalBorrowAssets = UtilsLib.zeroFloorSub(market[id].totalBorrowAssets, assets).toUint128();
>>>>>>> 3e1e84ff

        // `assets` may be greater than `totalBorrowAssets` by 1.
        emit EventsLib.Repay(id, msg.sender, onBehalf, assets, shares);

        if (data.length > 0) IMorphoRepayCallback(msg.sender).onMorphoRepay(assets, data);

        IERC20(marketParams.borrowableToken).safeTransferFrom(msg.sender, address(this), assets);

        return (assets, shares);
    }

    /* COLLATERAL MANAGEMENT */

    /// @inheritdoc IMorpho
    function supplyCollateral(MarketParams memory marketParams, uint256 assets, address onBehalf, bytes calldata data)
        external
    {
        Id id = marketParams.id();
        require(market[id].lastUpdate != 0, ErrorsLib.MARKET_NOT_CREATED);
        require(assets != 0, ErrorsLib.ZERO_ASSETS);
        require(onBehalf != address(0), ErrorsLib.ZERO_ADDRESS);

        // Don't accrue interest because it's not required and it saves gas.

        user[id][onBehalf].collateral += assets.toUint128();

        emit EventsLib.SupplyCollateral(id, msg.sender, onBehalf, assets);

        if (data.length > 0) IMorphoSupplyCollateralCallback(msg.sender).onMorphoSupplyCollateral(assets, data);

        IERC20(marketParams.collateralToken).safeTransferFrom(msg.sender, address(this), assets);
    }

    /// @inheritdoc IMorpho
    function withdrawCollateral(MarketParams memory marketParams, uint256 assets, address onBehalf, address receiver)
        external
    {
        Id id = marketParams.id();
        require(market[id].lastUpdate != 0, ErrorsLib.MARKET_NOT_CREATED);
        require(assets != 0, ErrorsLib.ZERO_ASSETS);
        // No need to verify that onBehalf != address(0) thanks to the authorization check.
        require(receiver != address(0), ErrorsLib.ZERO_ADDRESS);
        require(_isSenderAuthorized(onBehalf), ErrorsLib.UNAUTHORIZED);

        _accrueInterest(marketParams, id);

        user[id][onBehalf].collateral -= assets.toUint128();

        require(_isHealthy(marketParams, id, onBehalf), ErrorsLib.INSUFFICIENT_COLLATERAL);

        emit EventsLib.WithdrawCollateral(id, msg.sender, onBehalf, receiver, assets);

        IERC20(marketParams.collateralToken).safeTransfer(receiver, assets);
    }

    /* LIQUIDATION */

    /// @inheritdoc IMorpho
    function liquidate(
        MarketParams memory marketParams,
        address borrower,
        uint256 seizedAssets,
        uint256 repaidShares,
        bytes calldata data
    ) external returns (uint256, uint256) {
        Id id = marketParams.id();
        require(market[id].lastUpdate != 0, ErrorsLib.MARKET_NOT_CREATED);
        require(UtilsLib.exactlyOneZero(seizedAssets, repaidShares), ErrorsLib.INCONSISTENT_INPUT);

        _accrueInterest(marketParams, id);

        uint256 collateralPrice = IOracle(marketParams.oracle).price();

        require(!_isHealthy(marketParams, id, borrower, collateralPrice), ErrorsLib.HEALTHY_POSITION);

        uint256 repaidAssets;
        {
            // The liquidation incentive factor is min(maxIncentiveFactor, 1/(1 - cursor*(1 - lltv))).
            uint256 incentiveFactor = MathLib.min(
                MAX_LIQUIDATION_INCENTIVE_FACTOR,
                WAD.wDivDown(WAD - LIQUIDATION_CURSOR.wMulDown(WAD - marketParams.lltv))
            );

            if (seizedAssets > 0) {
                repaidAssets = seizedAssets.mulDivUp(collateralPrice, ORACLE_PRICE_SCALE).wDivUp(incentiveFactor);
                repaidShares = repaidAssets.toSharesDown(market[id].totalBorrowAssets, market[id].totalBorrowShares);
            } else {
                repaidAssets = repaidShares.toAssetsUp(market[id].totalBorrowAssets, market[id].totalBorrowShares);
                seizedAssets = repaidAssets.wMulDown(incentiveFactor).mulDivDown(ORACLE_PRICE_SCALE, collateralPrice);
            }
        }

        user[id][borrower].borrowShares -= repaidShares.toUint128();
        market[id].totalBorrowShares -= repaidShares.toUint128();
<<<<<<< HEAD
        market[id].totalBorrowAssets -= UtilsLib.min(market[id].totalBorrowAssets, repaidAssets).toUint128();
=======
        market[id].totalBorrowAssets = UtilsLib.zeroFloorSub(market[id].totalBorrowAssets, repaidAssets).toUint128();
>>>>>>> 3e1e84ff

        user[id][borrower].collateral -= seizedAssets.toUint128();

        // Realize the bad debt if needed. Note that it saves ~3k gas to do it.
        uint256 badDebtShares;
        if (user[id][borrower].collateral == 0) {
            badDebtShares = user[id][borrower].borrowShares;
            uint256 badDebt = badDebtShares.toAssetsUp(market[id].totalBorrowAssets, market[id].totalBorrowShares);
            market[id].totalSupplyAssets -= badDebt.toUint128();
            market[id].totalBorrowAssets -= badDebt.toUint128();
            market[id].totalBorrowShares -= badDebtShares.toUint128();
            user[id][borrower].borrowShares = 0;
        }

        IERC20(marketParams.collateralToken).safeTransfer(msg.sender, seizedAssets);

        // `repaidAssets` may be greater than `totalBorrowAssets` by 1.
        emit EventsLib.Liquidate(id, msg.sender, borrower, repaidAssets, repaidShares, seizedAssets, badDebtShares);

        if (data.length > 0) IMorphoLiquidateCallback(msg.sender).onMorphoLiquidate(repaidAssets, data);

        IERC20(marketParams.borrowableToken).safeTransferFrom(msg.sender, address(this), repaidAssets);

        return (seizedAssets, repaidAssets);
    }

    /* FLASH LOANS */

    /// @inheritdoc IMorpho
    function flashLoan(address token, uint256 assets, bytes calldata data) external {
        IERC20(token).safeTransfer(msg.sender, assets);

        emit EventsLib.FlashLoan(msg.sender, token, assets);

        IMorphoFlashLoanCallback(msg.sender).onMorphoFlashLoan(assets, data);

        IERC20(token).safeTransferFrom(msg.sender, address(this), assets);
    }

    /* AUTHORIZATION */

    /// @inheritdoc IMorpho
    function setAuthorization(address authorized, bool newIsAuthorized) external {
        isAuthorized[msg.sender][authorized] = newIsAuthorized;

        emit EventsLib.SetAuthorization(msg.sender, msg.sender, authorized, newIsAuthorized);
    }

    /// @inheritdoc IMorpho
    function setAuthorizationWithSig(Authorization memory authorization, Signature calldata signature) external {
        require(block.timestamp < authorization.deadline, ErrorsLib.SIGNATURE_EXPIRED);
        require(authorization.nonce == nonce[authorization.authorizer]++, ErrorsLib.INVALID_NONCE);

        bytes32 hashStruct = keccak256(abi.encode(AUTHORIZATION_TYPEHASH, authorization));
        bytes32 digest = keccak256(abi.encodePacked("\x19\x01", DOMAIN_SEPARATOR, hashStruct));
        address signatory = ecrecover(digest, signature.v, signature.r, signature.s);

        require(signatory != address(0) && authorization.authorizer == signatory, ErrorsLib.INVALID_SIGNATURE);

        emit EventsLib.IncrementNonce(msg.sender, authorization.authorizer, authorization.nonce);

        isAuthorized[authorization.authorizer][authorization.authorized] = authorization.isAuthorized;

        emit EventsLib.SetAuthorization(
            msg.sender, authorization.authorizer, authorization.authorized, authorization.isAuthorized
        );
    }

    function _isSenderAuthorized(address onBehalf) internal view returns (bool) {
        return msg.sender == onBehalf || isAuthorized[onBehalf][msg.sender];
    }

    /* INTEREST MANAGEMENT */

    /// @dev Accrues interest for the given market `marketParams`.
    /// @dev Assumes that the inputs `marketParams` and `id` match.
    function _accrueInterest(MarketParams memory marketParams, Id id) internal {
        uint256 elapsed = block.timestamp - market[id].lastUpdate;

        if (elapsed == 0) return;

        // Safe "unchecked" cast.
        market[id].lastUpdate = uint128(block.timestamp);

        if (market[id].totalBorrowAssets != 0) {
            uint256 borrowRate = IIrm(marketParams.irm).borrowRate(marketParams, market[id]);
            uint256 interest = market[id].totalBorrowAssets.wMulDown(borrowRate.wTaylorCompounded(elapsed));
            market[id].totalBorrowAssets += interest.toUint128();
            market[id].totalSupplyAssets += interest.toUint128();

            uint256 feeShares;
            if (market[id].fee != 0) {
                uint256 feeAmount = interest.wMulDown(market[id].fee);
                // The fee amount is subtracted from the total supply in this calculation to compensate for the fact
                // that total supply is already updated.
                feeShares =
                    feeAmount.toSharesDown(market[id].totalSupplyAssets - feeAmount, market[id].totalSupplyShares);
                user[id][feeRecipient].supplyShares += feeShares;
                market[id].totalSupplyShares += feeShares.toUint128();
            }

            emit EventsLib.AccrueInterest(id, borrowRate, interest, feeShares);
        }
    }

    /* HEALTH CHECK */

    /// @dev Returns whether the position of `user` in the given market `marketParams` is healthy.
    /// @dev Assumes that the inputs `marketParams` and `id` match.
    function _isHealthy(MarketParams memory marketParams, Id id, address borrower) internal view returns (bool) {
        if (user[id][borrower].borrowShares == 0) return true;

        uint256 collateralPrice = IOracle(marketParams.oracle).price();

        return _isHealthy(marketParams, id, borrower, collateralPrice);
    }

    /// @dev Returns whether the position of `user` in the given market `marketParams` with the given `collateralPrice`
    /// is healthy.
    /// @dev Assumes that the inputs `marketParams` and `id` match.
    function _isHealthy(MarketParams memory marketParams, Id id, address borrower, uint256 collateralPrice)
        internal
        view
        returns (bool)
    {
        uint256 borrowed = uint256(user[id][borrower].borrowShares).toAssetsUp(
            market[id].totalBorrowAssets, market[id].totalBorrowShares
        );
        uint256 maxBorrow = uint256(user[id][borrower].collateral).mulDivDown(collateralPrice, ORACLE_PRICE_SCALE)
            .wMulDown(marketParams.lltv);

        return maxBorrow >= borrowed;
    }

    /* STORAGE VIEW */

    /// @inheritdoc IMorpho
    function extSloads(bytes32[] calldata slots) external view returns (bytes32[] memory res) {
        uint256 nSlots = slots.length;

        res = new bytes32[](nSlots);

        for (uint256 i; i < nSlots;) {
            bytes32 slot = slots[i++];

            /// @solidity memory-safe-assembly
            assembly {
                mstore(add(res, mul(i, 32)), sload(slot))
            }
        }
    }
}<|MERGE_RESOLUTION|>--- conflicted
+++ resolved
@@ -267,27 +267,12 @@
 
         _accrueInterest(marketParams, id);
 
-<<<<<<< HEAD
-        if (assets > 0) {
-            shares = assets.toSharesDown(market[id].totalBorrowAssets, market[id].totalBorrowShares);
-        } else {
-            assets = MathLib.min(
-                market[id].totalBorrowAssets,
-                shares.toAssetsUp(market[id].totalBorrowAssets, market[id].totalBorrowShares)
-            );
-        }
+        if (assets > 0) shares = assets.toSharesDown(market[id].totalBorrowAssets, market[id].totalBorrowShares);
+        else assets = shares.toAssetsUp(market[id].totalBorrowAssets, market[id].totalBorrowShares);
 
         user[id][onBehalf].borrowShares -= shares.toUint128();
         market[id].totalBorrowShares -= shares.toUint128();
-        market[id].totalBorrowAssets -= UtilsLib.min(market[id].totalBorrowAssets, assets).toUint128();
-=======
-        if (assets > 0) shares = assets.toSharesDown(market[id].totalBorrowAssets, market[id].totalBorrowShares);
-        else assets = shares.toAssetsUp(market[id].totalBorrowAssets, market[id].totalBorrowShares);
-
-        user[id][onBehalf].borrowShares -= shares.toUint128();
-        market[id].totalBorrowShares -= shares.toUint128();
-        market[id].totalBorrowAssets = UtilsLib.zeroFloorSub(market[id].totalBorrowAssets, assets).toUint128();
->>>>>>> 3e1e84ff
+        market[id].totalBorrowAssets = MathLib.zeroFloorSub(market[id].totalBorrowAssets, assets).toUint128();
 
         // `assets` may be greater than `totalBorrowAssets` by 1.
         emit EventsLib.Repay(id, msg.sender, onBehalf, assets, shares);
@@ -382,11 +367,7 @@
 
         user[id][borrower].borrowShares -= repaidShares.toUint128();
         market[id].totalBorrowShares -= repaidShares.toUint128();
-<<<<<<< HEAD
-        market[id].totalBorrowAssets -= UtilsLib.min(market[id].totalBorrowAssets, repaidAssets).toUint128();
-=======
-        market[id].totalBorrowAssets = UtilsLib.zeroFloorSub(market[id].totalBorrowAssets, repaidAssets).toUint128();
->>>>>>> 3e1e84ff
+        market[id].totalBorrowAssets = MathLib.zeroFloorSub(market[id].totalBorrowAssets, repaidAssets).toUint128();
 
         user[id][borrower].collateral -= seizedAssets.toUint128();
 

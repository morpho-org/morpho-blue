--- conflicted
+++ resolved
@@ -333,26 +333,16 @@
     /* LIQUIDATION */
 
     /// @inheritdoc IMorpho
-<<<<<<< HEAD
     function liquidate(
-        Market memory market,
+        MarketParams memory marketParams,
         address borrower,
         uint256 seized,
         uint256 borrowedShares,
         bytes calldata data
     ) external returns (uint256 assetsRepaid, uint256 sharesRepaid) {
-        Id id = market.id();
-        require(lastUpdate[id] != 0, ErrorsLib.MARKET_NOT_CREATED);
+        Id id = marketParams.id();
+        require(market[id].lastUpdate != 0, ErrorsLib.MARKET_NOT_CREATED);
         require(UtilsLib.exactlyOneZero(seized, borrowedShares), ErrorsLib.INCONSISTENT_INPUT);
-=======
-    function liquidate(MarketParams memory marketParams, address borrower, uint256 seized, bytes calldata data)
-        external
-        returns (uint256 assetsRepaid, uint256 sharesRepaid)
-    {
-        Id id = marketParams.id();
-        require(market[id].lastUpdate != 0, ErrorsLib.MARKET_NOT_CREATED);
-        require(seized != 0, ErrorsLib.ZERO_ASSETS);
->>>>>>> 008d5498
 
         _accrueInterest(marketParams, id);
 
@@ -360,26 +350,18 @@
 
         require(!_isHealthy(marketParams, id, borrower, collateralPrice), ErrorsLib.HEALTHY_POSITION);
 
-<<<<<<< HEAD
-        uint256 incentive = UtilsLib.min(
-            MAX_LIQUIDATION_INCENTIVE_FACTOR, WAD.wDivDown(WAD - LIQUIDATION_CURSOR.wMulDown(WAD - market.lltv))
-        );
-        if (seized > 0) {
-            assetsRepaid = seized.mulDivUp(collateralPrice, ORACLE_PRICE_SCALE).wDivUp(incentive);
-            sharesRepaid = assetsRepaid.toSharesDown(totalBorrow[id], totalBorrowShares[id]);
-        } else {
-            sharesRepaid = borrowedShares;
-            assetsRepaid = sharesRepaid.toAssetsDown(totalBorrow[id], totalBorrowShares[id]);
-            seized = assetsRepaid.wMulDown(incentive).mulDivDown(ORACLE_PRICE_SCALE, collateralPrice);
-        }
-=======
         // The liquidation incentive factor is min(maxIncentiveFactor, 1/(1 - cursor*(1 - lltv))).
         uint256 incentiveFactor = UtilsLib.min(
             MAX_LIQUIDATION_INCENTIVE_FACTOR, WAD.wDivDown(WAD - LIQUIDATION_CURSOR.wMulDown(WAD - marketParams.lltv))
         );
-        assetsRepaid = seized.mulDivUp(collateralPrice, ORACLE_PRICE_SCALE).wDivUp(incentiveFactor);
-        sharesRepaid = assetsRepaid.toSharesDown(market[id].totalBorrowAssets, market[id].totalBorrowShares);
->>>>>>> 008d5498
+        if (seized > 0) {
+            assetsRepaid = seized.mulDivUp(collateralPrice, ORACLE_PRICE_SCALE).wDivUp(incentiveFactor);
+            sharesRepaid = assetsRepaid.toSharesDown(market[id].totalBorrowAssets,  market[id].totalBorrowShares);
+        } else {
+            sharesRepaid = borrowedShares;
+            assetsRepaid = sharesRepaid.toAssetsDown(market[id].totalBorrowAssets,  market[id].totalBorrowShares);
+            seized = assetsRepaid.wMulDown(incentiveFactor).mulDivDown(ORACLE_PRICE_SCALE, collateralPrice);
+        }
 
         user[id][borrower].borrowShares -= sharesRepaid.toUint128();
         market[id].totalBorrowShares -= sharesRepaid.toUint128();
@@ -404,13 +386,7 @@
 
         if (data.length > 0) IMorphoLiquidateCallback(msg.sender).onMorphoLiquidate(assetsRepaid, data);
 
-<<<<<<< HEAD
-        IERC20(market.borrowableToken).safeTransferFrom(msg.sender, address(this), assetsRepaid);
-
-        return (assetsRepaid, sharesRepaid);
-=======
         IERC20(marketParams.borrowableToken).safeTransferFrom(msg.sender, address(this), assetsRepaid);
->>>>>>> 008d5498
     }
 
     /* FLASH LOANS */

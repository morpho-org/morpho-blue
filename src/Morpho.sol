--- conflicted
+++ resolved
@@ -344,26 +344,20 @@
 
         require(!_isHealthy(market, id, borrower, collateralPrice), ErrorsLib.HEALTHY_POSITION);
 
-<<<<<<< HEAD
+        uint256 incentive = UtilsLib.min(
+            MAX_LIQUIDATION_INCENTIVE_FACTOR, WAD.wDivDown(WAD - LIQUIDATION_CURSOR.wMulDown(WAD - market.lltv))
+        );
         if (seized > 0) {
             assetsRepaid =
-                seized.mulDivUp(collateralPrice, ORACLE_PRICE_SCALE).wDivUp(liquidationIncentiveFactor(market.lltv));
+                seized.mulDivUp(collateralPrice, ORACLE_PRICE_SCALE).wDivUp(incentive);
             sharesRepaid = assetsRepaid.toSharesDown(totalBorrow[id], totalBorrowShares[id]);
         } else {
             sharesRepaid = borrowedShares;
             assetsRepaid = sharesRepaid.toAssetsDown(totalBorrow[id], totalBorrowShares[id]);
-            seized = assetsRepaid.wMulDown(liquidationIncentiveFactor(market.lltv)).mulDivDown(
+            seized = assetsRepaid.wMulDown(incentive).mulDivDown(
                 ORACLE_PRICE_SCALE, collateralPrice
             );
         }
-=======
-        // The liquidation incentive factor is min(maxIncentiveFactor, 1/(1 - cursor*(1 - lltv))).
-        uint256 incentive = UtilsLib.min(
-            MAX_LIQUIDATION_INCENTIVE_FACTOR, WAD.wDivDown(WAD - LIQUIDATION_CURSOR.wMulDown(WAD - market.lltv))
-        );
-        assetsRepaid = seized.mulDivUp(collateralPrice, ORACLE_PRICE_SCALE).wDivUp(incentive);
-        sharesRepaid = assetsRepaid.toSharesDown(totalBorrow[id], totalBorrowShares[id]);
->>>>>>> ef92265f
 
         borrowShares[id][borrower] -= sharesRepaid;
         totalBorrowShares[id] -= sharesRepaid;

// SPDX-License-Identifier: UNLICENSED
pragma solidity 0.8.21;

<<<<<<< HEAD
import {Id, IMorpho, Market, Totals, Authorization, Signature} from "./interfaces/IMorpho.sol";
import {IFlashLender} from "./interfaces/IFlashLender.sol";
=======
import {Id, IMorpho, Market, Authorization, Signature} from "./interfaces/IMorpho.sol";
>>>>>>> e5e84d67
import {
    IMorphoLiquidateCallback,
    IMorphoRepayCallback,
    IMorphoSupplyCallback,
    IMorphoSupplyCollateralCallback,
    IMorphoFlashLoanCallback
} from "./interfaces/IMorphoCallbacks.sol";
import {IIrm} from "./interfaces/IIrm.sol";
import {IERC20} from "./interfaces/IERC20.sol";
import {IOracle} from "./interfaces/IOracle.sol";

import {UtilsLib} from "./libraries/UtilsLib.sol";
import {EventsLib} from "./libraries/EventsLib.sol";
import {ErrorsLib} from "./libraries/ErrorsLib.sol";
import {MarketLib} from "./libraries/MarketLib.sol";
import {MathLib, WAD} from "./libraries/MathLib.sol";
import {SharesMathLib} from "./libraries/SharesMathLib.sol";
import {SafeTransferLib} from "./libraries/SafeTransferLib.sol";

/// @dev The maximum fee a market can have (25%).
uint256 constant MAX_FEE = 0.25e18;
/// @dev Oracle price scale.
uint256 constant ORACLE_PRICE_SCALE = 1e36;
/// @dev Liquidation cursor.
uint256 constant LIQUIDATION_CURSOR = 0.3e18;
/// @dev Max liquidation incentive factor.
uint256 constant MAX_LIQUIDATION_INCENTIVE_FACTOR = 1.15e18;
/// @dev The EIP-712 typeHash for EIP712Domain.
bytes32 constant DOMAIN_TYPEHASH = keccak256("EIP712Domain(string name,uint256 chainId,address verifyingContract)");
/// @dev The EIP-712 typeHash for Authorization.
bytes32 constant AUTHORIZATION_TYPEHASH =
    keccak256("Authorization(address authorizer,address authorized,bool isAuthorized,uint256 nonce,uint256 deadline)");

/// @title Morpho
/// @author Morpho Labs
/// @custom:contact security@morpho.xyz
/// @notice The Morpho contract.
contract Morpho is IMorpho {
    using MathLib for uint256;
    using MarketLib for Market;
    using SharesMathLib for uint256;
    using SafeTransferLib for IERC20;

    /* IMMUTABLES */

    /// @inheritdoc IMorpho
    bytes32 public immutable DOMAIN_SEPARATOR;

    /* STORAGE */

    /// @inheritdoc IMorpho
    address public owner;
    /// @inheritdoc IMorpho
    address public feeRecipient;
    /// @inheritdoc IMorpho
    mapping(Id => mapping(address => uint256)) public supplyShares;
    /// @inheritdoc IMorpho
    mapping(Id => mapping(address => uint256)) public borrowShares;
    /// @inheritdoc IMorpho
    mapping(Id => mapping(address => uint256)) public collateral;
    /// @inheritdoc IMorpho
    mapping(Id => Totals) public totalSupply;
    /// @inheritdoc IMorpho
    mapping(Id => Totals) public totalBorrow;
    /// @inheritdoc IMorpho
    mapping(Id => uint256) public lastUpdate;
    /// @inheritdoc IMorpho
    mapping(Id => uint256) public fee;
    /// @inheritdoc IMorpho
    mapping(address => bool) public isIrmEnabled;
    /// @inheritdoc IMorpho
    mapping(uint256 => bool) public isLltvEnabled;
    /// @inheritdoc IMorpho
    mapping(address => mapping(address => bool)) public isAuthorized;
    /// @inheritdoc IMorpho
    mapping(address => uint256) public nonce;
    /// @inheritdoc IMorpho
    mapping(Id => Market) public idToMarket;

    /* CONSTRUCTOR */

    /// @notice Initializes the contract.
    /// @param newOwner The new owner of the contract.
    constructor(address newOwner) {
        owner = newOwner;

        DOMAIN_SEPARATOR = keccak256(abi.encode(DOMAIN_TYPEHASH, keccak256("Morpho"), block.chainid, address(this)));
    }

    /* MODIFIERS */

    /// @notice Reverts if the caller is not the owner.
    modifier onlyOwner() {
        require(msg.sender == owner, ErrorsLib.NOT_OWNER);
        _;
    }

    /* ONLY OWNER FUNCTIONS */

    /// @inheritdoc IMorpho
    function setOwner(address newOwner) external onlyOwner {
        owner = newOwner;

        emit EventsLib.SetOwner(newOwner);
    }

    /// @inheritdoc IMorpho
    function enableIrm(address irm) external onlyOwner {
        isIrmEnabled[irm] = true;

        emit EventsLib.EnableIrm(address(irm));
    }

    /// @inheritdoc IMorpho
    function enableLltv(uint256 lltv) external onlyOwner {
        require(lltv < WAD, ErrorsLib.LLTV_TOO_HIGH);
        isLltvEnabled[lltv] = true;

        emit EventsLib.EnableLltv(lltv);
    }

    /// @inheritdoc IMorpho
    function setFee(Market memory market, uint256 newFee) external onlyOwner {
        Id id = market.id();
        require(lastUpdate[id] != 0, ErrorsLib.MARKET_NOT_CREATED);
        require(newFee <= MAX_FEE, ErrorsLib.MAX_FEE_EXCEEDED);

        // Accrue interest using the previous fee set before changing it.
        _accrueInterest(market, id);

        fee[id] = newFee;

        emit EventsLib.SetFee(id, newFee);
    }

    /// @inheritdoc IMorpho
    function setFeeRecipient(address recipient) external onlyOwner {
        feeRecipient = recipient;

        emit EventsLib.SetFeeRecipient(recipient);
    }

    /* MARKET CREATION */

    /// @inheritdoc IMorpho
    function createMarket(Market memory market) external {
        Id id = market.id();
        require(isIrmEnabled[market.irm], ErrorsLib.IRM_NOT_ENABLED);
        require(isLltvEnabled[market.lltv], ErrorsLib.LLTV_NOT_ENABLED);
        require(lastUpdate[id] == 0, ErrorsLib.MARKET_ALREADY_CREATED);

        lastUpdate[id] = block.timestamp;
        idToMarket[id] = market;

        emit EventsLib.CreateMarket(id, market);
    }

    /* SUPPLY MANAGEMENT */

    /// @inheritdoc IMorpho
    function supply(Market memory market, uint256 assets, uint256 shares, address onBehalf, bytes calldata data)
        external
        returns (uint256, uint256)
    {
        Id id = market.id();
        require(lastUpdate[id] != 0, ErrorsLib.MARKET_NOT_CREATED);
        require(UtilsLib.exactlyOneZero(assets, shares), ErrorsLib.INCONSISTENT_INPUT);
        require(onBehalf != address(0), ErrorsLib.ZERO_ADDRESS);

        _accrueInterest(market, id);

        if (assets > 0) shares = assets.toSharesDown(totalSupply[id].assets, totalSupply[id].shares);
        else assets = shares.toAssetsUp(totalSupply[id].assets, totalSupply[id].shares);
        require(shares < 2 ** 128 && assets < 2 ** 128, "too big");

        supplyShares[id][onBehalf] += shares;
        totalSupply[id].shares += uint128(shares);
        totalSupply[id].assets += uint128(assets);

        emit EventsLib.Supply(id, msg.sender, onBehalf, assets, shares);

        if (data.length > 0) IMorphoSupplyCallback(msg.sender).onMorphoSupply(assets, data);

        IERC20(market.borrowableToken).safeTransferFrom(msg.sender, address(this), assets);

        return (assets, shares);
    }

    /// @inheritdoc IMorpho
    function withdraw(Market memory market, uint256 assets, uint256 shares, address onBehalf, address receiver)
        external
        returns (uint256, uint256)
    {
        Id id = market.id();
        require(lastUpdate[id] != 0, ErrorsLib.MARKET_NOT_CREATED);
        require(UtilsLib.exactlyOneZero(assets, shares), ErrorsLib.INCONSISTENT_INPUT);
        // No need to verify that onBehalf != address(0) thanks to the authorization check.
        require(receiver != address(0), ErrorsLib.ZERO_ADDRESS);
        require(_isSenderAuthorized(onBehalf), ErrorsLib.UNAUTHORIZED);

        _accrueInterest(market, id);

        if (assets > 0) shares = assets.toSharesUp(totalSupply[id].assets, totalSupply[id].shares);
        else assets = shares.toAssetsDown(totalSupply[id].assets, totalSupply[id].shares);
        require(shares < 2 ** 128 && assets < 2 ** 128, "too big");

        supplyShares[id][onBehalf] -= shares;
        totalSupply[id].shares -= uint128(shares);
        totalSupply[id].assets -= uint128(assets);

        emit EventsLib.Withdraw(id, msg.sender, onBehalf, receiver, assets, shares);

        require(totalBorrow[id].assets <= totalSupply[id].assets, ErrorsLib.INSUFFICIENT_LIQUIDITY);

        IERC20(market.borrowableToken).safeTransfer(receiver, assets);

        return (assets, shares);
    }

    /* BORROW MANAGEMENT */

    /// @inheritdoc IMorpho
    function borrow(Market memory market, uint256 assets, uint256 shares, address onBehalf, address receiver)
        external
        returns (uint256, uint256)
    {
        Id id = market.id();
        require(lastUpdate[id] != 0, ErrorsLib.MARKET_NOT_CREATED);
        require(UtilsLib.exactlyOneZero(assets, shares), ErrorsLib.INCONSISTENT_INPUT);
        // No need to verify that onBehalf != address(0) thanks to the authorization check.
        require(receiver != address(0), ErrorsLib.ZERO_ADDRESS);
        require(_isSenderAuthorized(onBehalf), ErrorsLib.UNAUTHORIZED);

        _accrueInterest(market, id);

        if (assets > 0) shares = assets.toSharesUp(totalBorrow[id].assets, totalBorrow[id].shares);
        else assets = shares.toAssetsDown(totalBorrow[id].assets, totalBorrow[id].shares);
        require(shares < 2 ** 128 && assets < 2 ** 128, "too big");

        borrowShares[id][onBehalf] += shares;
        totalBorrow[id].shares += uint128(shares);
        totalBorrow[id].assets += uint128(assets);

        emit EventsLib.Borrow(id, msg.sender, onBehalf, receiver, assets, shares);

        require(_isHealthy(market, id, onBehalf), ErrorsLib.INSUFFICIENT_COLLATERAL);
        require(totalBorrow[id].assets <= totalSupply[id].assets, ErrorsLib.INSUFFICIENT_LIQUIDITY);

        IERC20(market.borrowableToken).safeTransfer(receiver, assets);

        return (assets, shares);
    }

    /// @inheritdoc IMorpho
    function repay(Market memory market, uint256 assets, uint256 shares, address onBehalf, bytes calldata data)
        external
        returns (uint256, uint256)
    {
        Id id = market.id();
        require(lastUpdate[id] != 0, ErrorsLib.MARKET_NOT_CREATED);
        require(UtilsLib.exactlyOneZero(assets, shares), ErrorsLib.INCONSISTENT_INPUT);
        require(onBehalf != address(0), ErrorsLib.ZERO_ADDRESS);

        _accrueInterest(market, id);

        if (assets > 0) shares = assets.toSharesDown(totalBorrow[id].assets, totalBorrow[id].shares);
        else assets = shares.toAssetsUp(totalBorrow[id].assets, totalBorrow[id].shares);
        require(shares < 2 ** 128 && assets < 2 ** 128, "too big");

        borrowShares[id][onBehalf] -= shares;
        totalBorrow[id].shares -= uint128(shares);
        totalBorrow[id].assets -= uint128(assets);

        emit EventsLib.Repay(id, msg.sender, onBehalf, assets, shares);

        if (data.length > 0) IMorphoRepayCallback(msg.sender).onMorphoRepay(assets, data);

        IERC20(market.borrowableToken).safeTransferFrom(msg.sender, address(this), assets);

        return (assets, shares);
    }

    /* COLLATERAL MANAGEMENT */

    /// @inheritdoc IMorpho
    function supplyCollateral(Market memory market, uint256 assets, address onBehalf, bytes calldata data) external {
        Id id = market.id();
        require(lastUpdate[id] != 0, ErrorsLib.MARKET_NOT_CREATED);
        require(assets != 0, ErrorsLib.ZERO_ASSETS);
        require(onBehalf != address(0), ErrorsLib.ZERO_ADDRESS);

        // Don't accrue interest because it's not required and it saves gas.

        collateral[id][onBehalf] += assets;

        emit EventsLib.SupplyCollateral(id, msg.sender, onBehalf, assets);

        if (data.length > 0) IMorphoSupplyCollateralCallback(msg.sender).onMorphoSupplyCollateral(assets, data);

        IERC20(market.collateralToken).safeTransferFrom(msg.sender, address(this), assets);
    }

    /// @inheritdoc IMorpho
    function withdrawCollateral(Market memory market, uint256 assets, address onBehalf, address receiver) external {
        Id id = market.id();
        require(lastUpdate[id] != 0, ErrorsLib.MARKET_NOT_CREATED);
        require(assets != 0, ErrorsLib.ZERO_ASSETS);
        // No need to verify that onBehalf != address(0) thanks to the authorization check.
        require(receiver != address(0), ErrorsLib.ZERO_ADDRESS);
        require(_isSenderAuthorized(onBehalf), ErrorsLib.UNAUTHORIZED);

        _accrueInterest(market, id);

        collateral[id][onBehalf] -= assets;

        emit EventsLib.WithdrawCollateral(id, msg.sender, onBehalf, receiver, assets);

        require(_isHealthy(market, id, onBehalf), ErrorsLib.INSUFFICIENT_COLLATERAL);

        IERC20(market.collateralToken).safeTransfer(receiver, assets);
    }

    /* LIQUIDATION */

    /// @inheritdoc IMorpho
    function liquidate(Market memory market, address borrower, uint256 seized, bytes calldata data)
        external
        returns (uint256 assetsRepaid, uint256 sharesRepaid)
    {
        Id id = market.id();
        require(lastUpdate[id] != 0, ErrorsLib.MARKET_NOT_CREATED);
        require(seized != 0, ErrorsLib.ZERO_ASSETS);

        _accrueInterest(market, id);

        uint256 collateralPrice = IOracle(market.oracle).price();

        require(!_isHealthy(market, id, borrower, collateralPrice), ErrorsLib.HEALTHY_POSITION);

        assetsRepaid =
            seized.mulDivUp(collateralPrice, ORACLE_PRICE_SCALE).wDivUp(liquidationIncentiveFactor(market.lltv));
        sharesRepaid = assetsRepaid.toSharesDown(totalBorrow[id].assets, totalBorrow[id].shares);
        require(sharesRepaid < 2 ** 128 && assetsRepaid < 2 ** 128, "too big");

        borrowShares[id][borrower] -= sharesRepaid;
        totalBorrow[id].shares -= uint128(sharesRepaid);
        totalBorrow[id].assets -= uint128(assetsRepaid);

        collateral[id][borrower] -= seized;

        // Realize the bad debt if needed.
        uint256 badDebtShares;
        if (collateral[id][borrower] == 0) {
            badDebtShares = borrowShares[id][borrower];
            uint256 badDebt = badDebtShares.toAssetsUp(totalBorrow[id].assets, totalBorrow[id].shares);
            require(badDebt < 2 ** 128, "too big");
            totalSupply[id].assets -= uint128(badDebt);
            totalBorrow[id].assets -= uint128(badDebt);
            totalBorrow[id].shares -= uint128(badDebtShares);
            borrowShares[id][borrower] = 0;
        }

        IERC20(market.collateralToken).safeTransfer(msg.sender, seized);

        emit EventsLib.Liquidate(id, msg.sender, borrower, assetsRepaid, sharesRepaid, seized, badDebtShares);

        if (data.length > 0) IMorphoLiquidateCallback(msg.sender).onMorphoLiquidate(assetsRepaid, data);

        IERC20(market.borrowableToken).safeTransferFrom(msg.sender, address(this), assetsRepaid);
    }

    /* FLASH LOANS */

    /// @inheritdoc IMorpho
    function flashLoan(address token, uint256 assets, bytes calldata data) external {
        IERC20(token).safeTransfer(msg.sender, assets);

        emit EventsLib.FlashLoan(msg.sender, token, assets);

        IMorphoFlashLoanCallback(msg.sender).onMorphoFlashLoan(assets, data);

        IERC20(token).safeTransferFrom(msg.sender, address(this), assets);
    }

    /* AUTHORIZATION */

    /// @inheritdoc IMorpho
    function setAuthorization(address authorized, bool newIsAuthorized) external {
        isAuthorized[msg.sender][authorized] = newIsAuthorized;

        emit EventsLib.SetAuthorization(msg.sender, msg.sender, authorized, newIsAuthorized);
    }

    /// @inheritdoc IMorpho
    /// @dev Warning: reverts if the signature has already been submitted.
    /// @dev The signature is malleable, but it has no impact on the security here.
    function setAuthorizationWithSig(Authorization memory authorization, Signature calldata signature) external {
        require(block.timestamp < authorization.deadline, ErrorsLib.SIGNATURE_EXPIRED);
        require(authorization.nonce == nonce[authorization.authorizer]++, ErrorsLib.INVALID_NONCE);

        bytes32 hashStruct = keccak256(abi.encode(AUTHORIZATION_TYPEHASH, authorization));
        bytes32 digest = keccak256(abi.encodePacked("\x19\x01", DOMAIN_SEPARATOR, hashStruct));
        address signatory = ecrecover(digest, signature.v, signature.r, signature.s);

        require(signatory != address(0) && authorization.authorizer == signatory, ErrorsLib.INVALID_SIGNATURE);

        emit EventsLib.IncrementNonce(msg.sender, authorization.authorizer, authorization.nonce);

        isAuthorized[authorization.authorizer][authorization.authorized] = authorization.isAuthorized;

        emit EventsLib.SetAuthorization(
            msg.sender, authorization.authorizer, authorization.authorized, authorization.isAuthorized
        );
    }

    function _isSenderAuthorized(address user) internal view returns (bool) {
        return msg.sender == user || isAuthorized[user][msg.sender];
    }

    /* INTEREST MANAGEMENT */

    /// @inheritdoc IMorpho
    function accrueInterest(Market memory market) external {
        Id id = market.id();
        require(lastUpdate[id] != 0, ErrorsLib.MARKET_NOT_CREATED);

        _accrueInterest(market, id);
    }

    /// @dev Accrues interest for `market`.
    /// @dev Assumes the given `market` and `id` match.
    function _accrueInterest(Market memory market, Id id) internal {
        uint256 elapsed = block.timestamp - lastUpdate[id];

        if (elapsed == 0) return;

        uint256 marketTotalBorrow = totalBorrow[id].assets;

        if (marketTotalBorrow != 0) {
            uint256 borrowRate = IIrm(market.irm).borrowRate(market);
<<<<<<< HEAD
            uint256 accruedInterests = marketTotalBorrow.wMulDown(borrowRate.wTaylorCompounded(elapsed));
            totalBorrow[id].assets += uint128(accruedInterests);
            totalSupply[id].assets += uint128(accruedInterests);
=======
            uint256 interest = marketTotalBorrow.wMulDown(borrowRate.wTaylorCompounded(elapsed));
            totalBorrow[id] = marketTotalBorrow + interest;
            totalSupply[id] += interest;
>>>>>>> e5e84d67

            uint256 feeShares;
            if (fee[id] != 0) {
                uint256 feeAmount = interest.wMulDown(fee[id]);
                // The fee amount is subtracted from the total supply in this calculation to compensate for the fact that total supply is already updated.
                feeShares = feeAmount.toSharesDown(totalSupply[id].assets - feeAmount, totalSupply[id].shares);
                supplyShares[id][feeRecipient] += feeShares;
                totalSupply[id].shares += uint128(feeShares);
            }

            emit EventsLib.AccrueInterest(id, borrowRate, interest, feeShares);
        }

        lastUpdate[id] = block.timestamp;
    }

    /* HEALTH CHECK */

    /// @dev Returns whether the position of `user` in the given `market` is healthy.
    /// @dev Assumes the given `market` and `id` match.
    function _isHealthy(Market memory market, Id id, address user) internal view returns (bool) {
        if (borrowShares[id][user] == 0) return true;

        uint256 collateralPrice = IOracle(market.oracle).price();

        return _isHealthy(market, id, user, collateralPrice);
    }

    /// @dev Returns whether the position of `user` in the given `market` with the given `collateralPrice` is healthy.
    /// @dev Assumes the given `market` and `id` match.
    function _isHealthy(Market memory market, Id id, address user, uint256 collateralPrice)
        internal
        view
        returns (bool)
    {
        uint256 borrowed = borrowShares[id][user].toAssetsUp(totalBorrow[id].assets, totalBorrow[id].shares);
        uint256 maxBorrow = collateral[id][user].mulDivDown(collateralPrice, ORACLE_PRICE_SCALE).wMulDown(market.lltv);

        return maxBorrow >= borrowed;
    }

    /* STORAGE VIEW */

    /// @inheritdoc IMorpho
    function extsload(bytes32[] calldata slots) external view returns (bytes32[] memory res) {
        uint256 nSlots = slots.length;

        res = new bytes32[](nSlots);

        for (uint256 i; i < nSlots;) {
            bytes32 slot = slots[i++];

            /// @solidity memory-safe-assembly
            assembly {
                mstore(add(res, mul(i, 32)), sload(slot))
            }
        }
    }

    /* LIQUIDATION INCENTIVE FACTOR */

    /// @dev The liquidation incentive factor is min(maxIncentiveFactor, 1/(1 - cursor*(1 - lltv))).
    function liquidationIncentiveFactor(uint256 lltv) private pure returns (uint256) {
        return
            UtilsLib.min(MAX_LIQUIDATION_INCENTIVE_FACTOR, WAD.wDivDown(WAD - LIQUIDATION_CURSOR.wMulDown(WAD - lltv)));
    }
}<|MERGE_RESOLUTION|>--- conflicted
+++ resolved
@@ -1,12 +1,7 @@
 // SPDX-License-Identifier: UNLICENSED
 pragma solidity 0.8.21;
 
-<<<<<<< HEAD
 import {Id, IMorpho, Market, Totals, Authorization, Signature} from "./interfaces/IMorpho.sol";
-import {IFlashLender} from "./interfaces/IFlashLender.sol";
-=======
-import {Id, IMorpho, Market, Authorization, Signature} from "./interfaces/IMorpho.sol";
->>>>>>> e5e84d67
 import {
     IMorphoLiquidateCallback,
     IMorphoRepayCallback,
@@ -447,15 +442,9 @@
 
         if (marketTotalBorrow != 0) {
             uint256 borrowRate = IIrm(market.irm).borrowRate(market);
-<<<<<<< HEAD
-            uint256 accruedInterests = marketTotalBorrow.wMulDown(borrowRate.wTaylorCompounded(elapsed));
-            totalBorrow[id].assets += uint128(accruedInterests);
-            totalSupply[id].assets += uint128(accruedInterests);
-=======
             uint256 interest = marketTotalBorrow.wMulDown(borrowRate.wTaylorCompounded(elapsed));
-            totalBorrow[id] = marketTotalBorrow + interest;
-            totalSupply[id] += interest;
->>>>>>> e5e84d67
+            totalBorrow[id].assets += uint128(interest);
+            totalSupply[id].assets += uint128(interest);
 
             uint256 feeShares;
             if (fee[id] != 0) {

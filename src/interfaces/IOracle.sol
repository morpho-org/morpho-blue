// SPDX-License-Identifier: UNLICENSED
pragma solidity >=0.5.0;

/// @title IOracle
/// @author Morpho Labs
/// @custom:contact security@morpho.xyz
/// @notice Interface that oracles used by Blue must implement.
interface IOracle {
<<<<<<< HEAD
    /// @notice Returns the price of the underlying asset.
    function price() external view returns (uint256);
=======
    /// @notice Returns the price of the collateral asset quoted in the borrowable asset and the price's unit scale.
    function price() external view returns (uint256 collateralPrice, uint256 scale);
>>>>>>> a5272b45
}<|MERGE_RESOLUTION|>--- conflicted
+++ resolved
@@ -6,11 +6,6 @@
 /// @custom:contact security@morpho.xyz
 /// @notice Interface that oracles used by Blue must implement.
 interface IOracle {
-<<<<<<< HEAD
-    /// @notice Returns the price of the underlying asset.
-    function price() external view returns (uint256);
-=======
     /// @notice Returns the price of the collateral asset quoted in the borrowable asset and the price's unit scale.
     function price() external view returns (uint256 collateralPrice, uint256 scale);
->>>>>>> a5272b45
 }
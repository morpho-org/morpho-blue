// SPDX-License-Identifier: GPL-2.0-or-later
pragma solidity >=0.5.0;

type Id is bytes32;

struct MarketParams {
    address loanToken;
    address collateralToken;
    address oracle;
    address irm;
    uint256 lltv;
}

/// @dev Warning: For `feeRecipient`, `supplyShares` does not contain the accrued shares since the last interest
/// accrual.
struct Position {
    uint256 supplyShares;
    uint128 borrowShares;
    uint128 collateral;
}

/// @dev Warning: `totalSupplyAssets` does not contain the accrued interest since the last interest accrual.
/// @dev Warning: `totalBorrowAssets` does not contain the accrued interest since the last interest accrual.
/// @dev Warning: `totalSupplyShares` does not contain the additional shares accrued by `feeRecipient` since the last
/// interest accrual.
struct Market {
    uint128 totalSupplyAssets;
    uint128 totalSupplyShares;
    uint128 totalBorrowAssets;
    uint128 totalBorrowShares;
    uint128 lastUpdate;
    uint128 fee;
}

struct Authorization {
    address authorizer;
    address authorized;
    bool isAuthorized;
    uint256 nonce;
    uint256 deadline;
}

struct Signature {
    uint8 v;
    bytes32 r;
    bytes32 s;
}

/// @dev This interface is used for factorizing IMorphoStaticTyping and IMorpho.
/// @dev Consider using the IMorpho interface instead of this one.
interface IMorphoBase {
    /// @notice The EIP-712 domain separator.
    /// @dev Warning: Every EIP-712 signed message based on this domain separator can be reused on another chain sharing
    /// the same chain id because the domain separator would be the same.
    function DOMAIN_SEPARATOR() external view returns (bytes32);

    /// @notice The owner of the contract.
    /// @dev It has the power to change the owner.
    /// @dev It has the power to set fees on markets and set the fee recipient.
    /// @dev It has the power to enable but not disable IRMs and LLTVs.
    function owner() external view returns (address);

    /// @notice The fee recipient of all markets.
    /// @dev The recipient receives the fees of a given market through a supply position on that market.
    function feeRecipient() external view returns (address);

<<<<<<< HEAD
    /// @notice The state of the position of `user` on the market corresponding to `id`.
    /// @dev Warning: For `feeRecipient`, `supplyShares` does not contain the additional shares accrued since the last
    /// interest accrual.
    function position(Id id, address user)
        external
        view
        returns (uint256 supplyShares, uint128 borrowShares, uint128 collateral);

    /// @notice The state of the market corresponding to `id`.
    /// @dev Warning: `totalSupplyAssets` does not contain the accrued interest since the last interest accrual.
    /// @dev Warning: `totalBorrowAssets` does not contain the accrued interest since the last interest accrual.
    /// @dev Warning: `totalSupplyShares` does not contain the additional shares accrued by `feeRecipient` since the
    /// last interest accrual.
    function market(Id id)
        external
        view
        returns (
            uint128 totalSupplyAssets,
            uint128 totalSupplyShares,
            uint128 totalBorrowAssets,
            uint128 totalBorrowShares,
            uint128 lastUpdate,
            uint128 fee
        );

=======
>>>>>>> ddf5eeab
    /// @notice Whether the `irm` is enabled.
    function isIrmEnabled(address irm) external view returns (bool);

    /// @notice Whether the `lltv` is enabled.
    function isLltvEnabled(uint256 lltv) external view returns (bool);

    /// @notice Whether `authorized` is authorized to modify `authorizer`'s positions.
    /// @dev Anyone is authorized to modify their own positions, regardless of this variable.
    function isAuthorized(address authorizer, address authorized) external view returns (bool);

    /// @notice The `authorizer`'s current nonce. Used to prevent replay attacks with EIP-712 signatures.
    function nonce(address authorizer) external view returns (uint256);

    /// @notice The market params corresponding to `id`.
    /// @dev This mapping is not used in Morpho. It is there to enable reducing the cost associated to calldata on layer
    /// 2s by creating a wrapper contract with functions that take `id` as input instead of `marketParams`.
    function idToMarketParams(Id id)
        external
        view
        returns (address loanToken, address collateralToken, address oracle, address irm, uint256 lltv);

    /// @notice Sets `newOwner` as `owner` of the contract.
    /// @dev Warning: No two-step transfer ownership.
    /// @dev Warning: The owner can be set to the zero address.
    function setOwner(address newOwner) external;

    /// @notice Enables `irm` as a possible IRM for market creation.
    /// @dev Warning: It is not possible to disable an IRM.
    function enableIrm(address irm) external;

    /// @notice Enables `lltv` as a possible LLTV for market creation.
    /// @dev Warning: It is not possible to disable a LLTV.
    function enableLltv(uint256 lltv) external;

    /// @notice Sets the `newFee` for the given market `marketParams`.
    /// @dev Warning: The recipient can be the zero address.
    function setFee(MarketParams memory marketParams, uint256 newFee) external;

    /// @notice Sets `newFeeRecipient` as `feeRecipient` of the fee.
    /// @dev Warning: If the fee recipient is set to the zero address, fees will accrue there and will be lost.
    /// @dev Modifying the fee recipient will allow the new recipient to claim any pending fees not yet accrued. To
    /// ensure that the current recipient receives all due fees, accrue interest manually prior to making any changes.
    function setFeeRecipient(address newFeeRecipient) external;

    /// @notice Creates the market `marketParams`.
    /// @dev Here is the list of assumptions on the market's dependencies (tokens, IRM and oracle) that guarantees
    /// Morpho behaves as expected:
    /// - The token should be ERC-20 compliant, except that it can omit return values on `transfer` and `transferFrom`.
    /// - The token balance of Morpho should only decrease on `transfer` and `transferFrom`. In particular, tokens with
    /// burn functions are not supported.
    /// - The token should not re-enter Morpho on `transfer` nor `transferFrom`.
    /// - The token balance of the sender (resp. receiver) should decrease (resp. increase) by exactly the given amount
    /// on `transfer` and `transferFrom`. In particular, tokens with fees on transfer are not supported.
    /// - The IRM should not re-enter Morpho.
    /// - The oracle should return a price with the correct scaling.
    /// @dev Here is a list of properties on the market's dependencies that could break Morpho's liveness properties
    /// (funds could get stuck):
    /// - The token can revert on `transfer` and `transferFrom` for a reason other than an approval or balance issue.
    /// - A very high amount of assets (~1e35) supplied or borrowed can make the computation of `toSharesUp` and
    /// `toSharesDown` overflow.
    /// - The IRM can revert on `borrowRate`.
    /// - A very high borrow rate returned by the IRM can make the computation of `interest` in `_accrueInterest`
    /// overflow.
    /// - The oracle can revert on `price`. Note that this can be used to prevent `borrow`, `withdrawCollateral` and
    /// `liquidate` from being used under certain market conditions.
    /// - A very high price returned by the oracle can make the computation of `maxBorrow` in `_isHealthy` overflow, or
    /// the computation of `assetsRepaid` in `liquidate` overflow.
    function createMarket(MarketParams memory marketParams) external;

    /// @notice Supplies `assets` or `shares` on behalf of `onBehalf`, optionally calling back the caller's
    /// `onMorphoSupply` function with the given `data`.
    /// @dev Either `assets` or `shares` should be zero. Most usecases should rely on `assets` as an input so the caller
    /// is guaranteed to have `assets` tokens pulled from their balance, but the possibility to mint a specific amount
    /// of shares is given for full compatibility and precision.
    /// @dev Supplying a large amount can revert for overflow.
    /// @param marketParams The market to supply assets to.
    /// @param assets The amount of assets to supply.
    /// @param shares The amount of shares to mint.
    /// @param onBehalf The address that will own the increased supply position.
    /// @param data Arbitrary data to pass to the `onMorphoSupply` callback. Pass empty data if not needed.
    /// @return assetsSupplied The amount of assets supplied.
    /// @return sharesSupplied The amount of shares minted.
    function supply(
        MarketParams memory marketParams,
        uint256 assets,
        uint256 shares,
        address onBehalf,
        bytes memory data
    ) external returns (uint256 assetsSupplied, uint256 sharesSupplied);

    /// @notice Withdraws `assets` or `shares` on behalf of `onBehalf` to `receiver`.
    /// @dev Either `assets` or `shares` should be zero. To withdraw max, pass the `shares`'s balance of `onBehalf`.
    /// @dev `msg.sender` must be authorized to manage `onBehalf`'s positions.
    /// @dev Withdrawing an amount corresponding to more shares than supplied will revert for underflow.
    /// @dev It is advised to use the `shares` input when withdrawing the full position to avoid reverts due to
    /// conversion roundings between shares and assets.
    /// @param marketParams The market to withdraw assets from.
    /// @param assets The amount of assets to withdraw.
    /// @param shares The amount of shares to burn.
    /// @param onBehalf The address of the owner of the supply position.
    /// @param receiver The address that will receive the withdrawn assets.
    /// @return assetsWithdrawn The amount of assets withdrawn.
    /// @return sharesWithdrawn The amount of shares burned.
    function withdraw(
        MarketParams memory marketParams,
        uint256 assets,
        uint256 shares,
        address onBehalf,
        address receiver
    ) external returns (uint256 assetsWithdrawn, uint256 sharesWithdrawn);

    /// @notice Borrows `assets` or `shares` on behalf of `onBehalf` to `receiver`.
    /// @dev Either `assets` or `shares` should be zero. Most usecases should rely on `assets` as an input so the caller
    /// is guaranteed to borrow `assets` of tokens, but the possibility to mint a specific amount of shares is given for
    /// full compatibility and precision.
    /// @dev `msg.sender` must be authorized to manage `onBehalf`'s positions.
    /// @dev Borrowing a large amount can revert for overflow.
    /// @param marketParams The market to borrow assets from.
    /// @param assets The amount of assets to borrow.
    /// @param shares The amount of shares to mint.
    /// @param onBehalf The address that will own the increased borrow position.
    /// @param receiver The address that will receive the borrowed assets.
    /// @return assetsBorrowed The amount of assets borrowed.
    /// @return sharesBorrowed The amount of shares minted.
    function borrow(
        MarketParams memory marketParams,
        uint256 assets,
        uint256 shares,
        address onBehalf,
        address receiver
    ) external returns (uint256 assetsBorrowed, uint256 sharesBorrowed);

    /// @notice Repays `assets` or `shares` on behalf of `onBehalf`, optionally calling back the caller's
    /// `onMorphoReplay` function with the given `data`.
    /// @dev Either `assets` or `shares` should be zero. To repay max, pass the `shares`'s balance of `onBehalf`.
    /// @dev Repaying an amount corresponding to more shares than borrowed will revert for underflow.
    /// @dev It is advised to use the `shares` input when repaying the full position to avoid reverts due to conversion
    /// roundings between shares and assets.
    /// @param marketParams The market to repay assets to.
    /// @param assets The amount of assets to repay.
    /// @param shares The amount of shares to burn.
    /// @param onBehalf The address of the owner of the debt position.
    /// @param data Arbitrary data to pass to the `onMorphoRepay` callback. Pass empty data if not needed.
    /// @return assetsRepaid The amount of assets repaid.
    /// @return sharesRepaid The amount of shares burned.
    function repay(
        MarketParams memory marketParams,
        uint256 assets,
        uint256 shares,
        address onBehalf,
        bytes memory data
    ) external returns (uint256 assetsRepaid, uint256 sharesRepaid);

    /// @notice Supplies `assets` of collateral on behalf of `onBehalf`, optionally calling back the caller's
    /// `onMorphoSupplyCollateral` function with the given `data`.
    /// @dev Interest are not accrued since it's not required and it saves gas.
    /// @dev Supplying a large amount can revert for overflow.
    /// @param marketParams The market to supply collateral to.
    /// @param assets The amount of collateral to supply.
    /// @param onBehalf The address that will own the increased collateral position.
    /// @param data Arbitrary data to pass to the `onMorphoSupplyCollateral` callback. Pass empty data if not needed.
    function supplyCollateral(MarketParams memory marketParams, uint256 assets, address onBehalf, bytes memory data)
        external;

    /// @notice Withdraws `assets` of collateral on behalf of `onBehalf` to `receiver`.
    /// @dev `msg.sender` must be authorized to manage `onBehalf`'s positions.
    /// @dev Withdrawing an amount corresponding to more collateral than supplied will revert for underflow.
    /// @param marketParams The market to withdraw collateral from.
    /// @param assets The amount of collateral to withdraw.
    /// @param onBehalf The address of the owner of the collateral position.
    /// @param receiver The address that will receive the collateral assets.
    function withdrawCollateral(MarketParams memory marketParams, uint256 assets, address onBehalf, address receiver)
        external;

    /// @notice Liquidates the given `repaidShares` of debt asset or seize the given `seizedAssets` of collateral on the
    /// given market `marketParams` of the given `borrower`'s position, optionally calling back the caller's
    /// `onMorphoLiquidate` function with the given `data`.
    /// @dev Either `seizedAssets` or `repaidShares` should be zero.
    /// @dev Seizing more than the collateral balance will underflow and revert without any error message.
    /// @dev Repaying more than the borrow balance will underflow and revert without any error message.
    /// @param marketParams The market of the position.
    /// @param borrower The owner of the position.
    /// @param seizedAssets The amount of collateral to seize.
    /// @param repaidShares The amount of shares to repay.
    /// @param data Arbitrary data to pass to the `onMorphoLiquidate` callback. Pass empty data if not needed.
    /// @return The amount of assets seized.
    /// @return The amount of assets repaid.
    function liquidate(
        MarketParams memory marketParams,
        address borrower,
        uint256 seizedAssets,
        uint256 repaidShares,
        bytes memory data
    ) external returns (uint256, uint256);

    /// @notice Executes a flash loan.
    /// @dev Flash loans have access to the whole balance of the contract (the liquidity and deposited collateral of all
    /// markets combined, plus donations).
    /// @dev Warning: Not ERC-3156 compliant but compatibility is easily reached:
    /// - `flashFee` is zero.
    /// - `maxFlashLoan` is the token's balance of this contract.
    /// - The receiver of `assets` is the caller.
    /// @param token The token to flash loan.
    /// @param assets The amount of assets to flash loan.
    /// @param data Arbitrary data to pass to the `onMorphoFlashLoan` callback.
    function flashLoan(address token, uint256 assets, bytes calldata data) external;

    /// @notice Sets the authorization for `authorized` to manage `msg.sender`'s positions.
    /// @param authorized The authorized address.
    /// @param newIsAuthorized The new authorization status.
    function setAuthorization(address authorized, bool newIsAuthorized) external;

    /// @notice Sets the authorization for `authorization.authorized` to manage `authorization.authorizer`'s positions.
    /// @dev Warning: Reverts if the signature has already been submitted.
    /// @dev The signature is malleable, but it has no impact on the security here.
    /// @dev The nonce is passed as argument to be able to revert with a different error message.
    /// @param authorization The `Authorization` struct.
    /// @param signature The signature.
    function setAuthorizationWithSig(Authorization calldata authorization, Signature calldata signature) external;

    /// @notice Accrues interest for the given market `marketParams`.
    function accrueInterest(MarketParams memory marketParams) external;

    /// @notice Returns the data stored on the different `slots`.
    function extSloads(bytes32[] memory slots) external view returns (bytes32[] memory);
}

/// @dev This interface is inherited by Morpho so that function signatures are checked by the compiler.
/// @dev Consider using the IMorpho interface instead of this one.
interface IMorphoStaticTyping is IMorphoBase {
    /// @notice The state of the position of `user` on the market corresponding to `id`.
    function position(Id id, address user)
        external
        view
        returns (uint256 supplyShares, uint128 borrowShares, uint128 collateral);

    /// @notice The state of the market corresponding to `id`.
    function market(Id id)
        external
        view
        returns (
            uint128 totalSupplyAssets,
            uint128 totalSupplyShares,
            uint128 totalBorrowAssets,
            uint128 totalBorrowShares,
            uint128 lastUpdate,
            uint128 fee
        );
}

/// @title IMorpho
/// @author Morpho Labs
/// @custom:contact security@morpho.org
/// @dev Use this interface for Morpho to have access to all the functions with the appropriate function signatures.
interface IMorpho is IMorphoBase {
    /// @notice The state of the position of `user` on the market corresponding to `id`.
    function position(Id id, address user) external view returns (Position memory);

    /// @notice The state of the market corresponding to `id`.
    function market(Id id) external view returns (Market memory);
}<|MERGE_RESOLUTION|>--- conflicted
+++ resolved
@@ -64,34 +64,6 @@
     /// @dev The recipient receives the fees of a given market through a supply position on that market.
     function feeRecipient() external view returns (address);
 
-<<<<<<< HEAD
-    /// @notice The state of the position of `user` on the market corresponding to `id`.
-    /// @dev Warning: For `feeRecipient`, `supplyShares` does not contain the additional shares accrued since the last
-    /// interest accrual.
-    function position(Id id, address user)
-        external
-        view
-        returns (uint256 supplyShares, uint128 borrowShares, uint128 collateral);
-
-    /// @notice The state of the market corresponding to `id`.
-    /// @dev Warning: `totalSupplyAssets` does not contain the accrued interest since the last interest accrual.
-    /// @dev Warning: `totalBorrowAssets` does not contain the accrued interest since the last interest accrual.
-    /// @dev Warning: `totalSupplyShares` does not contain the additional shares accrued by `feeRecipient` since the
-    /// last interest accrual.
-    function market(Id id)
-        external
-        view
-        returns (
-            uint128 totalSupplyAssets,
-            uint128 totalSupplyShares,
-            uint128 totalBorrowAssets,
-            uint128 totalBorrowShares,
-            uint128 lastUpdate,
-            uint128 fee
-        );
-
-=======
->>>>>>> ddf5eeab
     /// @notice Whether the `irm` is enabled.
     function isIrmEnabled(address irm) external view returns (bool);
 
@@ -323,12 +295,18 @@
 /// @dev Consider using the IMorpho interface instead of this one.
 interface IMorphoStaticTyping is IMorphoBase {
     /// @notice The state of the position of `user` on the market corresponding to `id`.
+    /// @dev Warning: For `feeRecipient`, `supplyShares` does not contain the additional shares accrued since the last
+    /// interest accrual.
     function position(Id id, address user)
         external
         view
         returns (uint256 supplyShares, uint128 borrowShares, uint128 collateral);
 
     /// @notice The state of the market corresponding to `id`.
+    /// @dev Warning: `totalSupplyAssets` does not contain the accrued interest since the last interest accrual.
+    /// @dev Warning: `totalBorrowAssets` does not contain the accrued interest since the last interest accrual.
+    /// @dev Warning: `totalSupplyShares` does not contain the additional shares accrued by `feeRecipient` since the
+    /// last interest accrual.
     function market(Id id)
         external
         view
@@ -348,8 +326,14 @@
 /// @dev Use this interface for Morpho to have access to all the functions with the appropriate function signatures.
 interface IMorpho is IMorphoBase {
     /// @notice The state of the position of `user` on the market corresponding to `id`.
+    /// @dev Warning: For `feeRecipient`, `supplyShares` does not contain the additional shares accrued since the last
+    /// interest accrual.
     function position(Id id, address user) external view returns (Position memory);
 
     /// @notice The state of the market corresponding to `id`.
+    /// @dev Warning: `totalSupplyAssets` does not contain the accrued interest since the last interest accrual.
+    /// @dev Warning: `totalBorrowAssets` does not contain the accrued interest since the last interest accrual.
+    /// @dev Warning: `totalSupplyShares` does not contain the additional shares accrued by `feeRecipient` since the
+    /// last interest accrual.
     function market(Id id) external view returns (Market memory);
 }
--- conflicted
+++ resolved
@@ -112,13 +112,8 @@
     /// on `transfer` and `transferFrom`. In particular, tokens with fees on transfer are not supported.
     /// - The IRM should not re-enter Morpho.
     /// - The oracle should return a price with the correct scaling.
-<<<<<<< HEAD
     /// - The oracle should not be able to go down instantly by a multiplier of less than LLTV*LIF. In particular, if
-    /// the loan asset is a vault, the oracle should not price its shares using the AUM.
-=======
-    /// - The oracle should not be able to go up instantly by a multiplier of more than 1/(LLTV*LIF). In particular, if
     /// the loan asset is a vault that can receive donations, the oracle should not price its shares using the AUM.
->>>>>>> 17268135
     /// @dev Here is a list of assumptions on the market's dependencies which, if broken, could break Morpho's liveness
     /// properties (funds could get stuck):
     /// - The token should not revert on `transfer` and `transferFrom` if balances and approvals are right.

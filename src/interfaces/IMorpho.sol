--- conflicted
+++ resolved
@@ -104,11 +104,7 @@
     /// @dev Warning: It is not possible to disable a LLTV.
     function enableLltv(uint256 lltv) external;
 
-<<<<<<< HEAD
-    /// @notice Sets the `newFee` for `marketParams`.
-=======
     /// @notice Sets the `newFee` for the given market `marketParams`.
->>>>>>> 590678de
     /// @dev Warning: The recipient can be the zero address.
     function setFee(MarketParams memory marketParams, uint256 newFee) external;
 

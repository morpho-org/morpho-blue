--- conflicted
+++ resolved
@@ -14,13 +14,9 @@
 }
 
 interface IBlueSupplyCollateralCallback {
-<<<<<<< HEAD
     function onBlueSupplyCollateral(uint256 amount, bytes calldata data) external returns (bytes memory);
-=======
-    function onBlueSupplyCollateral(uint256 amount, bytes calldata data) external;
 }
 
 interface IBlueFlashLoanCallback {
     function onBlueFlashLoan(address token, uint256 amount, bytes calldata data) external;
->>>>>>> c1f5a9b6
 }
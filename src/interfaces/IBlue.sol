--- conflicted
+++ resolved
@@ -114,16 +114,11 @@
     /// @param shares The amount of shares to mint.
     /// @param onBehalf The address that will receive the position.
     /// @param data Arbitrary data to pass to the `onBlueSupply` callback. Pass empty data if not needed.
-<<<<<<< HEAD
+    /// @return assetsSupplied The amount of assets supplied.
+    /// @return sharesSupplied The amount of shares supplied.
     function supply(Market memory market, uint256 assets, uint256 shares, address onBehalf, bytes memory data)
-        external;
-=======
-    /// @return amountSupplied The amount of assets supplied.
-    /// @return sharesSupplied The amount of shares supplied.
-    function supply(Market memory market, uint256 amount, uint256 shares, address onBehalf, bytes memory data)
-        external
-        returns (uint256 amountSupplied, uint256 sharesSupplied);
->>>>>>> 72b32d56
+        external
+        returns (uint256 assetsSupplied, uint256 sharesSupplied);
 
     /// @notice Withdraws the given `assets` or `shares` from the given `market` on behalf of `onBehalf`.
     /// @dev Either `assets` or `shares` should be zero.
@@ -134,16 +129,11 @@
     /// @param shares The amount of shares to burn.
     /// @param onBehalf The address of the owner of the withdrawn assets.
     /// @param receiver The address that will receive the withdrawn assets.
-<<<<<<< HEAD
+    /// @return assetsWithdrawn The amount of assets withdrawn.
+    /// @return sharesWithdrawn The amount of shares withdrawn.
     function withdraw(Market memory market, uint256 assets, uint256 shares, address onBehalf, address receiver)
-        external;
-=======
-    /// @return amountWithdrawn The amount of assets withdrawn.
-    /// @return sharesWithdrawn The amount of shares withdrawn.
-    function withdraw(Market memory market, uint256 amount, uint256 shares, address onBehalf, address receiver)
-        external
-        returns (uint256 amountWithdrawn, uint256 sharesWithdrawn);
->>>>>>> 72b32d56
+        external
+        returns (uint256 assetsWithdrawn, uint256 sharesWithdrawn);
 
     /// @notice Borrows the given `assets` or `shares` from the given `market` on behalf of `onBehalf`.
     /// @dev Either `assets` or `shares` should be zero.
@@ -157,16 +147,11 @@
     /// @param shares The amount of shares to mint.
     /// @param onBehalf The address of the owner of the debt.
     /// @param receiver The address that will receive the debt.
-<<<<<<< HEAD
+    /// @return assetsBorrowed The amount of assets borrowed.
+    /// @return sharesBorrowed The amount of shares borrowed.
     function borrow(Market memory market, uint256 assets, uint256 shares, address onBehalf, address receiver)
-        external;
-=======
-    /// @return amountBorrowed The amount of assets borrowed.
-    /// @return sharesBorrowed The amount of shares borrowed.
-    function borrow(Market memory market, uint256 amount, uint256 shares, address onBehalf, address receiver)
-        external
-        returns (uint256 amountBorrowed, uint256 sharesBorrowed);
->>>>>>> 72b32d56
+        external
+        returns (uint256 assetsBorrowed, uint256 sharesBorrowed);
 
     /// @notice Repays the given `assets` or `shares` to the given `market` on behalf of `onBehalf`,
     ///         optionally calling back the caller's `onBlueReplay` function with the given `data`.
@@ -177,16 +162,11 @@
     /// @param shares The amount of shares to burn.
     /// @param onBehalf The address of the owner of the debt.
     /// @param data Arbitrary data to pass to the `onBlueRepay` callback. Pass empty data if not needed.
-<<<<<<< HEAD
+    /// @return assetsRepaid The amount of assets repaid.
+    /// @return sharesRepaid The amount of shares repaid.
     function repay(Market memory market, uint256 assets, uint256 shares, address onBehalf, bytes memory data)
-        external;
-=======
-    /// @return amountRepaid The amount of assets repaid.
-    /// @return sharesRepaid The amount of shares repaid.
-    function repay(Market memory market, uint256 amount, uint256 shares, address onBehalf, bytes memory data)
-        external
-        returns (uint256 amountRepaid, uint256 sharesRepaid);
->>>>>>> 72b32d56
+        external
+        returns (uint256 assetsRepaid, uint256 sharesRepaid);
 
     /// @notice Supplies the given `assets` of collateral to the given `market` on behalf of `onBehalf`,
     ///         optionally calling back the caller's `onBlueSupplyCollateral` function with the given `data`.

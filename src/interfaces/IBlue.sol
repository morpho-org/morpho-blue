// SPDX-License-Identifier: UNLICENSED
pragma solidity >=0.5.0;

import {IFlashLender} from "./IFlashLender.sol";
import {Market, Id} from "../libraries/MarketLib.sol";

type Id is bytes32;

<<<<<<< HEAD
struct MarketParams {
=======
/// @notice Contains the parameters defining market.
/// @param borrowableAsset The address of the borrowable asset.
/// @param collateralAsset The address of the collateral asset.
/// @param oracle The address of the oracle.
/// @param irm The address of the interest rate model.
/// @param lltv The Liquidation LTV.
struct Market {
>>>>>>> e042277b
    address borrowableAsset;
    address collateralAsset;
    address oracle;
    address irm;
    uint256 lltv;
}

/// @notice Contains the `v`, `r` and `s` parameters of an ECDSA signature.
struct Signature {
    uint8 v;
    bytes32 r;
    bytes32 s;
}

/// @title IBlue
/// @author Morpho Labs
/// @custom:contact security@morpho.xyz
/// @notice Interface of Blue.
interface IBlue is IFlashLender {
    /// @notice The EIP-712 domain separator.
    function DOMAIN_SEPARATOR() external view returns (bytes32);

    /// @notice The owner of the contract.
    function owner() external view returns (address);

    /// @notice The fee recipient.
    /// @dev The recipient receives the fees through a supply position.
    function feeRecipient() external view returns (address);

    /// @notice The `user`'s supply shares on the market `id`.
    function supplyShares(Id id, address user) external view returns (uint256);

    /// @notice The `user`'s borrow shares on the market `id`.
    function borrowShares(Id, address user) external view returns (uint256);

    /// @notice The `user`'s collateral balance on the market `id`.
    function collateral(Id id, address user) external view returns (uint256);

    /// @notice The total supply of the market `id`.
    /// @dev Does not contain the accrued interest since the last interaction.
    function totalSupply(Id id) external view returns (uint256);

    /// @notice The total supply shares of the market `id`.
    function totalSupplyShares(Id id) external view returns (uint256);

    /// @notice The total borrow of the market `id`.
    /// @dev Does not contain the accrued interest since the last interaction.
    function totalBorrow(Id id) external view returns (uint256);

    /// @notice The total borrow shares of the market `id`.
    function totalBorrowShares(Id id) external view returns (uint256);

    /// @notice The last update timestamp of the market `id` (also used to check if a market has been created).
    function lastUpdate(Id id) external view returns (uint256);

    /// @notice The fee of the market `id`.
    function fee(Id id) external view returns (uint256);

    /// @notice Whether the `irm` is enabled.
    function isIrmEnabled(address irm) external view returns (bool);

    /// @notice Whether the `lltv` is enabled.
    function isLltvEnabled(uint256 lltv) external view returns (bool);

    /// @notice Whether `authorized` is authorized to modify `authorizer`'s positions.
    /// @dev Anyone is authorized to modify their own positions, regardless of this variable.
    function isAuthorized(address authorizer, address authorized) external view returns (bool);

    /// @notice The `user`'s current nonce. Used to prevent replay attacks with EIP-712 signatures.
    function nonce(address user) external view returns (uint256);

    /// @notice Sets `newOwner` as owner of the contract.
    function setOwner(address newOwner) external;

    /// @notice Enables `irm` as possible IRM for market creation.
    function enableIrm(address irm) external;

    /// @notice Enables `lltv` as possible LLTV for market creation.
    function enableLltv(uint256 lltv) external;
<<<<<<< HEAD
    function setFee(MarketParams memory marketParams, uint256 newFee) external;
    function setFeeRecipient(address recipient) external;
    function createMarket(MarketParams memory market) external;

    function supply(MarketParams memory marketParams, uint256 amount, uint256 shares, address onBehalf, bytes memory data)
        external;
    function withdraw(MarketParams memory marketParams, uint256 amount, uint256 shares, address onBehalf, address receiver)
        external;
    function borrow(MarketParams memory marketParams, uint256 amount, uint256 shares, address onBehalf, address receiver)
        external;
    function repay(MarketParams memory marketParams, uint256 amount, uint256 shares, address onBehalf, bytes memory data)
        external;
    function supplyCollateral(MarketParams memory marketParams, uint256 amount, address onBehalf, bytes memory data) external;
    function withdrawCollateral(MarketParams memory marketParams, uint256 amount, address onBehalf, address receiver) external;
    function liquidate(MarketParams memory marketParams, address borrower, uint256 seized, bytes memory data) external;
    function flashLoan(address token, uint256 amount, bytes calldata data) external;
=======

    /// @notice Sets the `newFee` for `market`.
    /// @dev It is the `owner`'s responsibility to ensure `feeRecipient` is set before setting a non-zero fee.
    function setFee(Market memory market, uint256 newFee) external;

    /// @notice Sets `recipient` as recipient of the fee.
    function setFeeRecipient(address recipient) external;

    /// @notice Creates `market`.
    function createMarket(Market memory market) external;

    /// @notice Supplies the given `amount` of assets or `shares` to the given `market` on behalf of `onBehalf`,
    ///         optionally calling back the caller's `onBlueSupply` function with the given `data`.
    /// @dev Either `amount` or `shares` should be zero.
    ///      Most usecases should rely on `amount` as an input so the caller
    ///      is guaranteed to have `amount` tokens pulled from their balance,
    ///      but the possibility to mint a specific amount of shares is given
    ///      for full compatibility and precision.
    /// @param market The market to supply assets to.
    /// @param amount The amount of assets to supply.
    /// @param shares The amount of shares to mint.
    /// @param onBehalf The address that will receive the position.
    /// @param data Arbitrary data to pass to the `onBlueSupply` callback. Pass empty data if not needed.
    function supply(Market memory market, uint256 amount, uint256 shares, address onBehalf, bytes memory data)
        external;

    /// @notice Withdraws the given `amount` of assets or `shares` from the given `market` on behalf of `onBehalf`.
    /// @dev Either `amount` or `shares` should be zero.
    ///      To withdraw the whole position, pass the `shares`'s balance of `onBehalf`.
    /// @dev `msg.sender` must be authorized to manage `onBehalf`'s positions.
    /// @param market The market to withdraw assets from.
    /// @param shares The amount of amount to withdraw.
    /// @param shares The amount of shares to burn.
    /// @param onBehalf The address of the owner of the withdrawn assets.
    /// @param receiver The address that will receive the withdrawn assets.
    function withdraw(Market memory market, uint256 amount, uint256 shares, address onBehalf, address receiver)
        external;

    /// @notice Borrows the given `amount` of assets or `shares` from the given `market` on behalf of `onBehalf`.
    /// @dev Either `amount` or `shares` should be zero.
    ///      Most usecases should rely on `amount` as an input so the caller
    ///      is guaranteed to borrow `amount` of tokens,
    ///      but the possibility to burn a specific amount of shares is given
    ///      for full compatibility and precision.
    /// @dev `msg.sender` must be authorized to manage `onBehalf`'s positions.
    /// @param market The market to borrow assets from.
    /// @param amount The amount of assets to borrow.
    /// @param shares The amount of shares to mint.
    /// @param onBehalf The address of the owner of the debt.
    /// @param receiver The address that will receive the debt.
    function borrow(Market memory market, uint256 amount, uint256 shares, address onBehalf, address receiver)
        external;

    /// @notice Repays the given `amount` of assets or `shares` to the given `market` on behalf of `onBehalf`,
    ///         optionally calling back the caller's `onBlueReplay` function with the given `data`.
    /// @dev Either `amount` or `shares` should be zero.
    ///      To repay the whole debt, pass the `shares`'s balance of `onBehalf`.
    /// @param market The market to repay assets to.
    /// @param amount The amount of assets to repay.
    /// @param shares The amount of shares to burn.
    /// @param onBehalf The address of the owner of the debt.
    /// @param data Arbitrary data to pass to the `onBlueRepay` callback. Pass empty data if not needed.
    function repay(Market memory market, uint256 amount, uint256 shares, address onBehalf, bytes memory data)
        external;

    /// @notice Supplies the given `amount` of collateral to the given `market` on behalf of `onBehalf`,
    ///         optionally calling back the caller's `onBlueSupplyCollateral` function with the given `data`.
    /// @dev Interests are not accrued since it's not required and it saves gas.
    /// @param market The market to supply collateral to.
    /// @param amount The amount of collateral to supply.
    /// @param onBehalf The address that will receive the collateral.
    /// @param data Arbitrary data to pass to the `onBlueSupplyCollateral` callback. Pass empty data if not needed.
    function supplyCollateral(Market memory market, uint256 amount, address onBehalf, bytes memory data) external;

    /// @notice Withdraws the given `amount` of collateral from the given `market` on behalf of `onBehalf`.
    /// @dev `msg.sender` must be authorized to manage `onBehalf`'s positions.
    /// @param market The market to withdraw collateral from.
    /// @param amount The amount of collateral to withdraw.
    /// @param onBehalf The address of the owner of the collateral.
    /// @param receiver The address that will receive the withdrawn collateral.
    function withdrawCollateral(Market memory market, uint256 amount, address onBehalf, address receiver) external;

    /// @notice Liquidates the given `seized` amount to the given `market` of the given `borrower`'s position,
    ///         optionally calling back the caller's `onBlueLiquidate` function with the given `data`.
    /// @param market The market of the position.
    /// @param borrower The owner of the position.
    /// @param seized The amount of collateral to seize.
    /// @param data Arbitrary data to pass to the `onBlueLiquidate` callback. Pass empty data if not needed
    function liquidate(Market memory market, address borrower, uint256 seized, bytes memory data) external;
>>>>>>> e042277b

    /// @notice Sets the authorization for `authorized` to manage `msg.sender`'s positions.
    /// @param authorized The authorized address.
    /// @param newIsAuthorized The new authorization status.
    function setAuthorization(address authorized, bool newIsAuthorized) external;

    /// @notice Sets the authorization for `authorized` to manage `authorizer`'s positions.
    /// @param authorizer The authorizer address.
    /// @param authorized The authorized address.
    /// @param newIsAuthorized The new authorization status.
    /// @param deadline The deadline after which the signature is invalid.
    /// @dev The signature is malleable, but it has no impact on the security here.
    function setAuthorizationWithSig(
        address authorizer,
        address authorized,
        bool newIsAuthorized,
        uint256 deadline,
        Signature calldata signature
    ) external;

    /// @notice Returns the data stored on the different `slots`.
    function extsload(bytes32[] memory slots) external view returns (bytes32[] memory res);
}<|MERGE_RESOLUTION|>--- conflicted
+++ resolved
@@ -6,17 +6,13 @@
 
 type Id is bytes32;
 
-<<<<<<< HEAD
-struct MarketParams {
-=======
 /// @notice Contains the parameters defining market.
 /// @param borrowableAsset The address of the borrowable asset.
 /// @param collateralAsset The address of the collateral asset.
 /// @param oracle The address of the oracle.
 /// @param irm The address of the interest rate model.
 /// @param lltv The Liquidation LTV.
-struct Market {
->>>>>>> e042277b
+struct MarketParams {
     address borrowableAsset;
     address collateralAsset;
     address oracle;
@@ -96,114 +92,118 @@
 
     /// @notice Enables `lltv` as possible LLTV for market creation.
     function enableLltv(uint256 lltv) external;
-<<<<<<< HEAD
-    function setFee(MarketParams memory marketParams, uint256 newFee) external;
-    function setFeeRecipient(address recipient) external;
-    function createMarket(MarketParams memory market) external;
-
-    function supply(MarketParams memory marketParams, uint256 amount, uint256 shares, address onBehalf, bytes memory data)
-        external;
-    function withdraw(MarketParams memory marketParams, uint256 amount, uint256 shares, address onBehalf, address receiver)
-        external;
-    function borrow(MarketParams memory marketParams, uint256 amount, uint256 shares, address onBehalf, address receiver)
-        external;
-    function repay(MarketParams memory marketParams, uint256 amount, uint256 shares, address onBehalf, bytes memory data)
-        external;
-    function supplyCollateral(MarketParams memory marketParams, uint256 amount, address onBehalf, bytes memory data) external;
-    function withdrawCollateral(MarketParams memory marketParams, uint256 amount, address onBehalf, address receiver) external;
-    function liquidate(MarketParams memory marketParams, address borrower, uint256 seized, bytes memory data) external;
-    function flashLoan(address token, uint256 amount, bytes calldata data) external;
-=======
-
-    /// @notice Sets the `newFee` for `market`.
+
+    /// @notice Sets the `newFee` for `marketParams`.
     /// @dev It is the `owner`'s responsibility to ensure `feeRecipient` is set before setting a non-zero fee.
-    function setFee(Market memory market, uint256 newFee) external;
+    function setFee(MarketParams memory market, uint256 newFee) external;
 
     /// @notice Sets `recipient` as recipient of the fee.
     function setFeeRecipient(address recipient) external;
 
-    /// @notice Creates `market`.
-    function createMarket(Market memory market) external;
-
-    /// @notice Supplies the given `amount` of assets or `shares` to the given `market` on behalf of `onBehalf`,
+    /// @notice Creates `marketParams`.
+    function createMarket(MarketParams memory marketParams) external;
+
+    /// @notice Supplies the given `amount` of assets or `shares` to the given `marketParams` on behalf of `onBehalf`,
     ///         optionally calling back the caller's `onBlueSupply` function with the given `data`.
     /// @dev Either `amount` or `shares` should be zero.
     ///      Most usecases should rely on `amount` as an input so the caller
     ///      is guaranteed to have `amount` tokens pulled from their balance,
     ///      but the possibility to mint a specific amount of shares is given
     ///      for full compatibility and precision.
-    /// @param market The market to supply assets to.
+    /// @param marketParams The marketParams to supply assets to.
     /// @param amount The amount of assets to supply.
     /// @param shares The amount of shares to mint.
     /// @param onBehalf The address that will receive the position.
     /// @param data Arbitrary data to pass to the `onBlueSupply` callback. Pass empty data if not needed.
-    function supply(Market memory market, uint256 amount, uint256 shares, address onBehalf, bytes memory data)
-        external;
-
-    /// @notice Withdraws the given `amount` of assets or `shares` from the given `market` on behalf of `onBehalf`.
+    function supply(
+        MarketParams memory marketParams,
+        uint256 amount,
+        uint256 shares,
+        address onBehalf,
+        bytes memory data
+    ) external;
+
+    /// @notice Withdraws the given `amount` of assets or `shares` from the given `marketParams` on behalf of `onBehalf`.
     /// @dev Either `amount` or `shares` should be zero.
     ///      To withdraw the whole position, pass the `shares`'s balance of `onBehalf`.
     /// @dev `msg.sender` must be authorized to manage `onBehalf`'s positions.
-    /// @param market The market to withdraw assets from.
+    /// @param marketParams The marketParams to withdraw assets from.
     /// @param shares The amount of amount to withdraw.
     /// @param shares The amount of shares to burn.
     /// @param onBehalf The address of the owner of the withdrawn assets.
     /// @param receiver The address that will receive the withdrawn assets.
-    function withdraw(Market memory market, uint256 amount, uint256 shares, address onBehalf, address receiver)
-        external;
-
-    /// @notice Borrows the given `amount` of assets or `shares` from the given `market` on behalf of `onBehalf`.
+    function withdraw(
+        MarketParams memory marketParams,
+        uint256 amount,
+        uint256 shares,
+        address onBehalf,
+        address receiver
+    ) external;
+
+    /// @notice Borrows the given `amount` of assets or `shares` from the given `marketParams` on behalf of `onBehalf`.
     /// @dev Either `amount` or `shares` should be zero.
     ///      Most usecases should rely on `amount` as an input so the caller
     ///      is guaranteed to borrow `amount` of tokens,
     ///      but the possibility to burn a specific amount of shares is given
     ///      for full compatibility and precision.
     /// @dev `msg.sender` must be authorized to manage `onBehalf`'s positions.
-    /// @param market The market to borrow assets from.
+    /// @param marketParams The marketParams to borrow assets from.
     /// @param amount The amount of assets to borrow.
     /// @param shares The amount of shares to mint.
     /// @param onBehalf The address of the owner of the debt.
     /// @param receiver The address that will receive the debt.
-    function borrow(Market memory market, uint256 amount, uint256 shares, address onBehalf, address receiver)
-        external;
-
-    /// @notice Repays the given `amount` of assets or `shares` to the given `market` on behalf of `onBehalf`,
+    function borrow(
+        MarketParams memory marketParams,
+        uint256 amount,
+        uint256 shares,
+        address onBehalf,
+        address receiver
+    ) external;
+
+    /// @notice Repays the given `amount` of assets or `shares` to the given `marketParams` on behalf of `onBehalf`,
     ///         optionally calling back the caller's `onBlueReplay` function with the given `data`.
     /// @dev Either `amount` or `shares` should be zero.
     ///      To repay the whole debt, pass the `shares`'s balance of `onBehalf`.
-    /// @param market The market to repay assets to.
+    /// @param marketParams The marketParams to repay assets to.
     /// @param amount The amount of assets to repay.
     /// @param shares The amount of shares to burn.
     /// @param onBehalf The address of the owner of the debt.
     /// @param data Arbitrary data to pass to the `onBlueRepay` callback. Pass empty data if not needed.
-    function repay(Market memory market, uint256 amount, uint256 shares, address onBehalf, bytes memory data)
-        external;
-
-    /// @notice Supplies the given `amount` of collateral to the given `market` on behalf of `onBehalf`,
+    function repay(
+        MarketParams memory marketParams,
+        uint256 amount,
+        uint256 shares,
+        address onBehalf,
+        bytes memory data
+    ) external;
+
+    /// @notice Supplies the given `amount` of collateral to the given `marketParams` on behalf of `onBehalf`,
     ///         optionally calling back the caller's `onBlueSupplyCollateral` function with the given `data`.
     /// @dev Interests are not accrued since it's not required and it saves gas.
-    /// @param market The market to supply collateral to.
+    /// @param marketParams The marketParams to supply collateral to.
     /// @param amount The amount of collateral to supply.
     /// @param onBehalf The address that will receive the collateral.
     /// @param data Arbitrary data to pass to the `onBlueSupplyCollateral` callback. Pass empty data if not needed.
-    function supplyCollateral(Market memory market, uint256 amount, address onBehalf, bytes memory data) external;
-
-    /// @notice Withdraws the given `amount` of collateral from the given `market` on behalf of `onBehalf`.
+    function supplyCollateral(MarketParams memory marketParams, uint256 amount, address onBehalf, bytes memory data)
+        external;
+
+    /// @notice Withdraws the given `amount` of collateral from the given `marketParams` on behalf of `onBehalf`.
     /// @dev `msg.sender` must be authorized to manage `onBehalf`'s positions.
-    /// @param market The market to withdraw collateral from.
+    /// @param marketParams The marketParams to withdraw collateral from.
     /// @param amount The amount of collateral to withdraw.
     /// @param onBehalf The address of the owner of the collateral.
     /// @param receiver The address that will receive the withdrawn collateral.
-    function withdrawCollateral(Market memory market, uint256 amount, address onBehalf, address receiver) external;
-
-    /// @notice Liquidates the given `seized` amount to the given `market` of the given `borrower`'s position,
+    function withdrawCollateral(MarketParams memory marketParams, uint256 amount, address onBehalf, address receiver)
+        external;
+
+    /// @notice Liquidates the given `seized` amount to the given `marketParams` of the given `borrower`'s position,
     ///         optionally calling back the caller's `onBlueLiquidate` function with the given `data`.
-    /// @param market The market of the position.
+    /// @param marketParams The marketParams of the position.
     /// @param borrower The owner of the position.
     /// @param seized The amount of collateral to seize.
     /// @param data Arbitrary data to pass to the `onBlueLiquidate` callback. Pass empty data if not needed
-    function liquidate(Market memory market, address borrower, uint256 seized, bytes memory data) external;
->>>>>>> e042277b
+    function liquidate(MarketParams memory marketParams, address borrower, uint256 seized, bytes memory data)
+        external;
 
     /// @notice Sets the authorization for `authorized` to manage `msg.sender`'s positions.
     /// @param authorized The authorized address.

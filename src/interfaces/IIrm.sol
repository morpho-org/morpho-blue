// SPDX-License-Identifier: UNLICENSED
pragma solidity >=0.5.0;

import {MarketParams} from "src/Blue.sol";

interface IIrm {
<<<<<<< HEAD
    function borrowRate(MarketParams calldata marketParams) external returns (uint);
=======
    function borrowRate(Market calldata market) external returns (uint256);
>>>>>>> d998d91c
}<|MERGE_RESOLUTION|>--- conflicted
+++ resolved
@@ -4,9 +4,5 @@
 import {MarketParams} from "src/Blue.sol";
 
 interface IIrm {
-<<<<<<< HEAD
-    function borrowRate(MarketParams calldata marketParams) external returns (uint);
-=======
-    function borrowRate(Market calldata market) external returns (uint256);
->>>>>>> d998d91c
+    function borrowRate(MarketParams calldata marketParams) external returns (uint256);
 }
// SPDX-License-Identifier: GPL-2.0-or-later
pragma solidity ^0.8.0;

import {IERC20} from "../interfaces/IERC20.sol";

<<<<<<< HEAD
/// @title IERC20Internal
/// @author Morpho Labs
/// @custom:contact security@morpho.xyz
/// @notice ERC20 token interface to have access to the selectors of the `transfer` and `transferFrom` functions.
=======
import {ErrorsLib} from "../libraries/ErrorsLib.sol";

>>>>>>> 04caf3d8
interface IERC20Internal {
    function transfer(address to, uint256 value) external returns (bool);
    function transferFrom(address from, address to, uint256 value) external returns (bool);
}

/// @title SafeTransferLib
/// @author Morpho Labs
/// @custom:contact security@morpho.xyz
<<<<<<< HEAD
/// @notice Library to manage tokens not fully ERC20 compliant:
/// not returning a boolean for `transfer` and `transferFrom` functions.
=======
/// @notice Library to manage transfers of tokens, even if calls to the transfer or transferFrom functions are not
/// returning a boolean.
>>>>>>> 04caf3d8
/// @dev It is the responsibility of the market creator to make sure that the address of the token has non-zero code.
library SafeTransferLib {
    function safeTransfer(IERC20 token, address to, uint256 value) internal {
        (bool success, bytes memory returndata) =
            address(token).call(abi.encodeCall(IERC20Internal.transfer, (to, value)));
        require(success, ErrorsLib.TRANSFER_REVERTED);
        require(returndata.length == 0 || abi.decode(returndata, (bool)), ErrorsLib.TRANSFER_RETURNED_FALSE);
    }

    function safeTransferFrom(IERC20 token, address from, address to, uint256 value) internal {
        (bool success, bytes memory returndata) =
            address(token).call(abi.encodeCall(IERC20Internal.transferFrom, (from, to, value)));
        require(success, ErrorsLib.TRANSFER_FROM_REVERTED);
        require(returndata.length == 0 || abi.decode(returndata, (bool)), ErrorsLib.TRANSFER_FROM_RETURNED_FALSE);
    }
}<|MERGE_RESOLUTION|>--- conflicted
+++ resolved
@@ -3,15 +3,12 @@
 
 import {IERC20} from "../interfaces/IERC20.sol";
 
-<<<<<<< HEAD
+import {ErrorsLib} from "../libraries/ErrorsLib.sol";
+
 /// @title IERC20Internal
 /// @author Morpho Labs
 /// @custom:contact security@morpho.xyz
 /// @notice ERC20 token interface to have access to the selectors of the `transfer` and `transferFrom` functions.
-=======
-import {ErrorsLib} from "../libraries/ErrorsLib.sol";
-
->>>>>>> 04caf3d8
 interface IERC20Internal {
     function transfer(address to, uint256 value) external returns (bool);
     function transferFrom(address from, address to, uint256 value) external returns (bool);
@@ -20,13 +17,8 @@
 /// @title SafeTransferLib
 /// @author Morpho Labs
 /// @custom:contact security@morpho.xyz
-<<<<<<< HEAD
-/// @notice Library to manage tokens not fully ERC20 compliant:
-/// not returning a boolean for `transfer` and `transferFrom` functions.
-=======
 /// @notice Library to manage transfers of tokens, even if calls to the transfer or transferFrom functions are not
 /// returning a boolean.
->>>>>>> 04caf3d8
 /// @dev It is the responsibility of the market creator to make sure that the address of the token has non-zero code.
 library SafeTransferLib {
     function safeTransfer(IERC20 token, address to, uint256 value) internal {

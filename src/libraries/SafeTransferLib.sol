// SPDX-License-Identifier: GPL-2.0-or-later
pragma solidity ^0.8.0;

import {IERC20} from "../interfaces/IERC20.sol";

import {ErrorsLib} from "../libraries/ErrorsLib.sol";

interface IERC20Internal {
    function transfer(address to, uint256 value) external returns (bool);
    function transferFrom(address from, address to, uint256 value) external returns (bool);
}

/// @title SafeTransferLib
/// @author Morpho Labs
/// @custom:contact security@morpho.xyz
<<<<<<< HEAD
/// @notice Library to manage tokens not fully ERC20 compliant: not returning a boolean for `transfer` and
/// `transferFrom` functions.
=======
/// @notice Library to manage transfers of tokens, even if calls to the transfer or transferFrom functions are not
/// returning a boolean.
>>>>>>> 04caf3d8
/// @dev It is the responsibility of the market creator to make sure that the address of the token has non-zero code.
library SafeTransferLib {
    function safeTransfer(IERC20 token, address to, uint256 value) internal {
        (bool success, bytes memory returndata) =
            address(token).call(abi.encodeCall(IERC20Internal.transfer, (to, value)));
        require(success, ErrorsLib.TRANSFER_REVERTED);
        require(returndata.length == 0 || abi.decode(returndata, (bool)), ErrorsLib.TRANSFER_RETURNED_FALSE);
    }

    function safeTransferFrom(IERC20 token, address from, address to, uint256 value) internal {
        (bool success, bytes memory returndata) =
            address(token).call(abi.encodeCall(IERC20Internal.transferFrom, (from, to, value)));
        require(success, ErrorsLib.TRANSFER_FROM_REVERTED);
        require(returndata.length == 0 || abi.decode(returndata, (bool)), ErrorsLib.TRANSFER_FROM_RETURNED_FALSE);
    }
}<|MERGE_RESOLUTION|>--- conflicted
+++ resolved
@@ -13,13 +13,8 @@
 /// @title SafeTransferLib
 /// @author Morpho Labs
 /// @custom:contact security@morpho.xyz
-<<<<<<< HEAD
-/// @notice Library to manage tokens not fully ERC20 compliant: not returning a boolean for `transfer` and
-/// `transferFrom` functions.
-=======
 /// @notice Library to manage transfers of tokens, even if calls to the transfer or transferFrom functions are not
 /// returning a boolean.
->>>>>>> 04caf3d8
 /// @dev It is the responsibility of the market creator to make sure that the address of the token has non-zero code.
 library SafeTransferLib {
     function safeTransfer(IERC20 token, address to, uint256 value) internal {

--- conflicted
+++ resolved
@@ -18,11 +18,9 @@
 
     string internal constant ZERO_AMOUNT = "zero amount";
 
-<<<<<<< HEAD
     string internal constant ZERO_SHARES = "zero shares";
-=======
+
     string internal constant ZERO_ADDRESS = "zero address";
->>>>>>> fd93b636
 
     string internal constant UNAUTHORIZED = "unauthorized";
 

--- conflicted
+++ resolved
@@ -1,7 +1,6 @@
 // SPDX-License-Identifier: UNLICENSED
 pragma solidity ^0.8.0;
 
-<<<<<<< HEAD
 import {MarketParams, Id, IBlue} from "../interfaces/IBlue.sol";
 import {SafeCastLib} from "solmate/utils/SafeCastLib.sol";
 
@@ -24,16 +23,12 @@
     uint64 lastUpdate; // Interests last update (used to check if a market has been created).
     uint8 fee; // Fee.
 }
-=======
-import {Id, Market} from "../interfaces/IBlue.sol";
->>>>>>> e042277b
 
 /// @title MarketLib
 /// @author Morpho Labs
 /// @custom:contact security@morpho.xyz
 /// @notice Library to convert a market to its id.
 library MarketLib {
-<<<<<<< HEAD
     using SafeCastLib for uint256;
 
     function id(MarketParams memory marketParams) internal pure returns (Id) {
@@ -110,10 +105,5 @@
 
     function setFee(Market storage market, uint256 amount) internal {
         market.marketState.fee = amount.safeCastTo8();
-=======
-    /// @notice Returns the id of a `market`.
-    function id(Market memory market) internal pure returns (Id) {
-        return Id.wrap(keccak256(abi.encode(market)));
->>>>>>> e042277b
     }
 }
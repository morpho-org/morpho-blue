// SPDX-License-Identifier: UNLICENSED
pragma solidity ^0.8.0;

import {Id, MarketParams} from "../interfaces/IBlue.sol";

library EventsLib {
    /// @notice Emitted when setting a new owner.
    /// @param newOwner The new owner of the contract.
    event SetOwner(address indexed newOwner);

    /// @notice Emitted when setting a new fee.
    /// @param id The market id.
    /// @param fee The new fee.
    event SetFee(Id indexed id, uint256 fee);

    /// @notice Emitted when setting a new fee recipient.
    /// @param feeRecipient The new fee recipient.
    event SetFeeRecipient(address indexed feeRecipient);

    /// @notice Emitted when enabling an IRM.
    /// @param irm The IRM that was enabled.
    event EnableIrm(address indexed irm);

    /// @notice Emitted when enabling an LLTV.
    /// @param lltv The LLTV that was enabled.
    event EnableLltv(uint256 lltv);

    /// @notice Emitted when creating a market.
    /// @param id The market id.
    /// @param market The market that was created.
    event CreateMarket(Id indexed id, Market market);

    /// @notice Emitted on supply of assets.
    /// @param id The market id.
    /// @param caller The caller.
    /// @param onBehalf The address that will receive the position.
    /// @param amount The amount of assets supplied.
    /// @param shares The amount of shares minted.
    event Supply(Id indexed id, address indexed caller, address indexed onBehalf, uint256 amount, uint256 shares);

    /// @notice Emitted on withdrawal of assets.
    /// @param id The market id.
    /// @param caller The caller.
    /// @param onBehalf The address from which the assets are withdrawn.
    /// @param receiver The address that will receive the withdrawn assets.
    /// @param amount The amount of assets withdrawn.
    /// @param shares The amount of shares burned.
    event Withdraw(
        Id indexed id,
        address caller,
        address indexed onBehalf,
        address indexed receiver,
        uint256 amount,
        uint256 shares
    );

    /// @notice Emitted on borrow of assets.
    /// @param id The market id.
    /// @param caller The caller.
    /// @param onBehalf The address from which the assets are borrowed.
    /// @param receiver The address that will receive the borrowed assets.
    /// @param amount The amount of assets borrowed.
    /// @param shares The amount of shares minted.
    event Borrow(
        Id indexed id,
        address caller,
        address indexed onBehalf,
        address indexed receiver,
        uint256 amount,
        uint256 shares
    );

    /// @notice Emitted on repayment of assets.
    /// @param id The market id.
    /// @param caller The caller.
    /// @param onBehalf The address for which the assets are repaid.
    /// @param amount The amount of assets repaid.
    /// @param shares The amount of shares burned.
    event Repay(Id indexed id, address indexed caller, address indexed onBehalf, uint256 amount, uint256 shares);

    /// @notice Emitted on supply of collateral.
    /// @param id The market id.
    /// @param caller The caller.
    /// @param onBehalf The address that will receive the position.
    /// @param amount The amount of collateral supplied.
    event SupplyCollateral(Id indexed id, address indexed caller, address indexed onBehalf, uint256 amount);

    /// @notice Emitted on withdrawal of collateral.
    /// @param id The market id.
    /// @param caller The caller.
    /// @param onBehalf The address from which the collateral is withdrawn.
    /// @param receiver The address that will receive the withdrawn collateral.
    /// @param amount The amount of collateral withdrawn.
    event WithdrawCollateral(
        Id indexed id, address caller, address indexed onBehalf, address indexed receiver, uint256 amount
    );

    /// @notice Emitted on liquidation of a position.
    /// @param id The market id.
    /// @param caller The caller.
    /// @param borrower The borrower of the position.
    /// @param repaid The amount of assets repaid.
    /// @param repaidShares The amount of shares burned.
    /// @param seized The amount of collateral seized.
    /// @param badDebtShares The amount of shares minted as bad debt.
    event Liquidate(
        Id indexed id,
        address indexed caller,
        address indexed borrower,
        uint256 repaid,
        uint256 repaidShares,
        uint256 seized,
        uint256 badDebtShares
    );

    /// @notice Emitted on flash loan.
    /// @param caller The caller..
    /// @param token The token that was flash loaned.
    /// @param amount The amount that was flash loaned.
    event FlashLoan(address indexed caller, address indexed token, uint256 amount);

<<<<<<< HEAD
    event SetOwner(address indexed newOwner);

    event SetFee(Id indexed id, uint256 fee);

    event SetFeeRecipient(address indexed feeRecipient);

    event CreateMarket(Id indexed id, MarketParams market);

=======
    /// @notice Emitted when setting an authorization.
    /// @param caller The caller.
    /// @param authorizer The authorizer address.
    /// @param authorized The authorized address.
    /// @param newIsAuthorized The new authorization status.
>>>>>>> e042277b
    event SetAuthorization(
        address indexed caller, address indexed authorizer, address indexed authorized, bool newIsAuthorized
    );

    /// @notice Emitted when setting an authorization with a signature.
    /// @param caller The caller.
    /// @param authorizer The authorizer address.
    /// @param usedNonce The nonce that was used.
    event IncrementNonce(address indexed caller, address indexed authorizer, uint256 usedNonce);

    /// @notice Emitted when accruing interests.
    /// @param id The market id.
    /// @param prevBorrowRate The previous borrow rate.
    /// @param accruedInterests The amount of interests accrued.
    /// @param feeShares The amount of shares minted as fee.
    event AccrueInterests(Id indexed id, uint256 prevBorrowRate, uint256 accruedInterests, uint256 feeShares);
}<|MERGE_RESOLUTION|>--- conflicted
+++ resolved
@@ -9,7 +9,7 @@
     event SetOwner(address indexed newOwner);
 
     /// @notice Emitted when setting a new fee.
-    /// @param id The market id.
+    /// @param id The marketParams id.
     /// @param fee The new fee.
     event SetFee(Id indexed id, uint256 fee);
 
@@ -26,12 +26,12 @@
     event EnableLltv(uint256 lltv);
 
     /// @notice Emitted when creating a market.
-    /// @param id The market id.
-    /// @param market The market that was created.
-    event CreateMarket(Id indexed id, Market market);
+    /// @param id The marketParams id.
+    /// @param marketParams The market that was created.
+    event CreateMarket(Id indexed id, MarketParams marketParams);
 
     /// @notice Emitted on supply of assets.
-    /// @param id The market id.
+    /// @param id The marketParams id.
     /// @param caller The caller.
     /// @param onBehalf The address that will receive the position.
     /// @param amount The amount of assets supplied.
@@ -39,7 +39,7 @@
     event Supply(Id indexed id, address indexed caller, address indexed onBehalf, uint256 amount, uint256 shares);
 
     /// @notice Emitted on withdrawal of assets.
-    /// @param id The market id.
+    /// @param id The marketParams id.
     /// @param caller The caller.
     /// @param onBehalf The address from which the assets are withdrawn.
     /// @param receiver The address that will receive the withdrawn assets.
@@ -55,7 +55,7 @@
     );
 
     /// @notice Emitted on borrow of assets.
-    /// @param id The market id.
+    /// @param id The marketParams id.
     /// @param caller The caller.
     /// @param onBehalf The address from which the assets are borrowed.
     /// @param receiver The address that will receive the borrowed assets.
@@ -71,7 +71,7 @@
     );
 
     /// @notice Emitted on repayment of assets.
-    /// @param id The market id.
+    /// @param id The marketParams id.
     /// @param caller The caller.
     /// @param onBehalf The address for which the assets are repaid.
     /// @param amount The amount of assets repaid.
@@ -79,14 +79,14 @@
     event Repay(Id indexed id, address indexed caller, address indexed onBehalf, uint256 amount, uint256 shares);
 
     /// @notice Emitted on supply of collateral.
-    /// @param id The market id.
+    /// @param id The marketParams id.
     /// @param caller The caller.
     /// @param onBehalf The address that will receive the position.
     /// @param amount The amount of collateral supplied.
     event SupplyCollateral(Id indexed id, address indexed caller, address indexed onBehalf, uint256 amount);
 
     /// @notice Emitted on withdrawal of collateral.
-    /// @param id The market id.
+    /// @param id The marketParams id.
     /// @param caller The caller.
     /// @param onBehalf The address from which the collateral is withdrawn.
     /// @param receiver The address that will receive the withdrawn collateral.
@@ -96,7 +96,7 @@
     );
 
     /// @notice Emitted on liquidation of a position.
-    /// @param id The market id.
+    /// @param id The marketParams id.
     /// @param caller The caller.
     /// @param borrower The borrower of the position.
     /// @param repaid The amount of assets repaid.
@@ -119,22 +119,11 @@
     /// @param amount The amount that was flash loaned.
     event FlashLoan(address indexed caller, address indexed token, uint256 amount);
 
-<<<<<<< HEAD
-    event SetOwner(address indexed newOwner);
-
-    event SetFee(Id indexed id, uint256 fee);
-
-    event SetFeeRecipient(address indexed feeRecipient);
-
-    event CreateMarket(Id indexed id, MarketParams market);
-
-=======
     /// @notice Emitted when setting an authorization.
     /// @param caller The caller.
     /// @param authorizer The authorizer address.
     /// @param authorized The authorized address.
     /// @param newIsAuthorized The new authorization status.
->>>>>>> e042277b
     event SetAuthorization(
         address indexed caller, address indexed authorizer, address indexed authorized, bool newIsAuthorized
     );
@@ -146,7 +135,7 @@
     event IncrementNonce(address indexed caller, address indexed authorizer, uint256 usedNonce);
 
     /// @notice Emitted when accruing interests.
-    /// @param id The market id.
+    /// @param id The marketParams id.
     /// @param prevBorrowRate The previous borrow rate.
     /// @param accruedInterests The amount of interests accrued.
     /// @param feeShares The amount of shares minted as fee.

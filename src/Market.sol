// SPDX-License-Identifier: UNLICENSED
pragma solidity ^0.8.13;

import {IERC20} from "src/interfaces/IERC20.sol";
import {IOracle} from "src/interfaces/IOracle.sol";

import {MathLib} from "src/libraries/MathLib.sol";
import {SafeTransferLib} from "src/libraries/SafeTransferLib.sol";

import "forge-std/console.sol";

uint constant WAD = 1e18;

uint constant alpha = 0.5e18;

uint constant N = 10;

function bucketToLLTV(uint bucket) pure returns (uint) {
    return MathLib.wDiv(bucket + 1, N + 1);
}

function irm(uint utilization) pure returns (uint) {
    // Divide by the number of seconds in a year.
    // This is a very simple model (to refine later) where x% utilization corresponds to x% APR.
    return utilization / 365 days;
}

contract Market {
    using MathLib for int;
    using MathLib for uint;
    using SafeTransferLib for IERC20;

    // Constants.

    uint public constant getN = N;

    address public immutable borrowableAsset;
    address public immutable collateralAsset;
    address public immutable borrowableOracle;
    address public immutable collateralOracle;

    // Storage.

    // User' supply balances.
    mapping(address => mapping(uint => uint)) public supplyShare;
    // User' borrow balances.
    mapping(address => mapping(uint => uint)) public borrowShare;
    // User' collateral balance.
    mapping(address => mapping(uint => uint)) public collateral;
    // Market total supply.
    mapping(uint => uint) public totalSupply;
    // Market total supply shares.
    mapping(uint => uint) public totalSupplyShares;
    // Market total borrow.
    mapping(uint => uint) public totalBorrow;
    // Market total borrow shares.
    mapping(uint => uint) public totalBorrowShares;
    // Interests last update.
    mapping(uint => uint) public lastUpdate;

    // Constructor.

    constructor(
        address newBorrowableAsset,
        address newCollateralAsset,
        address newBorrowableOracle,
        address newCollateralOracle
    ) {
        borrowableAsset = newBorrowableAsset;
        collateralAsset = newCollateralAsset;
        borrowableOracle = newBorrowableOracle;
        collateralOracle = newCollateralOracle;
    }

    // Suppliers position management.

    /// @dev positive amount to deposit.
    function modifyDeposit(int amount, uint bucket) external {
        if (amount == 0) return;
        require(bucket < N, "unknown bucket");

        accrueInterests(bucket);

<<<<<<< HEAD
        if (totalSupply[bucket] == 0) {
            supplyShare[msg.sender][bucket] = WAD;
            totalSupplyShares[bucket] = WAD;
=======
        if (totalSupply[bucket] == 0 && amount > 0) {
            supplyShare[msg.sender][bucket] = 1e18;
            totalSupplyShares[bucket] = 1e18;
>>>>>>> 15a8e071
        } else {
            int shares = amount.wMul(totalSupplyShares[bucket]).wDiv(totalSupply[bucket]);
            supplyShare[msg.sender][bucket] = (int(supplyShare[msg.sender][bucket]) + shares).safeToUint();
            totalSupplyShares[bucket] = (int(totalSupplyShares[bucket]) + shares).safeToUint();
        }

        // No need to check if the integer is positive.
        totalSupply[bucket] = uint(int(totalSupply[bucket]) + amount);

        if (amount < 0) require(totalBorrow[bucket] <= totalSupply[bucket], "not enough liquidity");

        IERC20(borrowableAsset).handleTransfer({user: msg.sender, amountIn: amount});
    }

    // Borrowers position management.

    /// @dev positive amount to borrow (to discuss).
    function modifyBorrow(int amount, uint bucket) external {
        if (amount == 0) return;
        require(bucket < N, "unknown bucket");

        accrueInterests(bucket);

<<<<<<< HEAD
        if (totalBorrow[bucket] == 0) {
            borrowShare[msg.sender][bucket] = WAD;
            totalBorrowShares[bucket] = WAD;
=======
        if (totalBorrow[bucket] == 0 && amount > 0) {
            borrowShare[msg.sender][bucket] = 1e18;
            totalBorrowShares[bucket] = 1e18;
>>>>>>> 15a8e071
        } else {
            int shares = amount.wMul(totalBorrowShares[bucket]).wDiv(totalBorrow[bucket]);
            borrowShare[msg.sender][bucket] = (int(borrowShare[msg.sender][bucket]) + shares).safeToUint();
            totalBorrowShares[bucket] = (int(totalBorrowShares[bucket]) + shares).safeToUint();
        }

        // No need to check if the integer is positive.
        totalBorrow[bucket] = uint(int(totalBorrow[bucket]) + amount);

        if (amount > 0) {
            require(isHealthy(msg.sender, bucket), "not enough collateral");
            require(totalBorrow[bucket] <= totalSupply[bucket], "not enough liquidity");
        }

        IERC20(borrowableAsset).handleTransfer({user: msg.sender, amountIn: -amount});
    }

    /// @dev positive amount to deposit.
    function modifyCollateral(int amount, uint bucket) external {
        if (amount == 0) return;
        require(bucket < N, "unknown bucket");

        accrueInterests(bucket);

        collateral[msg.sender][bucket] = (int(collateral[msg.sender][bucket]) + amount).safeToUint();

        require(amount > 0 || isHealthy(msg.sender, bucket), "not enough collateral");

        IERC20(collateralAsset).handleTransfer({user: msg.sender, amountIn: amount});
    }

    // Liquidation.

    struct Liquidation {
        uint bucket;
        address borrower;
        uint maxCollat;
    }

    /// @return sumCollat The negative amount of collateral added.
    /// @return sumBorrow The negative amount of borrow added.
    function batchLiquidate(Liquidation[] memory liquidationData) external returns (int sumCollat, int sumBorrow) {
        for (uint i; i < liquidationData.length; i++) {
            Liquidation memory liq = liquidationData[i];
            (int collat, int borrow) = liquidate(liq.bucket, liq.borrower, liq.maxCollat);
            sumCollat += collat;
            sumBorrow += borrow;
        }

        IERC20(collateralAsset).handleTransfer(msg.sender, sumCollat);
        IERC20(borrowableAsset).handleTransfer(msg.sender, -sumBorrow);
    }

    /// @return collat The negative amount of collateral added.
    /// @return borrow The negative amount of borrow added.
    function liquidate(uint bucket, address borrower, uint maxCollat) internal returns (int collat, int borrow) {
        if (maxCollat == 0) return (0, 0);
        require(bucket < N, "unknown bucket");

        accrueInterests(bucket);

        require(!isHealthy(borrower, bucket), "cannot liquidate a healthy position");

        uint incentive = WAD + alpha.wMul(WAD.wDiv(bucketToLLTV(bucket)) - WAD);
        uint borrowPrice = IOracle(borrowableOracle).price();
        uint collatPrice = IOracle(collateralOracle).price();
        // Safe to cast because it's smaller than collateral[borrower][bucket]
        collat = -int(maxCollat.min(collateral[borrower][bucket]));
        borrow = collat.wMul(collatPrice).wDiv(incentive).wDiv(borrowPrice);

        int shares = borrow.wMul(totalBorrowShares[bucket]).wDiv(totalBorrow[bucket]);
        borrowShare[borrower][bucket] = (int(borrowShare[borrower][bucket]) + shares).safeToUint();
        totalBorrowShares[bucket] = (int(totalBorrowShares[bucket]) + shares).safeToUint();
        totalBorrow[bucket] = (int(totalBorrow[bucket]) + borrow).safeToUint();
        collateral[borrower][bucket] = (int(collateral[borrower][bucket]) + collat).safeToUint();
    }

    // Interests management.

    function accrueInterests(uint bucket) internal {
        uint bucketTotalBorrow = totalBorrow[bucket];
        uint bucketTotalSupply = totalSupply[bucket];
        if (bucketTotalSupply == 0) return;
        uint utilization = bucketTotalBorrow.wDiv(bucketTotalSupply);
        uint borrowRate = irm(utilization);
        uint accruedInterests = bucketTotalBorrow.wMul(borrowRate).wMul(block.timestamp - lastUpdate[bucket]);

        totalSupply[bucket] = bucketTotalSupply + accruedInterests;
        totalBorrow[bucket] = bucketTotalBorrow + accruedInterests;
        lastUpdate[bucket] = block.timestamp;
    }

    // Health check.

    function isHealthy(address user, uint bucket) public view returns (bool) {
        if (borrowShare[user][bucket] > 0) {
            // totalBorrowShares[bucket] > 0 because borrowShare[user][bucket] > 0.
            uint borrowValue = borrowShare[user][bucket].wMul(totalBorrow[bucket]).wDiv(totalBorrowShares[bucket]).wMul(
                IOracle(borrowableOracle).price()
            );
            uint collateralValue = collateral[user][bucket].wMul(IOracle(collateralOracle).price());
            return collateralValue.wMul(bucketToLLTV(bucket)) >= borrowValue;
        }
        return true;
    }
}<|MERGE_RESOLUTION|>--- conflicted
+++ resolved
@@ -81,15 +81,9 @@
 
         accrueInterests(bucket);
 
-<<<<<<< HEAD
-        if (totalSupply[bucket] == 0) {
+        if (totalSupply[bucket] == 0 && amount > 0) {
             supplyShare[msg.sender][bucket] = WAD;
             totalSupplyShares[bucket] = WAD;
-=======
-        if (totalSupply[bucket] == 0 && amount > 0) {
-            supplyShare[msg.sender][bucket] = 1e18;
-            totalSupplyShares[bucket] = 1e18;
->>>>>>> 15a8e071
         } else {
             int shares = amount.wMul(totalSupplyShares[bucket]).wDiv(totalSupply[bucket]);
             supplyShare[msg.sender][bucket] = (int(supplyShare[msg.sender][bucket]) + shares).safeToUint();
@@ -113,15 +107,9 @@
 
         accrueInterests(bucket);
 
-<<<<<<< HEAD
-        if (totalBorrow[bucket] == 0) {
+        if (totalBorrow[bucket] == 0 && amount > 0) {
             borrowShare[msg.sender][bucket] = WAD;
             totalBorrowShares[bucket] = WAD;
-=======
-        if (totalBorrow[bucket] == 0 && amount > 0) {
-            borrowShare[msg.sender][bucket] = 1e18;
-            totalBorrowShares[bucket] = 1e18;
->>>>>>> 15a8e071
         } else {
             int shares = amount.wMul(totalBorrowShares[bucket]).wDiv(totalBorrow[bucket]);
             borrowShare[msg.sender][bucket] = (int(borrowShare[msg.sender][bucket]) + shares).safeToUint();

--- conflicted
+++ resolved
@@ -7,16 +7,12 @@
 import {MathLib} from "src/libraries/MathLib.sol";
 import {SafeTransferLib} from "src/libraries/SafeTransferLib.sol";
 
-<<<<<<< HEAD
 uint constant WAD = 1e18;
 
 uint constant alpha = 0.5e18;
 
-uint constant N = 10;
-=======
 // Market id.
 type Id is bytes32;
->>>>>>> 9a990fa1
 
 // Market.
 struct Market {
@@ -74,15 +70,9 @@
 
         accrueInterests(id);
 
-<<<<<<< HEAD
-        if (totalSupply[bucket] == 0 && amount > 0) {
-            supplyShare[msg.sender][bucket] = WAD;
-            totalSupplyShares[bucket] = WAD;
-=======
         if (totalSupply[id] == 0) {
-            supplyShare[id][msg.sender] = 1e18;
-            totalSupplyShares[id] = 1e18;
->>>>>>> 9a990fa1
+            supplyShare[id][msg.sender] = WAD;
+            totalSupplyShares[id] = WAD;
         } else {
             uint shares = amount.wMul(totalSupplyShares[id]).wDiv(totalSupply[id]);
             supplyShare[id][msg.sender] += shares;
@@ -121,15 +111,9 @@
 
         accrueInterests(id);
 
-<<<<<<< HEAD
-        if (totalBorrow[bucket] == 0 && amount > 0) {
-            borrowShare[msg.sender][bucket] = WAD;
-            totalBorrowShares[bucket] = WAD;
-=======
         if (totalBorrow[id] == 0) {
-            borrowShare[id][msg.sender] = 1e18;
-            totalBorrowShares[id] = 1e18;
->>>>>>> 9a990fa1
+            borrowShare[id][msg.sender] = WAD;
+            totalBorrowShares[id] = WAD;
         } else {
             uint shares = amount.wMul(totalBorrowShares[id]).wDiv(totalBorrow[id]);
             borrowShare[id][msg.sender] += shares;
@@ -138,13 +122,7 @@
 
         totalBorrow[id] += amount;
 
-<<<<<<< HEAD
-        if (amount > 0) {
-            require(isHealthy(msg.sender, bucket), "not enough collateral");
-            require(totalBorrow[bucket] <= totalSupply[bucket], "not enough liquidity");
-        }
-=======
-        checkHealth(market, id, msg.sender);
+        require(isHealthy(market, id, msg.sender), "not enough collateral");
         require(totalBorrow[id] <= totalSupply[id], "not enough liquidity");
 
         market.borrowableAsset.safeTransfer(msg.sender, amount);
@@ -165,7 +143,6 @@
 
         market.borrowableAsset.safeTransferFrom(msg.sender, address(this), amount);
     }
->>>>>>> 9a990fa1
 
     // Collateral management.
 
@@ -190,77 +167,57 @@
 
         collateral[id][msg.sender] -= amount;
 
-<<<<<<< HEAD
-        require(amount > 0 || isHealthy(msg.sender, bucket), "not enough collateral");
-=======
-        checkHealth(market, id, msg.sender);
->>>>>>> 9a990fa1
+        require(isHealthy(market, id, msg.sender), "not enough collateral");
 
         market.collateralAsset.transfer(msg.sender, amount);
     }
 
     // Liquidation.
 
-    struct Liquidation {
-        uint bucket;
-        address borrower;
-        uint maxCollat;
-    }
-
-    /// @return sumCollat The negative amount of collateral added.
-    /// @return sumBorrow The negative amount of borrow added.
-    function batchLiquidate(Liquidation[] memory liquidationData) external returns (int sumCollat, int sumBorrow) {
-        for (uint i; i < liquidationData.length; i++) {
-            Liquidation memory liq = liquidationData[i];
-            (int collat, int borrow) = liquidate(liq.bucket, liq.borrower, liq.maxCollat);
-            sumCollat += collat;
-            sumBorrow += borrow;
-        }
-
-        IERC20(collateralAsset).handleTransfer(msg.sender, sumCollat);
-        IERC20(borrowableAsset).handleTransfer(msg.sender, -sumBorrow);
-    }
-
-    /// @return collat The negative amount of collateral added.
-    /// @return borrow The negative amount of borrow added.
-    function liquidate(uint bucket, address borrower, uint maxCollat) internal returns (int collat, int borrow) {
-        if (maxCollat == 0) return (0, 0);
-        require(bucket < N, "unknown bucket");
-
-        accrueInterests(bucket);
-
-        require(!isHealthy(borrower, bucket), "cannot liquidate a healthy position");
-
-        uint incentive = WAD + alpha.wMul(WAD.wDiv(bucketToLLTV(bucket)) - WAD);
-        uint borrowPrice = IOracle(borrowableOracle).price();
-        uint collatPrice = IOracle(collateralOracle).price();
-        // Safe to cast because it's smaller than collateral[borrower][bucket]
-        collat = -int(maxCollat.min(collateral[borrower][bucket]));
-        borrow = collat.wMul(collatPrice).wDiv(incentive).wDiv(borrowPrice);
-        uint priorBorrowShares = borrowShare[borrower][bucket];
-        uint priorBorrow = priorBorrowShares.wMul(totalBorrow[bucket]).wDiv(totalBorrowShares[bucket]);
-        if (int(priorBorrow) + borrow < 0) {
-            borrow = -int(priorBorrow);
-            collat = borrow.wDiv(collatPrice).wMul(incentive).wMul(borrowPrice);
-        }
-        int shares = borrow.wMul(totalBorrowShares[bucket]).wDiv(totalBorrow[bucket]);
+    function liquidate(Market calldata market, address borrower, uint maxSeized)
+        external
+        returns (uint seized, uint repaid)
+    {
+        Id id = Id.wrap(keccak256(abi.encode(market)));
+        require(lastUpdate[id] != 0, "unknown market");
+        require(maxSeized > 0, "zero amount");
+
+        accrueInterests(id);
+
+        require(!isHealthy(market, id, borrower), "cannot liquidate a healthy position");
+
+        uint incentive = WAD + alpha.wMul(WAD.wDiv(market.lLTV) - WAD);
+        uint borrowPrice = market.borrowableOracle.price();
+        uint collatPrice = market.collateralOracle.price();
+        seized = maxSeized.min(collateral[id][borrower]);
+        repaid = seized.wMul(collatPrice).wDiv(incentive).wDiv(borrowPrice);
+        uint priorBorrowShares = borrowShare[id][borrower];
+        uint priorBorrow = priorBorrowShares.wMul(totalBorrow[id]).wDiv(totalBorrowShares[id]);
+        if (repaid > priorBorrow) {
+            repaid = priorBorrow;
+            seized = repaid.wDiv(collatPrice).wMul(incentive).wMul(borrowPrice);
+        }
+        uint shares = repaid.wMul(totalBorrowShares[id]).wDiv(totalBorrow[id]);
 
         // Keep this next computation outside of the if-then-else.
-        uint newTotalSupply = (int(totalSupply[bucket]) - int(priorBorrow) - borrow).safeToUint();
-
-        uint newCollateral = uint(int(collateral[borrower][bucket]) + collat);
+        uint newTotalSupply = totalSupply[id] + repaid - priorBorrow;
+
+        uint newCollateral = collateral[id][borrower] - seized;
         if (newCollateral == 0) {
-            totalBorrow[bucket] -= priorBorrow;
-            totalBorrowShares[bucket] -= priorBorrowShares;
-            borrowShare[borrower][bucket] = 0;
+            totalBorrow[id] -= priorBorrow;
+            totalBorrowShares[id] -= priorBorrowShares;
+            borrowShare[id][borrower] = 0;
             // Realize the bad debt.
-            totalSupply[bucket] = newTotalSupply;
+            totalSupply[id] = newTotalSupply;
         } else {
-            totalBorrow[bucket] = (int(totalBorrow[bucket]) + borrow).safeToUint();
-            totalBorrowShares[bucket] = (int(totalBorrowShares[bucket]) + shares).safeToUint();
-            borrowShare[borrower][bucket] = (int(priorBorrowShares) + shares).safeToUint();
-        }
-        collateral[borrower][bucket] = newCollateral;
+            totalBorrow[id] -= repaid;
+            totalBorrowShares[id] -= shares;
+            borrowShare[id][borrower] -= shares;
+        }
+        collateral[id][borrower] = newCollateral;
+
+        market.collateralAsset.safeTransfer(msg.sender, seized);
+        market.borrowableAsset.safeTransferFrom(msg.sender, address(this), repaid);
     }
 
     // Interests management.
@@ -282,25 +239,14 @@
 
     // Health check.
 
-<<<<<<< HEAD
-    function isHealthy(address user, uint bucket) public view returns (bool) {
-        if (borrowShare[user][bucket] > 0) {
-            // totalBorrowShares[bucket] > 0 because borrowShare[user][bucket] > 0.
-            uint borrowValue = borrowShare[user][bucket].wMul(totalBorrow[bucket]).wDiv(totalBorrowShares[bucket]).wMul(
-                IOracle(borrowableOracle).price()
-            );
-            uint collateralValue = collateral[user][bucket].wMul(IOracle(collateralOracle).price());
-            return collateralValue.wMul(bucketToLLTV(bucket)) >= borrowValue;
-=======
-    function checkHealth(Market calldata market, Id id, address user) private view {
+    function isHealthy(Market calldata market, Id id, address user) private view returns (bool) {
         if (borrowShare[id][user] > 0) {
             // totalBorrowShares[id] > 0 because borrowShare[id][user] > 0.
             uint borrowValue = borrowShare[id][user].wMul(totalBorrow[id]).wDiv(totalBorrowShares[id]).wMul(
                 IOracle(market.borrowableOracle).price()
             );
             uint collateralValue = collateral[id][user].wMul(IOracle(market.collateralOracle).price());
-            require(collateralValue.wMul(market.lLTV) >= borrowValue, "not enough collateral");
->>>>>>> 9a990fa1
+            return collateralValue.wMul(market.lLTV) >= borrowValue;
         }
         return true;
     }

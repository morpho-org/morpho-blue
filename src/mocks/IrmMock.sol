--- conflicted
+++ resolved
@@ -2,11 +2,7 @@
 pragma solidity ^0.8.0;
 
 import {IIrm} from "../interfaces/IIrm.sol";
-<<<<<<< HEAD
-import {Id, MarketParams, IBlue} from "../interfaces/IBlue.sol";
-=======
-import {Id, Market, IMorpho} from "../interfaces/IMorpho.sol";
->>>>>>> f380a043
+import {Id, MarketParams, IMorpho} from "../interfaces/IMorpho.sol";
 
 import {FixedPointMathLib} from "../libraries/FixedPointMathLib.sol";
 import {MarketLib} from "../libraries/MarketLib.sol";
@@ -21,15 +17,9 @@
         MORPHO = morpho;
     }
 
-<<<<<<< HEAD
     function borrowRate(MarketParams memory marketParams) external view returns (uint256) {
         Id id = marketParams.id();
-        uint256 utilization = BLUE.totalBorrow(id).wDivDown(BLUE.totalSupply(id));
-=======
-    function borrowRate(Market memory market) external view returns (uint256) {
-        Id id = market.id();
         uint256 utilization = MORPHO.totalBorrow(id).wDivDown(MORPHO.totalSupply(id));
->>>>>>> f380a043
 
         // Divide by the number of seconds in a year.
         // This is a very simple model (to refine later) where x% utilization corresponds to x% APR.

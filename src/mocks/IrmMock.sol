--- conflicted
+++ resolved
@@ -14,15 +14,9 @@
         blue = Blue(blueInstance);
     }
 
-<<<<<<< HEAD
-    function borrowRate(MarketParams calldata marketParams) external view returns (uint) {
+    function borrowRate(MarketParams calldata marketParams) external view returns (uint256) {
         Id id = Id.wrap(keccak256(abi.encode(marketParams)));
-        uint utilization = blue.getMarket(id).totalBorrow.wDiv(blue.getMarket(id).totalSupply);
-=======
-    function borrowRate(Market calldata market) external view returns (uint256) {
-        Id id = Id.wrap(keccak256(abi.encode(market)));
-        uint256 utilization = blue.totalBorrow(id).wDiv(blue.totalSupply(id));
->>>>>>> d998d91c
+        uint256 utilization = blue.getMarket(id).totalBorrow.wDiv(blue.getMarket(id).totalSupply);
 
         // Divide by the number of seconds in a year.
         // This is a very simple model (to refine later) where x% utilization corresponds to x% APR.

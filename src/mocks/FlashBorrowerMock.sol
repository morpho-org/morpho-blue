--- conflicted
+++ resolved
@@ -19,15 +19,9 @@
         BLUE.flashLoan(token, assets, data);
     }
 
-<<<<<<< HEAD
-    function onBlueFlashLoan(address token, uint256 assets, bytes calldata) external {
-        require(msg.sender == address(BLUE));
-        ERC20(token).safeApprove(address(BLUE), assets);
-=======
-    function onBlueFlashLoan(uint256 amount, bytes calldata data) external {
+    function onBlueFlashLoan(uint256 assets, bytes calldata data) external {
         require(msg.sender == address(BLUE));
         address token = abi.decode(data, (address));
-        ERC20(token).safeApprove(address(BLUE), amount);
->>>>>>> e042277b
+        ERC20(token).safeApprove(address(BLUE), assets);
     }
 }
// SPDX-License-Identifier: UNLICENSED
pragma solidity ^0.8.0;

import {IFlashLender} from "../interfaces/IFlashLender.sol";
import {IMorphoFlashLoanCallback} from "../interfaces/IMorphoCallbacks.sol";

import {IERC20, SafeTransferLib} from "../libraries/SafeTransferLib.sol";

contract FlashBorrowerMock is IMorphoFlashLoanCallback {
    using SafeTransferLib for IERC20;

    IFlashLender private immutable MORPHO;

    constructor(IFlashLender newMorpho) {
        MORPHO = newMorpho;
    }

    function flashLoan(address token, uint256 assets, bytes calldata data) external {
        MORPHO.flashLoan(token, assets, data);
    }

    function onMorphoFlashLoan(uint256 assets, bytes calldata data) external {
        require(msg.sender == address(MORPHO));
        address token = abi.decode(data, (address));
<<<<<<< HEAD
        IERC20(token).safeApprove(address(MORPHO), amount);
=======
        ERC20(token).safeApprove(address(MORPHO), assets);
>>>>>>> a0bc09e1
    }
}<|MERGE_RESOLUTION|>--- conflicted
+++ resolved
@@ -22,10 +22,6 @@
     function onMorphoFlashLoan(uint256 assets, bytes calldata data) external {
         require(msg.sender == address(MORPHO));
         address token = abi.decode(data, (address));
-<<<<<<< HEAD
-        IERC20(token).safeApprove(address(MORPHO), amount);
-=======
-        ERC20(token).safeApprove(address(MORPHO), assets);
->>>>>>> a0bc09e1
+        IERC20(token).safeApprove(address(MORPHO), assets);
     }
 }
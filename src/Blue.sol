// SPDX-License-Identifier: UNLICENSED
pragma solidity 0.8.20;

import {IIrm} from "src/interfaces/IIrm.sol";
import {IERC20} from "src/interfaces/IERC20.sol";

import {Account} from "./libraries/Account.sol";
import {Errors} from "./libraries/Errors.sol";
import {SharesMath} from "src/libraries/SharesMath.sol";
import {FixedPointMathLib} from "src/libraries/FixedPointMathLib.sol";
import {Id, Market, MarketLib} from "src/libraries/MarketLib.sol";
import {SafeTransferLib} from "src/libraries/SafeTransferLib.sol";

uint256 constant WAD = 1e18;
uint256 constant MAX_FEE = 0.2e18;
uint256 constant ALPHA = 0.5e18;

contract Blue {
    using Account for bytes32;
    using SharesMath for uint256;
    using FixedPointMathLib for uint256;
    using SafeTransferLib for IERC20;
    using MarketLib for Market;

    // Storage.

    // Owner.
    address public owner;
    // Fee recipient.
    address public feeRecipient;
    // Accounts' supply balances.
    mapping(Id => mapping(bytes32 => uint256)) public supplyShare;
    // Accounts' borrow balances.
    mapping(Id => mapping(bytes32 => uint256)) public borrowShare;
    // Accounts' collateral balances.
    mapping(Id => mapping(bytes32 => uint256)) public collateral;
    // Market total supply.
    mapping(Id => uint256) public totalSupply;
    // Market total supply shares.
    mapping(Id => uint256) public totalSupplyShares;
    // Market total borrow.
    mapping(Id => uint256) public totalBorrow;
    // Market total borrow shares.
    mapping(Id => uint256) public totalBorrowShares;
    // Interests last update (used to check if a market has been created).
    mapping(Id => uint256) public lastUpdate;
    // Fee.
    mapping(Id => uint256) public fee;
    // Enabled IRMs.
    mapping(IIrm => bool) public isIrmEnabled;
    // Enabled LLTVs.
    mapping(uint256 => bool) public isLltvEnabled;
    // Account managers.
    mapping(bytes32 => mapping(address => bool)) public isApproved;

    // Constructor.

    constructor(address newOwner) {
        owner = newOwner;
    }

    // Modifiers.

    modifier onlyOwner() {
        require(msg.sender == owner, Errors.NOT_OWNER);
        _;
    }

    // Only owner functions.

    function transferOwnership(address newOwner) external onlyOwner {
        owner = newOwner;
    }

    function enableIrm(IIrm irm) external onlyOwner {
        isIrmEnabled[irm] = true;
    }

    function enableLltv(uint256 lltv) external onlyOwner {
        require(lltv < WAD, Errors.LLTV_TOO_HIGH);
        isLltvEnabled[lltv] = true;
    }

    /// @notice It is the owner's responsibility to ensure a fee recipient is set before setting a non-zero fee.
    function setFee(Market memory market, uint256 newFee) external onlyOwner {
        Id id = market.id();
        require(lastUpdate[id] != 0, Errors.MARKET_NOT_CREATED);
        require(newFee <= MAX_FEE, Errors.MAX_FEE_EXCEEDED);
        fee[id] = newFee;
    }

    function setFeeRecipient(address recipient) external onlyOwner {
        feeRecipient = recipient;
    }

    // Markets management.

    function createMarket(Market memory market) external {
        Id id = market.id();
        require(isIrmEnabled[market.irm], Errors.IRM_NOT_ENABLED);
        require(isLltvEnabled[market.lltv], Errors.LLTV_NOT_ENABLED);
        require(lastUpdate[id] == 0, Errors.MARKET_CREATED);

        _accrueInterests(market, id);
    }

    // Supply management.

<<<<<<< HEAD
    function supply(Market calldata market, uint256 amount, bytes32 onBehalf) external {
=======
    function supply(Market memory market, uint256 amount, address onBehalf) external {
>>>>>>> 5d009280
        Id id = market.id();
        require(lastUpdate[id] != 0, Errors.MARKET_NOT_CREATED);
        require(amount != 0, Errors.ZERO_AMOUNT);

        _accrueInterests(market, id);

        uint256 shares = amount.toSharesDown(totalSupply[id], totalSupplyShares[id]);
        supplyShare[id][onBehalf] += shares;
        totalSupplyShares[id] += shares;

        totalSupply[id] += amount;

        market.borrowableAsset.safeTransferFrom(msg.sender, address(this), amount);
    }

<<<<<<< HEAD
    function withdraw(Market calldata market, uint256 amount, bytes32 onBehalf) external {
=======
    function withdraw(Market memory market, uint256 amount, address onBehalf) external {
>>>>>>> 5d009280
        Id id = market.id();
        require(lastUpdate[id] != 0, Errors.MARKET_NOT_CREATED);
        require(amount != 0, Errors.ZERO_AMOUNT);
        require(_isSenderOrIsApproved(onBehalf), Errors.MANAGER_NOT_APPROVED);

        _accrueInterests(market, id);

        uint256 shares = amount.toSharesUp(totalSupply[id], totalSupplyShares[id]);
        supplyShare[id][onBehalf] -= shares;
        totalSupplyShares[id] -= shares;

        totalSupply[id] -= amount;

        require(totalBorrow[id] <= totalSupply[id], Errors.INSUFFICIENT_LIQUIDITY);

        market.borrowableAsset.safeTransfer(msg.sender, amount);
    }

    // Borrow management.

<<<<<<< HEAD
    function borrow(Market calldata market, uint256 amount, bytes32 onBehalf) external {
=======
    function borrow(Market memory market, uint256 amount, address onBehalf) external {
>>>>>>> 5d009280
        Id id = market.id();
        require(lastUpdate[id] != 0, Errors.MARKET_NOT_CREATED);
        require(amount != 0, Errors.ZERO_AMOUNT);
        require(_isSenderOrIsApproved(onBehalf), Errors.MANAGER_NOT_APPROVED);

        _accrueInterests(market, id);

        uint256 shares = amount.toSharesUp(totalBorrow[id], totalBorrowShares[id]);
        borrowShare[id][onBehalf] += shares;
        totalBorrowShares[id] += shares;

        totalBorrow[id] += amount;

        require(_isHealthy(market, id, onBehalf), Errors.INSUFFICIENT_COLLATERAL);
        require(totalBorrow[id] <= totalSupply[id], Errors.INSUFFICIENT_LIQUIDITY);

        market.borrowableAsset.safeTransfer(msg.sender, amount);
    }

<<<<<<< HEAD
    function repay(Market calldata market, uint256 amount, bytes32 onBehalf) external {
=======
    function repay(Market memory market, uint256 amount, address onBehalf) external {
>>>>>>> 5d009280
        Id id = market.id();
        require(lastUpdate[id] != 0, Errors.MARKET_NOT_CREATED);
        require(amount != 0, Errors.ZERO_AMOUNT);

        _accrueInterests(market, id);

        uint256 shares = amount.toSharesDown(totalBorrow[id], totalBorrowShares[id]);
        borrowShare[id][onBehalf] -= shares;
        totalBorrowShares[id] -= shares;

        totalBorrow[id] -= amount;

        market.borrowableAsset.safeTransferFrom(msg.sender, address(this), amount);
    }

    // Collateral management.

    /// @dev Don't accrue interests because it's not required and it saves gas.
<<<<<<< HEAD
    function supplyCollateral(Market calldata market, uint256 amount, bytes32 onBehalf) external {
=======
    function supplyCollateral(Market memory market, uint256 amount, address onBehalf) external {
>>>>>>> 5d009280
        Id id = market.id();
        require(lastUpdate[id] != 0, Errors.MARKET_NOT_CREATED);
        require(amount != 0, Errors.ZERO_AMOUNT);

        // Don't accrue interests because it's not required and it saves gas.

        collateral[id][onBehalf] += amount;

        market.collateralAsset.safeTransferFrom(msg.sender, address(this), amount);
    }

<<<<<<< HEAD
    function withdrawCollateral(Market calldata market, uint256 amount, bytes32 onBehalf) external {
=======
    function withdrawCollateral(Market memory market, uint256 amount, address onBehalf) external {
>>>>>>> 5d009280
        Id id = market.id();
        require(lastUpdate[id] != 0, Errors.MARKET_NOT_CREATED);
        require(amount != 0, Errors.ZERO_AMOUNT);
        require(_isSenderOrIsApproved(onBehalf), Errors.MANAGER_NOT_APPROVED);

        _accrueInterests(market, id);

        collateral[id][onBehalf] -= amount;

        require(_isHealthy(market, id, onBehalf), Errors.INSUFFICIENT_COLLATERAL);

        market.collateralAsset.safeTransfer(msg.sender, amount);
    }

    // Liquidation.

<<<<<<< HEAD
    function liquidate(Market calldata market, bytes32 borrower, uint256 seized) external {
=======
    function liquidate(Market memory market, address borrower, uint256 seized) external {
>>>>>>> 5d009280
        Id id = market.id();
        require(lastUpdate[id] != 0, Errors.MARKET_NOT_CREATED);
        require(seized != 0, Errors.ZERO_AMOUNT);

        _accrueInterests(market, id);

        uint256 collateralPrice = market.collateralOracle.price();
        uint256 borrowablePrice = market.borrowableOracle.price();

        require(!_isHealthy(market, id, borrower, collateralPrice, borrowablePrice), Errors.HEALTHY_POSITION);

        // The liquidation incentive is 1 + ALPHA * (1 / LLTV - 1).
        uint256 incentive = WAD + ALPHA.mulWadDown(WAD.divWadDown(market.lltv) - WAD);
        uint256 repaid = seized.mulWadUp(collateralPrice).divWadUp(incentive).divWadUp(borrowablePrice);
        uint256 repaidShares = repaid.toSharesDown(totalBorrow[id], totalBorrowShares[id]);

        borrowShare[id][borrower] -= repaidShares;
        totalBorrowShares[id] -= repaidShares;
        totalBorrow[id] -= repaid;

        collateral[id][borrower] -= seized;

        // Realize the bad debt if needed.
        if (collateral[id][borrower] == 0) {
            uint256 badDebt = borrowShare[id][borrower].toAssetsUp(totalBorrow[id], totalBorrowShares[id]);
            totalSupply[id] -= badDebt;
            totalBorrow[id] -= badDebt;
            totalBorrowShares[id] -= borrowShare[id][borrower];
            borrowShare[id][borrower] = 0;
        }

        market.collateralAsset.safeTransfer(msg.sender, seized);
        market.borrowableAsset.safeTransferFrom(msg.sender, address(this), repaid);
    }

    // Position management.

    function setApproval(bytes32 account, address manager, bool isAllowed) external {
        require(account.getAddress() == msg.sender, Errors.NOT_ACCOUNT_OWNER);
        isApproved[account][manager] = isAllowed;
    }

    function _isSenderOrIsApproved(bytes32 account) internal view returns (bool) {
        return msg.sender == account.getAddress() || isApproved[account][msg.sender];
    }

    // Interests management.

    function _accrueInterests(Market memory market, Id id) internal {
        uint256 marketTotalBorrow = totalBorrow[id];

        if (marketTotalBorrow != 0) {
            uint256 borrowRate = market.irm.borrowRate(market);
            uint256 accruedInterests = marketTotalBorrow.mulWadDown(borrowRate * (block.timestamp - lastUpdate[id]));
            totalBorrow[id] = marketTotalBorrow + accruedInterests;
            totalSupply[id] += accruedInterests;

            if (fee[id] != 0) {
                uint256 feeAmount = accruedInterests.mulWadDown(fee[id]);
                // The fee amount is subtracted from the total supply in this calculation to compensate for the fact that total supply is already updated.
                uint256 feeShares = feeAmount.mulDivDown(totalSupplyShares[id], totalSupply[id] - feeAmount);
                supplyShare[id][Account.account(feeRecipient, 0)] += feeShares;
                totalSupplyShares[id] += feeShares;
            }
        }

        lastUpdate[id] = block.timestamp;
    }

    // Health check.

<<<<<<< HEAD
    function _isHealthy(Market calldata market, Id id, bytes32 account) internal view returns (bool) {
        if (borrowShare[id][account] == 0) return true;
=======
    function _isHealthy(Market memory market, Id id, address user) internal view returns (bool) {
        if (borrowShare[id][user] == 0) return true;
>>>>>>> 5d009280

        uint256 collateralPrice = market.collateralOracle.price();
        uint256 borrowablePrice = market.borrowableOracle.price();

        return _isHealthy(market, id, account, collateralPrice, borrowablePrice);
    }

<<<<<<< HEAD
    function _isHealthy(
        Market calldata market,
        Id id,
        bytes32 account,
        uint256 collateralPrice,
        uint256 borrowablePrice
    ) internal view returns (bool) {
=======
    function _isHealthy(Market memory market, Id id, address user, uint256 collateralPrice, uint256 borrowablePrice)
        internal
        view
        returns (bool)
    {
>>>>>>> 5d009280
        uint256 borrowValue =
            borrowShare[id][account].toAssetsUp(totalBorrow[id], totalBorrowShares[id]).mulWadUp(borrowablePrice);
        uint256 collateralValue = collateral[id][account].mulWadDown(collateralPrice);

        return collateralValue.mulWadDown(market.lltv) >= borrowValue;
    }
}<|MERGE_RESOLUTION|>--- conflicted
+++ resolved
@@ -106,11 +106,7 @@
 
     // Supply management.
 
-<<<<<<< HEAD
-    function supply(Market calldata market, uint256 amount, bytes32 onBehalf) external {
-=======
-    function supply(Market memory market, uint256 amount, address onBehalf) external {
->>>>>>> 5d009280
+    function supply(Market memory market, uint256 amount, bytes32 onBehalf) external {
         Id id = market.id();
         require(lastUpdate[id] != 0, Errors.MARKET_NOT_CREATED);
         require(amount != 0, Errors.ZERO_AMOUNT);
@@ -126,11 +122,7 @@
         market.borrowableAsset.safeTransferFrom(msg.sender, address(this), amount);
     }
 
-<<<<<<< HEAD
-    function withdraw(Market calldata market, uint256 amount, bytes32 onBehalf) external {
-=======
-    function withdraw(Market memory market, uint256 amount, address onBehalf) external {
->>>>>>> 5d009280
+    function withdraw(Market memory market, uint256 amount, bytes32 onBehalf) external {
         Id id = market.id();
         require(lastUpdate[id] != 0, Errors.MARKET_NOT_CREATED);
         require(amount != 0, Errors.ZERO_AMOUNT);
@@ -151,11 +143,7 @@
 
     // Borrow management.
 
-<<<<<<< HEAD
-    function borrow(Market calldata market, uint256 amount, bytes32 onBehalf) external {
-=======
-    function borrow(Market memory market, uint256 amount, address onBehalf) external {
->>>>>>> 5d009280
+    function borrow(Market memory market, uint256 amount, bytes32 onBehalf) external {
         Id id = market.id();
         require(lastUpdate[id] != 0, Errors.MARKET_NOT_CREATED);
         require(amount != 0, Errors.ZERO_AMOUNT);
@@ -175,11 +163,7 @@
         market.borrowableAsset.safeTransfer(msg.sender, amount);
     }
 
-<<<<<<< HEAD
-    function repay(Market calldata market, uint256 amount, bytes32 onBehalf) external {
-=======
-    function repay(Market memory market, uint256 amount, address onBehalf) external {
->>>>>>> 5d009280
+    function repay(Market memory market, uint256 amount, bytes32 onBehalf) external {
         Id id = market.id();
         require(lastUpdate[id] != 0, Errors.MARKET_NOT_CREATED);
         require(amount != 0, Errors.ZERO_AMOUNT);
@@ -198,11 +182,7 @@
     // Collateral management.
 
     /// @dev Don't accrue interests because it's not required and it saves gas.
-<<<<<<< HEAD
-    function supplyCollateral(Market calldata market, uint256 amount, bytes32 onBehalf) external {
-=======
-    function supplyCollateral(Market memory market, uint256 amount, address onBehalf) external {
->>>>>>> 5d009280
+    function supplyCollateral(Market memory market, uint256 amount, bytes32 onBehalf) external {
         Id id = market.id();
         require(lastUpdate[id] != 0, Errors.MARKET_NOT_CREATED);
         require(amount != 0, Errors.ZERO_AMOUNT);
@@ -214,11 +194,7 @@
         market.collateralAsset.safeTransferFrom(msg.sender, address(this), amount);
     }
 
-<<<<<<< HEAD
-    function withdrawCollateral(Market calldata market, uint256 amount, bytes32 onBehalf) external {
-=======
-    function withdrawCollateral(Market memory market, uint256 amount, address onBehalf) external {
->>>>>>> 5d009280
+    function withdrawCollateral(Market memory market, uint256 amount, bytes32 onBehalf) external {
         Id id = market.id();
         require(lastUpdate[id] != 0, Errors.MARKET_NOT_CREATED);
         require(amount != 0, Errors.ZERO_AMOUNT);
@@ -235,11 +211,7 @@
 
     // Liquidation.
 
-<<<<<<< HEAD
-    function liquidate(Market calldata market, bytes32 borrower, uint256 seized) external {
-=======
-    function liquidate(Market memory market, address borrower, uint256 seized) external {
->>>>>>> 5d009280
+    function liquidate(Market memory market, bytes32 borrower, uint256 seized) external {
         Id id = market.id();
         require(lastUpdate[id] != 0, Errors.MARKET_NOT_CREATED);
         require(seized != 0, Errors.ZERO_AMOUNT);
@@ -311,13 +283,8 @@
 
     // Health check.
 
-<<<<<<< HEAD
-    function _isHealthy(Market calldata market, Id id, bytes32 account) internal view returns (bool) {
+    function _isHealthy(Market memory market, Id id, bytes32 account) internal view returns (bool) {
         if (borrowShare[id][account] == 0) return true;
-=======
-    function _isHealthy(Market memory market, Id id, address user) internal view returns (bool) {
-        if (borrowShare[id][user] == 0) return true;
->>>>>>> 5d009280
 
         uint256 collateralPrice = market.collateralOracle.price();
         uint256 borrowablePrice = market.borrowableOracle.price();
@@ -325,21 +292,11 @@
         return _isHealthy(market, id, account, collateralPrice, borrowablePrice);
     }
 
-<<<<<<< HEAD
-    function _isHealthy(
-        Market calldata market,
-        Id id,
-        bytes32 account,
-        uint256 collateralPrice,
-        uint256 borrowablePrice
-    ) internal view returns (bool) {
-=======
-    function _isHealthy(Market memory market, Id id, address user, uint256 collateralPrice, uint256 borrowablePrice)
+    function _isHealthy(Market memory market, Id id, bytes32 account, uint256 collateralPrice, uint256 borrowablePrice)
         internal
         view
         returns (bool)
     {
->>>>>>> 5d009280
         uint256 borrowValue =
             borrowShare[id][account].toAssetsUp(totalBorrow[id], totalBorrowShares[id]).mulWadUp(borrowablePrice);
         uint256 collateralValue = collateral[id][account].mulWadDown(collateralPrice);

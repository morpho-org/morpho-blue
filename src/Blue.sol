// SPDX-License-Identifier: UNLICENSED
pragma solidity 0.8.21;

import {
    IBlueLiquidateCallback,
    IBlueRepayCallback,
    IBlueSupplyCallback,
    IBlueSupplyCollateralCallback,
    IBlueFlashLoanCallback
} from "./interfaces/IBlueCallbacks.sol";
import {IIrm} from "./interfaces/IIrm.sol";
import {IERC20} from "./interfaces/IERC20.sol";
import {IOracle} from "./interfaces/IOracle.sol";
import {Id, Market, Signature, IBlue} from "./interfaces/IBlue.sol";

import {Events} from "./libraries/Events.sol";
import {Errors} from "./libraries/Errors.sol";
import {SharesMath} from "./libraries/SharesMath.sol";
import {FixedPointMathLib} from "./libraries/FixedPointMathLib.sol";
import {MarketLib} from "./libraries/MarketLib.sol";
import {SafeTransferLib} from "./libraries/SafeTransferLib.sol";

uint256 constant MAX_FEE = 0.25e18;
uint256 constant ALPHA = 0.5e18;

/// @dev The EIP-712 typeHash for EIP712Domain.
bytes32 constant DOMAIN_TYPEHASH = keccak256("EIP712Domain(string name,uint256 chainId,address verifyingContract)");

/// @dev The EIP-712 typeHash for Authorization.
bytes32 constant AUTHORIZATION_TYPEHASH =
    keccak256("Authorization(address authorizer,address authorized,bool isAuthorized,uint256 nonce,uint256 deadline)");

contract Blue is IBlue {
    using SharesMath for uint256;
    using FixedPointMathLib for uint256;
    using SafeTransferLib for IERC20;
    using MarketLib for Market;

    // Immutables.

    bytes32 public immutable DOMAIN_SEPARATOR;

    // Storage.

    // Owner.
    address public owner;
    // Fee recipient.
    address public feeRecipient;
    // User' supply balances.
    mapping(Id => mapping(address => uint256)) public supplyShares;
    // User' borrow balances.
    mapping(Id => mapping(address => uint256)) public borrowShares;
    // User' collateral balance.
    mapping(Id => mapping(address => uint256)) public collateral;
    // Market total supply.
    mapping(Id => uint256) public totalSupply;
    // Market total supply shares.
    mapping(Id => uint256) public totalSupplyShares;
    // Market total borrow.
    mapping(Id => uint256) public totalBorrow;
    // Market total borrow shares.
    mapping(Id => uint256) public totalBorrowShares;
    // Interests last update (used to check if a market has been created).
    mapping(Id => uint256) public lastUpdate;
    // Fee.
    mapping(Id => uint256) public fee;
    // Enabled IRMs.
    mapping(address => bool) public isIrmEnabled;
    // Enabled LLTVs.
    mapping(uint256 => bool) public isLltvEnabled;
    // User's authorizations. Note that by default, msg.sender is authorized by themself.
    mapping(address => mapping(address => bool)) public isAuthorized;
    // User's nonces. Used to prevent replay attacks with EIP-712 signatures.
    mapping(address => uint256) public nonce;

    // Constructor.

    constructor(address newOwner) {
        owner = newOwner;

        DOMAIN_SEPARATOR = keccak256(abi.encode(DOMAIN_TYPEHASH, keccak256("Blue"), block.chainid, address(this)));
    }

    // Modifiers.

    modifier onlyOwner() {
        require(msg.sender == owner, Errors.NOT_OWNER);
        _;
    }

    // Only owner functions.

    function setOwner(address newOwner) external onlyOwner {
        owner = newOwner;

        emit Events.SetOwner(newOwner);
    }

    function enableIrm(address irm) external onlyOwner {
        isIrmEnabled[irm] = true;

        emit Events.EnableIrm(address(irm));
    }

    function enableLltv(uint256 lltv) external onlyOwner {
        require(lltv < FixedPointMathLib.WAD, Errors.LLTV_TOO_HIGH);
        isLltvEnabled[lltv] = true;

        emit Events.EnableLltv(lltv);
    }

    /// @notice It is the owner's responsibility to ensure a fee recipient is set before setting a non-zero fee.
    function setFee(Market memory market, uint256 newFee) external onlyOwner {
        Id id = market.id();
        require(lastUpdate[id] != 0, Errors.MARKET_NOT_CREATED);
        require(newFee <= MAX_FEE, Errors.MAX_FEE_EXCEEDED);
        fee[id] = newFee;

        emit Events.SetFee(id, newFee);
    }

    function setFeeRecipient(address recipient) external onlyOwner {
        feeRecipient = recipient;

        emit Events.SetFeeRecipient(recipient);
    }

    // Markets management.

    function createMarket(Market memory market) external {
        Id id = market.id();
        require(isIrmEnabled[market.irm], Errors.IRM_NOT_ENABLED);
        require(isLltvEnabled[market.lltv], Errors.LLTV_NOT_ENABLED);
        require(lastUpdate[id] == 0, Errors.MARKET_CREATED);

        emit Events.CreateMarket(id, market);

        _accrueInterests(market, id);
    }

    // Supply management.

    function supply(Market memory market, uint256 amount, address onBehalf, bytes calldata data) external {
        Id id = market.id();
        require(lastUpdate[id] != 0, Errors.MARKET_NOT_CREATED);
        require(amount != 0, Errors.ZERO_AMOUNT);
        require(onBehalf != address(0), Errors.ZERO_ADDRESS);

        _accrueInterests(market, id);

        uint256 shares = amount.toSharesDown(totalSupply[id], totalSupplyShares[id]);
        supplyShares[id][onBehalf] += shares;
        totalSupplyShares[id] += shares;

        totalSupply[id] += amount;

        emit Events.Supply(id, msg.sender, onBehalf, amount, shares);

        if (data.length > 0) IBlueSupplyCallback(msg.sender).onBlueSupply(amount, data);

        IERC20(market.borrowableAsset).safeTransferFrom(msg.sender, address(this), amount);
    }

    function withdraw(Market memory market, uint256 amount, address onBehalf, address receiver) external {
        Id id = market.id();
        require(lastUpdate[id] != 0, Errors.MARKET_NOT_CREATED);
        require(amount != 0, Errors.ZERO_AMOUNT);
        // No need to verify that onBehalf != address(0) thanks to the authorization check.
        require(receiver != address(0), Errors.ZERO_ADDRESS);
        require(_isSenderAuthorized(onBehalf), Errors.UNAUTHORIZED);

        _accrueInterests(market, id);

        uint256 shares = amount.toSharesUp(totalSupply[id], totalSupplyShares[id]);
        supplyShares[id][onBehalf] -= shares;
        totalSupplyShares[id] -= shares;

        totalSupply[id] -= amount;

        emit Events.Withdraw(id, msg.sender, onBehalf, receiver, amount, shares);

        require(totalBorrow[id] <= totalSupply[id], Errors.INSUFFICIENT_LIQUIDITY);

        IERC20(market.borrowableAsset).safeTransfer(receiver, amount);
    }

    // Borrow management.

    function borrow(Market memory market, uint256 amount, address onBehalf, address receiver) external {
        Id id = market.id();
        require(lastUpdate[id] != 0, Errors.MARKET_NOT_CREATED);
        require(amount != 0, Errors.ZERO_AMOUNT);
        // No need to verify that onBehalf != address(0) thanks to the authorization check.
        require(receiver != address(0), Errors.ZERO_ADDRESS);
        require(_isSenderAuthorized(onBehalf), Errors.UNAUTHORIZED);

        _accrueInterests(market, id);

        uint256 shares = amount.toSharesUp(totalBorrow[id], totalBorrowShares[id]);
        borrowShares[id][onBehalf] += shares;
        totalBorrowShares[id] += shares;

        totalBorrow[id] += amount;

        emit Events.Borrow(id, msg.sender, onBehalf, receiver, amount, shares);

        require(_isHealthy(market, id, onBehalf), Errors.INSUFFICIENT_COLLATERAL);
        require(totalBorrow[id] <= totalSupply[id], Errors.INSUFFICIENT_LIQUIDITY);

        IERC20(market.borrowableAsset).safeTransfer(receiver, amount);
    }

    function repay(Market memory market, uint256 amount, address onBehalf, bytes calldata data) external {
        Id id = market.id();
        require(lastUpdate[id] != 0, Errors.MARKET_NOT_CREATED);
        require(amount != 0, Errors.ZERO_AMOUNT);
        require(onBehalf != address(0), Errors.ZERO_ADDRESS);

        _accrueInterests(market, id);

        uint256 shares = amount.toSharesDown(totalBorrow[id], totalBorrowShares[id]);
        borrowShares[id][onBehalf] -= shares;
        totalBorrowShares[id] -= shares;

        totalBorrow[id] -= amount;

        emit Events.Repay(id, msg.sender, onBehalf, amount, shares);

        if (data.length > 0) IBlueRepayCallback(msg.sender).onBlueRepay(amount, data);

        IERC20(market.borrowableAsset).safeTransferFrom(msg.sender, address(this), amount);
    }

    // Collateral management.

    /// @dev Don't accrue interests because it's not required and it saves gas.
    function supplyCollateral(Market memory market, uint256 amount, address onBehalf, bytes calldata data) external {
        Id id = market.id();
        require(lastUpdate[id] != 0, Errors.MARKET_NOT_CREATED);
        require(amount != 0, Errors.ZERO_AMOUNT);
        require(onBehalf != address(0), Errors.ZERO_ADDRESS);

        // Don't accrue interests because it's not required and it saves gas.

        collateral[id][onBehalf] += amount;

        emit Events.SupplyCollateral(id, msg.sender, onBehalf, amount);

        if (data.length > 0) IBlueSupplyCollateralCallback(msg.sender).onBlueSupplyCollateral(amount, data);

        IERC20(market.collateralAsset).safeTransferFrom(msg.sender, address(this), amount);
    }

    function withdrawCollateral(Market memory market, uint256 amount, address onBehalf, address receiver) external {
        Id id = market.id();
        require(lastUpdate[id] != 0, Errors.MARKET_NOT_CREATED);
        require(amount != 0, Errors.ZERO_AMOUNT);
        // No need to verify that onBehalf != address(0) thanks to the authorization check.
        require(receiver != address(0), Errors.ZERO_ADDRESS);
        require(_isSenderAuthorized(onBehalf), Errors.UNAUTHORIZED);

        _accrueInterests(market, id);

        collateral[id][onBehalf] -= amount;

        emit Events.WithdrawCollateral(id, msg.sender, onBehalf, receiver, amount);

        require(_isHealthy(market, id, onBehalf), Errors.INSUFFICIENT_COLLATERAL);

        IERC20(market.collateralAsset).safeTransfer(receiver, amount);
    }

    // Liquidation.

    function liquidate(Market memory market, address borrower, uint256 seized, bytes calldata data) external {
        Id id = market.id();
        require(lastUpdate[id] != 0, Errors.MARKET_NOT_CREATED);
        require(seized != 0, Errors.ZERO_AMOUNT);

        _accrueInterests(market, id);

        uint256 collateralPrice = IOracle(market.collateralOracle).price();
        uint256 borrowablePrice = IOracle(market.borrowableOracle).price();

        require(!_isHealthy(market, id, borrower, collateralPrice, borrowablePrice), Errors.HEALTHY_POSITION);

        // The liquidation incentive is 1 + ALPHA * (1 / LLTV - 1).
        uint256 incentive = FixedPointMathLib.WAD
            + ALPHA.mulWadDown(FixedPointMathLib.WAD.divWadDown(market.lltv) - FixedPointMathLib.WAD);
        uint256 repaid = seized.mulWadUp(collateralPrice).divWadUp(incentive).divWadUp(borrowablePrice);
        uint256 repaidShares = repaid.toSharesDown(totalBorrow[id], totalBorrowShares[id]);

        borrowShares[id][borrower] -= repaidShares;
        totalBorrowShares[id] -= repaidShares;
        totalBorrow[id] -= repaid;

        collateral[id][borrower] -= seized;

        // Realize the bad debt if needed.
        uint256 badDebtShares;
        if (collateral[id][borrower] == 0) {
            badDebtShares = borrowShares[id][borrower];
            uint256 badDebt = badDebtShares.toAssetsUp(totalBorrow[id], totalBorrowShares[id]);
            totalSupply[id] -= badDebt;
            totalBorrow[id] -= badDebt;
            totalBorrowShares[id] -= badDebtShares;
            borrowShares[id][borrower] = 0;
        }

<<<<<<< HEAD
        emit Events.Liquidate(id, msg.sender, borrower, repaid, repaidShares, seized, badDebtShares);

        market.collateralAsset.safeTransfer(msg.sender, seized);
=======
        IERC20(market.collateralAsset).safeTransfer(msg.sender, seized);
>>>>>>> 9c1d8871

        if (data.length > 0) IBlueLiquidateCallback(msg.sender).onBlueLiquidate(seized, repaid, data);

        IERC20(market.borrowableAsset).safeTransferFrom(msg.sender, address(this), repaid);
    }

    // Flash Loans.

    function flashLoan(address token, uint256 amount, bytes calldata data) external {
        IERC20(token).safeTransfer(msg.sender, amount);

        emit Events.FlashLoan(msg.sender, token, amount);

        IBlueFlashLoanCallback(msg.sender).onBlueFlashLoan(token, amount, data);

        IERC20(token).safeTransferFrom(msg.sender, address(this), amount);
    }

    // Authorizations.

    /// @dev The signature is malleable, but it has no impact on the security here.
    function setAuthorization(
        address authorizer,
        address authorized,
        bool newIsAuthorized,
        uint256 deadline,
        Signature calldata signature
    ) external {
        require(block.timestamp < deadline, Errors.SIGNATURE_EXPIRED);

        uint256 usedNonce = nonce[authorizer]++;
        bytes32 hashStruct =
            keccak256(abi.encode(AUTHORIZATION_TYPEHASH, authorizer, authorized, newIsAuthorized, usedNonce, deadline));
        bytes32 digest = keccak256(abi.encodePacked("\x19\x01", DOMAIN_SEPARATOR, hashStruct));
        address signatory = ecrecover(digest, signature.v, signature.r, signature.s);

        require(signatory != address(0) && authorizer == signatory, Errors.INVALID_SIGNATURE);

        emit Events.IncrementNonce(msg.sender, authorizer, usedNonce);

        isAuthorized[authorizer][authorized] = newIsAuthorized;

        emit Events.SetAuthorization(msg.sender, authorizer, authorized, newIsAuthorized);
    }

    function setAuthorization(address authorized, bool newIsAuthorized) external {
        isAuthorized[msg.sender][authorized] = newIsAuthorized;

        emit Events.SetAuthorization(msg.sender, msg.sender, authorized, newIsAuthorized);
    }

    function _isSenderAuthorized(address user) internal view returns (bool) {
        return msg.sender == user || isAuthorized[user][msg.sender];
    }

    // Interests management.

    function _accrueInterests(Market memory market, Id id) internal {
        uint256 elapsed = block.timestamp - lastUpdate[id];

        if (elapsed == 0) return;

        uint256 marketTotalBorrow = totalBorrow[id];

        if (marketTotalBorrow != 0) {
            uint256 borrowRate = IIrm(market.irm).borrowRate(market);
            uint256 accruedInterests = marketTotalBorrow.mulWadDown(borrowRate * elapsed);
            totalBorrow[id] = marketTotalBorrow + accruedInterests;
            totalSupply[id] += accruedInterests;

            uint256 feeShares;
            if (fee[id] != 0) {
                uint256 feeAmount = accruedInterests.mulWadDown(fee[id]);
                // The fee amount is subtracted from the total supply in this calculation to compensate for the fact that total supply is already updated.
                feeShares = feeAmount.mulDivDown(totalSupplyShares[id], totalSupply[id] - feeAmount);
                supplyShares[id][feeRecipient] += feeShares;
                totalSupplyShares[id] += feeShares;
            }

            emit Events.AccrueInterests(id, borrowRate, accruedInterests, feeShares);
        }

        lastUpdate[id] = block.timestamp;
    }

    // Health check.

    function _isHealthy(Market memory market, Id id, address user) internal view returns (bool) {
        if (borrowShares[id][user] == 0) return true;

        uint256 collateralPrice = IOracle(market.collateralOracle).price();
        uint256 borrowablePrice = IOracle(market.borrowableOracle).price();

        return _isHealthy(market, id, user, collateralPrice, borrowablePrice);
    }

    function _isHealthy(Market memory market, Id id, address user, uint256 collateralPrice, uint256 borrowablePrice)
        internal
        view
        returns (bool)
    {
        uint256 borrowValue =
            borrowShares[id][user].toAssetsUp(totalBorrow[id], totalBorrowShares[id]).mulWadUp(borrowablePrice);
        uint256 collateralValue = collateral[id][user].mulWadDown(collateralPrice);

        return collateralValue.mulWadDown(market.lltv) >= borrowValue;
    }

    // Storage view.

    function extsload(bytes32[] calldata slots) external view returns (bytes32[] memory res) {
        uint256 nSlots = slots.length;

        res = new bytes32[](nSlots);

        for (uint256 i; i < nSlots;) {
            bytes32 slot = slots[i++];

            /// @solidity memory-safe-assembly
            assembly {
                mstore(add(res, mul(i, 32)), sload(slot))
            }
        }
    }
}<|MERGE_RESOLUTION|>--- conflicted
+++ resolved
@@ -307,13 +307,9 @@
             borrowShares[id][borrower] = 0;
         }
 
-<<<<<<< HEAD
         emit Events.Liquidate(id, msg.sender, borrower, repaid, repaidShares, seized, badDebtShares);
 
-        market.collateralAsset.safeTransfer(msg.sender, seized);
-=======
         IERC20(market.collateralAsset).safeTransfer(msg.sender, seized);
->>>>>>> 9c1d8871
 
         if (data.length > 0) IBlueLiquidateCallback(msg.sender).onBlueLiquidate(seized, repaid, data);
 

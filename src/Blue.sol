// SPDX-License-Identifier: UNLICENSED
pragma solidity 0.8.20;

import {IIrm} from "src/interfaces/IIrm.sol";
import {IERC20} from "src/interfaces/IERC20.sol";

import {Errors} from "./libraries/Errors.sol";
import {SharesMath} from "src/libraries/SharesMath.sol";
import {FixedPointMathLib} from "src/libraries/FixedPointMathLib.sol";
import {Id, Market, MarketLib} from "src/libraries/MarketLib.sol";
import {SafeTransferLib} from "src/libraries/SafeTransferLib.sol";

uint256 constant WAD = 1e18;
uint256 constant ALPHA = 0.5e18;

contract Blue {
    using SharesMath for uint256;
    using FixedPointMathLib for uint256;
    using SafeTransferLib for IERC20;
    using MarketLib for Market;

    // Storage.

    // Owner.
    address public owner;
    // Fee recipient.
    address public feeRecipient;
    // User' supply balances.
    mapping(Id => mapping(address => uint256)) public supplyShare;
    // User' borrow balances.
    mapping(Id => mapping(address => uint256)) public borrowShare;
    // User' collateral balance.
    mapping(Id => mapping(address => uint256)) public collateral;
    // Market total supply.
    mapping(Id => uint256) public totalSupply;
    // Market total supply shares.
    mapping(Id => uint256) public totalSupplyShares;
    // Market total borrow.
    mapping(Id => uint256) public totalBorrow;
    // Market total borrow shares.
    mapping(Id => uint256) public totalBorrowShares;
    // Interests last update (used to check if a market has been created).
    mapping(Id => uint256) public lastUpdate;
    // Fee.
    mapping(Id => uint256) public fee;
    // Enabled IRMs.
    mapping(IIrm => bool) public isIrmEnabled;
    // Enabled LLTVs.
    mapping(uint256 => bool) public isLltvEnabled;
    // User's managers.
    mapping(address => mapping(address => bool)) public isApproved;

    // Constructor.

    constructor(address newOwner) {
        owner = newOwner;
    }

    // Modifiers.

    modifier onlyOwner() {
        require(msg.sender == owner, Errors.NOT_OWNER);
        _;
    }

    // Only owner functions.

    function transferOwnership(address newOwner) external onlyOwner {
        owner = newOwner;
    }

    function enableIrm(IIrm irm) external onlyOwner {
        isIrmEnabled[irm] = true;
    }

    function enableLltv(uint256 lltv) external onlyOwner {
        require(lltv < WAD, Errors.LLTV_TOO_HIGH);
        isLltvEnabled[lltv] = true;
    }

    // @notice It is the owner's responsibility to ensure a fee recipient is set before setting a non-zero fee.
    function setFee(Market memory market, uint256 newFee) external onlyOwner {
        Id id = market.id();
        require(lastUpdate[id] != 0, "unknown market");
        require(newFee <= WAD, "fee must be <= 1");
        fee[id] = newFee;
    }

    function setFeeRecipient(address recipient) external onlyOwner {
        feeRecipient = recipient;
    }

    // Markets management.

    function createMarket(Market memory market) external {
        Id id = market.id();
        require(isIrmEnabled[market.irm], Errors.IRM_NOT_ENABLED);
        require(isLltvEnabled[market.lltv], Errors.LLTV_NOT_ENABLED);
        require(lastUpdate[id] == 0, Errors.MARKET_CREATED);

        _accrueInterests(market, id);
    }

    // Supply management.

    function supply(Market memory market, uint256 amount, address onBehalf) external {
        Id id = market.id();
        require(lastUpdate[id] != 0, Errors.MARKET_NOT_CREATED);
        require(amount != 0, Errors.ZERO_AMOUNT);

        _accrueInterests(market, id);

        uint256 shares = amount.toSharesDown(totalSupply[id], totalSupplyShares[id]);
        supplyShare[id][onBehalf] += shares;
        totalSupplyShares[id] += shares;

        totalSupply[id] += amount;

        market.borrowableAsset.safeTransferFrom(msg.sender, address(this), amount);
    }

    function withdraw(Market memory market, uint256 amount, address onBehalf) external {
        Id id = market.id();
        require(lastUpdate[id] != 0, Errors.MARKET_NOT_CREATED);
        require(amount != 0, Errors.ZERO_AMOUNT);
        require(_isSenderOrIsApproved(onBehalf), Errors.MANAGER_NOT_APPROVED);

        _accrueInterests(market, id);

        uint256 shares = amount.toSharesUp(totalSupply[id], totalSupplyShares[id]);
        supplyShare[id][onBehalf] -= shares;
        totalSupplyShares[id] -= shares;

        totalSupply[id] -= amount;

        require(totalBorrow[id] <= totalSupply[id], Errors.INSUFFICIENT_LIQUIDITY);

        market.borrowableAsset.safeTransfer(msg.sender, amount);
    }

    // Borrow management.

    function borrow(Market memory market, uint256 amount, address onBehalf) external {
        Id id = market.id();
        require(lastUpdate[id] != 0, Errors.MARKET_NOT_CREATED);
        require(amount != 0, Errors.ZERO_AMOUNT);
        require(_isSenderOrIsApproved(onBehalf), Errors.MANAGER_NOT_APPROVED);

        _accrueInterests(market, id);

        uint256 shares = amount.toSharesUp(totalBorrow[id], totalBorrowShares[id]);
        borrowShare[id][onBehalf] += shares;
        totalBorrowShares[id] += shares;

        totalBorrow[id] += amount;

        require(_isHealthy(market, id, onBehalf), Errors.INSUFFICIENT_COLLATERAL);
        require(totalBorrow[id] <= totalSupply[id], Errors.INSUFFICIENT_LIQUIDITY);

        market.borrowableAsset.safeTransfer(msg.sender, amount);
    }

    function repay(Market memory market, uint256 amount, address onBehalf) external {
        Id id = market.id();
        require(lastUpdate[id] != 0, Errors.MARKET_NOT_CREATED);
        require(amount != 0, Errors.ZERO_AMOUNT);

        _accrueInterests(market, id);

        uint256 shares = amount.toSharesDown(totalBorrow[id], totalBorrowShares[id]);
        borrowShare[id][onBehalf] -= shares;
        totalBorrowShares[id] -= shares;

        totalBorrow[id] -= amount;

        market.borrowableAsset.safeTransferFrom(msg.sender, address(this), amount);
    }

    // Collateral management.

    /// @dev Don't accrue interests because it's not required and it saves gas.
    function supplyCollateral(Market memory market, uint256 amount, address onBehalf) external {
        Id id = market.id();
        require(lastUpdate[id] != 0, Errors.MARKET_NOT_CREATED);
        require(amount != 0, Errors.ZERO_AMOUNT);

        // Don't accrue interests because it's not required and it saves gas.

        collateral[id][onBehalf] += amount;

        market.collateralAsset.safeTransferFrom(msg.sender, address(this), amount);
    }

    function withdrawCollateral(Market memory market, uint256 amount, address onBehalf) external {
        Id id = market.id();
        require(lastUpdate[id] != 0, Errors.MARKET_NOT_CREATED);
        require(amount != 0, Errors.ZERO_AMOUNT);
        require(_isSenderOrIsApproved(onBehalf), Errors.MANAGER_NOT_APPROVED);

        _accrueInterests(market, id);

        collateral[id][onBehalf] -= amount;

        require(_isHealthy(market, id, onBehalf), Errors.INSUFFICIENT_COLLATERAL);

        market.collateralAsset.safeTransfer(msg.sender, amount);
    }

    // Liquidation.

    function liquidate(Market memory market, address borrower, uint256 seized) external {
        Id id = market.id();
        require(lastUpdate[id] != 0, Errors.MARKET_NOT_CREATED);
        require(seized != 0, Errors.ZERO_AMOUNT);

        _accrueInterests(market, id);

        uint256 collateralPrice = market.collateralOracle.price();
        uint256 borrowablePrice = market.borrowableOracle.price();

        require(!_isHealthy(market, id, borrower, collateralPrice, borrowablePrice), Errors.HEALTHY_POSITION);

        // The liquidation incentive is 1 + ALPHA * (1 / LLTV - 1).
        uint256 incentive = WAD + ALPHA.mulWadDown(WAD.divWadDown(market.lltv) - WAD);
        uint256 repaid = seized.mulWadUp(collateralPrice).divWadUp(incentive).divWadUp(borrowablePrice);
        uint256 repaidShares = repaid.toSharesDown(totalBorrow[id], totalBorrowShares[id]);

        borrowShare[id][borrower] -= repaidShares;
        totalBorrowShares[id] -= repaidShares;
        totalBorrow[id] -= repaid;

        collateral[id][borrower] -= seized;

        // Realize the bad debt if needed.
        if (collateral[id][borrower] == 0) {
            uint256 badDebt = borrowShare[id][borrower].toAssetsUp(totalBorrow[id], totalBorrowShares[id]);
            totalSupply[id] -= badDebt;
            totalBorrow[id] -= badDebt;
            totalBorrowShares[id] -= borrowShare[id][borrower];
            borrowShare[id][borrower] = 0;
        }

        market.collateralAsset.safeTransfer(msg.sender, seized);
        market.borrowableAsset.safeTransferFrom(msg.sender, address(this), repaid);
    }

    // Position management.

    function setApproval(address manager, bool isAllowed) external {
        isApproved[msg.sender][manager] = isAllowed;
    }

    function _isSenderOrIsApproved(address user) internal view returns (bool) {
        return msg.sender == user || isApproved[user][msg.sender];
    }

    // Interests management.

    function _accrueInterests(Market memory market, Id id) internal {
        uint256 marketTotalBorrow = totalBorrow[id];

        if (marketTotalBorrow != 0) {
            uint256 borrowRate = market.irm.borrowRate(market);
            uint256 accruedInterests = marketTotalBorrow.mulWadDown(borrowRate * (block.timestamp - lastUpdate[id]));
            totalBorrow[id] = marketTotalBorrow + accruedInterests;
            totalSupply[id] += accruedInterests;

            if (fee[id] != 0) {
                uint256 feeAmount = accruedInterests.mulWadDown(fee[id]);
                // The fee amount is subtracted from the total supply in this calculation to compensate for the fact that total supply is already updated.
                uint256 feeShares = feeAmount.mulDivDown(totalSupplyShares[id], totalSupply[id] - feeAmount);
                supplyShare[id][feeRecipient] += feeShares;
                totalSupplyShares[id] += feeShares;
            }
        }

        lastUpdate[id] = block.timestamp;
    }

    // Health check.

<<<<<<< HEAD
    function _isHealthy(Market memory market, Id id, address user) internal view returns (bool) {
        uint256 borrowShares = borrowShare[id][user];
        if (borrowShares == 0) return true;
=======
    function _isHealthy(Market calldata market, Id id, address user) internal view returns (bool) {
        if (borrowShare[id][user] == 0) return true;

        uint256 collateralPrice = market.collateralOracle.price();
        uint256 borrowablePrice = market.borrowableOracle.price();
>>>>>>> 0e5f22a8

        return _isHealthy(market, id, user, collateralPrice, borrowablePrice);
    }

    function _isHealthy(Market calldata market, Id id, address user, uint256 collateralPrice, uint256 borrowablePrice)
        internal
        view
        returns (bool)
    {
        uint256 borrowValue =
            borrowShare[id][user].toAssetsUp(totalBorrow[id], totalBorrowShares[id]).mulWadUp(borrowablePrice);
        uint256 collateralValue = collateral[id][user].mulWadDown(collateralPrice);

        return collateralValue.mulWadDown(market.lltv) >= borrowValue;
    }
}<|MERGE_RESOLUTION|>--- conflicted
+++ resolved
@@ -279,22 +279,16 @@
 
     // Health check.
 
-<<<<<<< HEAD
     function _isHealthy(Market memory market, Id id, address user) internal view returns (bool) {
-        uint256 borrowShares = borrowShare[id][user];
-        if (borrowShares == 0) return true;
-=======
-    function _isHealthy(Market calldata market, Id id, address user) internal view returns (bool) {
         if (borrowShare[id][user] == 0) return true;
 
         uint256 collateralPrice = market.collateralOracle.price();
         uint256 borrowablePrice = market.borrowableOracle.price();
->>>>>>> 0e5f22a8
 
         return _isHealthy(market, id, user, collateralPrice, borrowablePrice);
     }
 
-    function _isHealthy(Market calldata market, Id id, address user, uint256 collateralPrice, uint256 borrowablePrice)
+    function _isHealthy(Market memory market, Id id, address user, uint256 collateralPrice, uint256 borrowablePrice)
         internal
         view
         returns (bool)

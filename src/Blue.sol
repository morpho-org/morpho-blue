--- conflicted
+++ resolved
@@ -253,13 +253,8 @@
 
     // Interests management.
 
-<<<<<<< HEAD
     function _accrueInterests(Market calldata market, Id id) private {
-        uint256 marketTotalSupply = totalSupply[id];
-=======
-    function accrueInterests(Market calldata market, Id id) private {
         uint256 marketTotalBorrow = totalBorrow[id];
->>>>>>> c3171a8f
 
         if (marketTotalBorrow != 0) {
             uint256 borrowRate = market.irm.borrowRate(market);

// SPDX-License-Identifier: UNLICENSED
pragma solidity 0.8.21;

import "./interfaces/IBlue.sol";
import "./interfaces/IBlueCallbacks.sol";
import {IIrm} from "./interfaces/IIrm.sol";
import {IERC20} from "./interfaces/IERC20.sol";
import {IOracle} from "./interfaces/IOracle.sol";

import {UtilsLib} from "./libraries/UtilsLib.sol";
import {EventsLib} from "./libraries/EventsLib.sol";
import {ErrorsLib} from "./libraries/ErrorsLib.sol";
import {MarketLib} from "./libraries/MarketLib.sol";
import {SharesMathLib} from "./libraries/SharesMathLib.sol";
import {SafeTransferLib} from "./libraries/SafeTransferLib.sol";
import {FixedPointMathLib, WAD} from "./libraries/FixedPointMathLib.sol";

uint256 constant MAX_FEE = 0.25e18;
uint256 constant ALPHA = 0.5e18;

/// @dev The EIP-712 typeHash for EIP712Domain.
bytes32 constant DOMAIN_TYPEHASH = keccak256("EIP712Domain(string name,uint256 chainId,address verifyingContract)");

/// @dev The EIP-712 typeHash for Authorization.
bytes32 constant AUTHORIZATION_TYPEHASH =
    keccak256("Authorization(address authorizer,address authorized,bool isAuthorized,uint256 nonce,uint256 deadline)");

contract Blue is IBlue {
    using MarketLib for Market;
    using SharesMathLib for uint256;
    using SafeTransferLib for IERC20;
    using FixedPointMathLib for uint256;

    // Immutables.

    bytes32 public immutable DOMAIN_SEPARATOR;

    // Storage.

    // Owner.
    address public owner;
    // Fee recipient.
    address public feeRecipient;
    // User' supply balances.
    mapping(Id => mapping(address => uint256)) public supplyShares;
    // User' borrow balances.
    mapping(Id => mapping(address => uint256)) public borrowShares;
    // User' collateral balance.
    mapping(Id => mapping(address => uint256)) public collateral;
    // Market total supply.
    mapping(Id => uint256) public totalSupply;
    // Market total supply shares.
    mapping(Id => uint256) public totalSupplyShares;
    // Market total borrow.
    mapping(Id => uint256) public totalBorrow;
    // Market total borrow shares.
    mapping(Id => uint256) public totalBorrowShares;
    // Interests last update (used to check if a market has been created).
    mapping(Id => uint256) public lastUpdate;
    // Fee.
    mapping(Id => uint256) public fee;
    // Enabled IRMs.
    mapping(address => bool) public isIrmEnabled;
    // Enabled LLTVs.
    mapping(uint256 => bool) public isLltvEnabled;
    // User's authorizations. Note that by default, msg.sender is authorized by themself.
    mapping(address => mapping(address => bool)) public isAuthorized;
    // User's nonces. Used to prevent replay attacks with EIP-712 signatures.
    mapping(address => uint256) public nonce;

    // Constructor.

    constructor(address newOwner) {
        owner = newOwner;

        DOMAIN_SEPARATOR = keccak256(abi.encode(DOMAIN_TYPEHASH, keccak256("Blue"), block.chainid, address(this)));
    }

    // Modifiers.

    modifier onlyOwner() {
        require(msg.sender == owner, ErrorsLib.NOT_OWNER);
        _;
    }

    // Only owner functions.

    function setOwner(address newOwner) external onlyOwner {
        owner = newOwner;

        emit EventsLib.SetOwner(newOwner);
    }

    function enableIrm(address irm) external onlyOwner {
        isIrmEnabled[irm] = true;

        emit EventsLib.EnableIrm(address(irm));
    }

    function enableLltv(uint256 lltv) external onlyOwner {
        require(lltv < WAD, ErrorsLib.LLTV_TOO_HIGH);
        isLltvEnabled[lltv] = true;

        emit EventsLib.EnableLltv(lltv);
    }

    /// @notice It is the owner's responsibility to ensure a fee recipient is set before setting a non-zero fee.
    function setFee(Market memory market, uint256 newFee) external onlyOwner {
        Id id = market.id();
        require(lastUpdate[id] != 0, ErrorsLib.MARKET_NOT_CREATED);
        require(newFee <= MAX_FEE, ErrorsLib.MAX_FEE_EXCEEDED);

        // Accrue interests using the previous fee set before changing it.
        _accrueInterests(market, id);

        fee[id] = newFee;

        emit EventsLib.SetFee(id, newFee);
    }

    function setFeeRecipient(address recipient) external onlyOwner {
        feeRecipient = recipient;

        emit EventsLib.SetFeeRecipient(recipient);
    }

    // Markets management.

    function createMarket(Market memory market) external {
        Id id = market.id();
        require(isIrmEnabled[market.irm], ErrorsLib.IRM_NOT_ENABLED);
        require(isLltvEnabled[market.lltv], ErrorsLib.LLTV_NOT_ENABLED);
        require(lastUpdate[id] == 0, ErrorsLib.MARKET_CREATED);

        lastUpdate[id] = block.timestamp;

        emit EventsLib.CreateMarket(id, market);
    }

    // Supply management.

    function supply(Market memory market, uint256 amount, uint256 shares, address onBehalf, bytes calldata data)
        external
    {
        Id id = market.id();
        require(lastUpdate[id] != 0, ErrorsLib.MARKET_NOT_CREATED);
        require(UtilsLib.exactlyOneZero(amount, shares), ErrorsLib.INCONSISTENT_INPUT);
        require(onBehalf != address(0), ErrorsLib.ZERO_ADDRESS);

        _accrueInterests(market, id);

        if (amount > 0) shares = amount.toSharesDown(totalSupply[id], totalSupplyShares[id]);
        else amount = shares.toAssetsUp(totalSupply[id], totalSupplyShares[id]);

        supplyShares[id][onBehalf] += shares;
        totalSupplyShares[id] += shares;
        totalSupply[id] += amount;

        emit EventsLib.Supply(id, msg.sender, onBehalf, amount, shares);

        if (data.length > 0) IBlueSupplyCallback(msg.sender).onBlueSupply(amount, data);

        IERC20(market.borrowableAsset).safeTransferFrom(msg.sender, address(this), amount);
    }

    function withdraw(Market memory market, uint256 amount, uint256 shares, address onBehalf, address receiver)
        external
    {
        Id id = market.id();
        require(lastUpdate[id] != 0, ErrorsLib.MARKET_NOT_CREATED);
        require(UtilsLib.exactlyOneZero(amount, shares), ErrorsLib.INCONSISTENT_INPUT);
        // No need to verify that onBehalf != address(0) thanks to the authorization check.
        require(receiver != address(0), ErrorsLib.ZERO_ADDRESS);
        require(_isSenderAuthorized(onBehalf), ErrorsLib.UNAUTHORIZED);

        _accrueInterests(market, id);

        if (amount > 0) shares = amount.toSharesUp(totalSupply[id], totalSupplyShares[id]);
        else amount = shares.toAssetsDown(totalSupply[id], totalSupplyShares[id]);

        supplyShares[id][onBehalf] -= shares;
        totalSupplyShares[id] -= shares;
        totalSupply[id] -= amount;

        emit EventsLib.Withdraw(id, msg.sender, onBehalf, receiver, amount, shares);

        require(totalBorrow[id] <= totalSupply[id], ErrorsLib.INSUFFICIENT_LIQUIDITY);

        IERC20(market.borrowableAsset).safeTransfer(receiver, amount);
    }

    // Borrow management.

    function borrow(Market memory market, uint256 amount, uint256 shares, address onBehalf, address receiver)
        external
    {
        Id id = market.id();
        require(lastUpdate[id] != 0, ErrorsLib.MARKET_NOT_CREATED);
        require(UtilsLib.exactlyOneZero(amount, shares), ErrorsLib.INCONSISTENT_INPUT);
        // No need to verify that onBehalf != address(0) thanks to the authorization check.
        require(receiver != address(0), ErrorsLib.ZERO_ADDRESS);
        require(_isSenderAuthorized(onBehalf), ErrorsLib.UNAUTHORIZED);

        _accrueInterests(market, id);

        if (amount > 0) shares = amount.toSharesUp(totalBorrow[id], totalBorrowShares[id]);
        else amount = shares.toAssetsDown(totalBorrow[id], totalBorrowShares[id]);

        borrowShares[id][onBehalf] += shares;
        totalBorrowShares[id] += shares;
        totalBorrow[id] += amount;

        emit EventsLib.Borrow(id, msg.sender, onBehalf, receiver, amount, shares);

        require(_isHealthy(market, id, onBehalf), ErrorsLib.INSUFFICIENT_COLLATERAL);
        require(totalBorrow[id] <= totalSupply[id], ErrorsLib.INSUFFICIENT_LIQUIDITY);

        IERC20(market.borrowableAsset).safeTransfer(receiver, amount);
    }

    function repay(Market memory market, uint256 amount, uint256 shares, address onBehalf, bytes calldata data)
        external
    {
        Id id = market.id();
        require(lastUpdate[id] != 0, ErrorsLib.MARKET_NOT_CREATED);
        require(UtilsLib.exactlyOneZero(amount, shares), ErrorsLib.INCONSISTENT_INPUT);
        require(onBehalf != address(0), ErrorsLib.ZERO_ADDRESS);

        _accrueInterests(market, id);

        if (amount > 0) shares = amount.toSharesDown(totalBorrow[id], totalBorrowShares[id]);
        else amount = shares.toAssetsUp(totalBorrow[id], totalBorrowShares[id]);

        borrowShares[id][onBehalf] -= shares;
        totalBorrowShares[id] -= shares;
        totalBorrow[id] -= amount;

        emit EventsLib.Repay(id, msg.sender, onBehalf, amount, shares);

        if (data.length > 0) IBlueRepayCallback(msg.sender).onBlueRepay(amount, data);

        IERC20(market.borrowableAsset).safeTransferFrom(msg.sender, address(this), amount);
    }

    // Collateral management.

    /// @dev Don't accrue interests because it's not required and it saves gas.
    function supplyCollateral(Market memory market, uint256 amount, address onBehalf, bytes calldata data) external {
        Id id = market.id();
        require(lastUpdate[id] != 0, ErrorsLib.MARKET_NOT_CREATED);
        require(amount != 0, ErrorsLib.ZERO_AMOUNT);
        require(onBehalf != address(0), ErrorsLib.ZERO_ADDRESS);

        // Don't accrue interests because it's not required and it saves gas.

        collateral[id][onBehalf] += amount;

        emit EventsLib.SupplyCollateral(id, msg.sender, onBehalf, amount);

        if (data.length > 0) IBlueSupplyCollateralCallback(msg.sender).onBlueSupplyCollateral(amount, data);

        IERC20(market.collateralAsset).safeTransferFrom(msg.sender, address(this), amount);
    }

    function withdrawCollateral(Market memory market, uint256 amount, address onBehalf, address receiver) external {
        Id id = market.id();
        require(lastUpdate[id] != 0, ErrorsLib.MARKET_NOT_CREATED);
        require(amount != 0, ErrorsLib.ZERO_AMOUNT);
        // No need to verify that onBehalf != address(0) thanks to the authorization check.
        require(receiver != address(0), ErrorsLib.ZERO_ADDRESS);
        require(_isSenderAuthorized(onBehalf), ErrorsLib.UNAUTHORIZED);

        _accrueInterests(market, id);

        collateral[id][onBehalf] -= amount;

        emit EventsLib.WithdrawCollateral(id, msg.sender, onBehalf, receiver, amount);

        require(_isHealthy(market, id, onBehalf), ErrorsLib.INSUFFICIENT_COLLATERAL);

        IERC20(market.collateralAsset).safeTransfer(receiver, amount);
    }

    // Liquidation.

    function liquidate(Market memory market, address borrower, uint256 seized, bytes calldata data) external {
        Id id = market.id();
        require(lastUpdate[id] != 0, ErrorsLib.MARKET_NOT_CREATED);
        require(seized != 0, ErrorsLib.ZERO_AMOUNT);

        _accrueInterests(market, id);

        (uint256 collateralPrice, uint256 priceScale) = IOracle(market.oracle).price();

        require(!_isHealthy(market, id, borrower, collateralPrice, priceScale), ErrorsLib.HEALTHY_POSITION);

        // The liquidation incentive is 1 + ALPHA * (1 / LLTV - 1).
        uint256 incentive = WAD + ALPHA.wMulDown(WAD.wDivDown(market.lltv) - WAD);
        uint256 repaid = seized.mulDivUp(collateralPrice, priceScale).wDivUp(incentive);
        uint256 repaidShares = repaid.toSharesDown(totalBorrow[id], totalBorrowShares[id]);

        borrowShares[id][borrower] -= repaidShares;
        totalBorrowShares[id] -= repaidShares;
        totalBorrow[id] -= repaid;

        collateral[id][borrower] -= seized;

        // Realize the bad debt if needed.
        uint256 badDebtShares;
        if (collateral[id][borrower] == 0) {
            badDebtShares = borrowShares[id][borrower];
            uint256 badDebt = badDebtShares.toAssetsUp(totalBorrow[id], totalBorrowShares[id]);
            totalSupply[id] -= badDebt;
            totalBorrow[id] -= badDebt;
            totalBorrowShares[id] -= badDebtShares;
            borrowShares[id][borrower] = 0;
        }

        IERC20(market.collateralAsset).safeTransfer(msg.sender, seized);

        emit EventsLib.Liquidate(id, msg.sender, borrower, repaid, repaidShares, seized, badDebtShares);

        if (data.length > 0) IBlueLiquidateCallback(msg.sender).onBlueLiquidate(seized, repaid, data);

        IERC20(market.borrowableAsset).safeTransferFrom(msg.sender, address(this), repaid);
    }

    // Flash Loans.

    function flashLoan(address token, uint256 amount, bytes calldata data) external {
        IERC20(token).safeTransfer(msg.sender, amount);

        emit EventsLib.FlashLoan(msg.sender, token, amount);

        IBlueFlashLoanCallback(msg.sender).onBlueFlashLoan(token, amount, data);

        IERC20(token).safeTransferFrom(msg.sender, address(this), amount);
    }

    // Authorizations.

    function setAuthorization(address authorized, bool newIsAuthorized) external {
        isAuthorized[msg.sender][authorized] = newIsAuthorized;

        emit EventsLib.SetAuthorization(msg.sender, msg.sender, authorized, newIsAuthorized);
    }

    /// @dev The signature is malleable, but it has no impact on the security here.
    function setAuthorizationWithSig(
        address authorizer,
        address authorized,
        bool newIsAuthorized,
        uint256 deadline,
        Signature calldata signature
    ) external {
        require(block.timestamp < deadline, ErrorsLib.SIGNATURE_EXPIRED);

        uint256 usedNonce = nonce[authorizer];
        bytes32 hashStruct =
            keccak256(abi.encode(AUTHORIZATION_TYPEHASH, authorizer, authorized, newIsAuthorized, usedNonce, deadline));
        bytes32 digest = keccak256(abi.encodePacked("\x19\x01", DOMAIN_SEPARATOR, hashStruct));
        address signatory = ecrecover(digest, signature.v, signature.r, signature.s);

<<<<<<< HEAD
        if (signatory != address(0) && authorizer == signatory) {
            nonce[authorizer]++;
            emit EventsLib.IncrementNonce(msg.sender, authorizer, usedNonce);
=======
        require(signatory != address(0) && authorizer == signatory, ErrorsLib.INVALID_SIGNATURE);
>>>>>>> 8d31147e

            isAuthorized[authorizer][authorized] = newIsAuthorized;
            emit EventsLib.SetAuthorization(msg.sender, authorizer, authorized, newIsAuthorized);
        } else {
            // To avoid potential frontrun attacks, when the signature is not verified, only prevent attempts that actually change the authorization.
            require(isAuthorized[authorizer][authorized] == newIsAuthorized, Errors.INVALID_SIGNATURE);
        }
    }

    function _isSenderAuthorized(address user) internal view returns (bool) {
        return msg.sender == user || isAuthorized[user][msg.sender];
    }

    // Interests management.

    function _accrueInterests(Market memory market, Id id) internal {
        uint256 elapsed = block.timestamp - lastUpdate[id];

        if (elapsed == 0) return;

        uint256 marketTotalBorrow = totalBorrow[id];

        if (marketTotalBorrow != 0) {
            uint256 borrowRate = IIrm(market.irm).borrowRate(market);
            uint256 accruedInterests = marketTotalBorrow.wMulDown(borrowRate.wTaylorCompounded(elapsed));
            totalBorrow[id] = marketTotalBorrow + accruedInterests;
            totalSupply[id] += accruedInterests;

            uint256 feeShares;
            if (fee[id] != 0) {
                uint256 feeAmount = accruedInterests.wMulDown(fee[id]);
                // The fee amount is subtracted from the total supply in this calculation to compensate for the fact that total supply is already updated.
                feeShares = feeAmount.mulDivDown(totalSupplyShares[id], totalSupply[id] - feeAmount);
                supplyShares[id][feeRecipient] += feeShares;
                totalSupplyShares[id] += feeShares;
            }

            emit EventsLib.AccrueInterests(id, borrowRate, accruedInterests, feeShares);
        }

        lastUpdate[id] = block.timestamp;
    }

    // Health check.

    function _isHealthy(Market memory market, Id id, address user) internal view returns (bool) {
        if (borrowShares[id][user] == 0) return true;

        (uint256 collateralPrice, uint256 priceScale) = IOracle(market.oracle).price();

        return _isHealthy(market, id, user, collateralPrice, priceScale);
    }

    function _isHealthy(Market memory market, Id id, address user, uint256 collateralPrice, uint256 priceScale)
        internal
        view
        returns (bool)
    {
        uint256 borrowed = borrowShares[id][user].toAssetsUp(totalBorrow[id], totalBorrowShares[id]);
        uint256 maxBorrow = collateral[id][user].mulDivDown(collateralPrice, priceScale).wMulDown(market.lltv);

        return maxBorrow >= borrowed;
    }

    // Storage view.

    function extsload(bytes32[] calldata slots) external view returns (bytes32[] memory res) {
        uint256 nSlots = slots.length;

        res = new bytes32[](nSlots);

        for (uint256 i; i < nSlots;) {
            bytes32 slot = slots[i++];

            /// @solidity memory-safe-assembly
            assembly {
                mstore(add(res, mul(i, 32)), sload(slot))
            }
        }
    }
}<|MERGE_RESOLUTION|>--- conflicted
+++ resolved
@@ -361,19 +361,15 @@
         bytes32 digest = keccak256(abi.encodePacked("\x19\x01", DOMAIN_SEPARATOR, hashStruct));
         address signatory = ecrecover(digest, signature.v, signature.r, signature.s);
 
-<<<<<<< HEAD
         if (signatory != address(0) && authorizer == signatory) {
             nonce[authorizer]++;
             emit EventsLib.IncrementNonce(msg.sender, authorizer, usedNonce);
-=======
-        require(signatory != address(0) && authorizer == signatory, ErrorsLib.INVALID_SIGNATURE);
->>>>>>> 8d31147e
 
             isAuthorized[authorizer][authorized] = newIsAuthorized;
             emit EventsLib.SetAuthorization(msg.sender, authorizer, authorized, newIsAuthorized);
         } else {
             // To avoid potential frontrun attacks, when the signature is not verified, only prevent attempts that actually change the authorization.
-            require(isAuthorized[authorizer][authorized] == newIsAuthorized, Errors.INVALID_SIGNATURE);
+            require(isAuthorized[authorizer][authorized] == newIsAuthorized, ErrorsLib.INVALID_SIGNATURE);
         }
     }
 

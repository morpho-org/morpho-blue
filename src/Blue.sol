// SPDX-License-Identifier: UNLICENSED
pragma solidity 0.8.20;

import {IIrm} from "src/interfaces/IIrm.sol";
import {IERC20} from "src/interfaces/IERC20.sol";
import {IOracle} from "src/interfaces/IOracle.sol";

import {MathLib} from "src/libraries/MathLib.sol";
import {SafeTransferLib} from "src/libraries/SafeTransferLib.sol";

uint256 constant WAD = 1e18;
uint256 constant ALPHA = 0.5e18;

// Market id.
type Id is bytes32;

struct MarketParams {
    IERC20 borrowableAsset;
    IERC20 collateralAsset;
    IOracle borrowableOracle;
    IOracle collateralOracle;
    IIrm irm;
    uint256 lltv;
}

struct Market {
    uint totalSupply;
    uint totalBorrow;
    uint totalSupplyShares;
    uint totalBorrowShares;
    uint lastUpdate;
}

struct Position {
    uint supplyShare;
    uint borrowShare;
    uint collateral;
}

struct MarketStorage {
    Market market;
    mapping(address user => Position) position;
}

using {toId} for MarketParams;

function toId(MarketParams calldata marketParams) pure returns (Id) {
    return Id.wrap(keccak256(abi.encode(marketParams)));
}

contract Blue {
    using MathLib for uint256;
    using SafeTransferLib for IERC20;

    // Storage.

<<<<<<< HEAD
    mapping(Id => MarketStorage) internal _marketStorage;

    mapping(IIrm => bool) public isIrmEnabled;
    address public owner;
=======
    // Owner.
    address public owner;
    // User' supply balances.
    mapping(Id => mapping(address => uint256)) public supplyShare;
    // User' borrow balances.
    mapping(Id => mapping(address => uint256)) public borrowShare;
    // User' collateral balance.
    mapping(Id => mapping(address => uint256)) public collateral;
    // Market total supply.
    mapping(Id => uint256) public totalSupply;
    // Market total supply shares.
    mapping(Id => uint256) public totalSupplyShares;
    // Market total borrow.
    mapping(Id => uint256) public totalBorrow;
    // Market total borrow shares.
    mapping(Id => uint256) public totalBorrowShares;
    // Interests last update (used to check if a market has been created).
    mapping(Id => uint256) public lastUpdate;
    // Enabled IRMs.
    mapping(IIrm => bool) public isIrmEnabled;
    // Enabled LLTVs.
    mapping(uint256 => bool) public isLltvEnabled;
>>>>>>> d998d91c

    // Constructor.

    constructor(address newOwner) {
        owner = newOwner;
    }

    // Modifiers.

    modifier onlyOwner() {
        require(msg.sender == owner, "not owner");
        _;
    }

    // Only owner functions.

    function transferOwnership(address newOwner) external onlyOwner {
        owner = newOwner;
    }

    function enableIrm(IIrm irm) external onlyOwner {
        isIrmEnabled[irm] = true;
    }

    function enableLltv(uint256 lltv) external onlyOwner {
        require(lltv < WAD, "LLTV too high");
        isLltvEnabled[lltv] = true;
    }

    // Markets management.

<<<<<<< HEAD
    function createMarket(MarketParams calldata marketParams) external {
        Id id = marketParams.toId();
        Market storage m = _marketStorage[id].market;
        require(m.lastUpdate == 0, "market already exists");
        require(isIrmEnabled[marketParams.irm], "IRM not enabled");
=======
    function createMarket(Market calldata market) external {
        Id id = market.toId();
        require(isIrmEnabled[market.irm], "IRM not enabled");
        require(isLltvEnabled[market.lltv], "LLTV not enabled");
        require(lastUpdate[id] == 0, "market already exists");
>>>>>>> d998d91c

        accrueInterests(marketParams, id);
    }

    // Getters.

    function getMarket(Id id) external view returns (Market memory) {
        return _marketStorage[id].market;
    }

    function getPosition(Id id, address user) external view returns (Position memory) {
        return _marketStorage[id].position[user];
    }

    // Supply management.

<<<<<<< HEAD
    function supply(MarketParams calldata marketParams, uint amount) external {
        Id id = marketParams.toId();
        MarketStorage storage s = _marketStorage[id];
        Market storage m = s.market;
        Position storage p = s.position[msg.sender];

        require(m.lastUpdate != 0, "unknown market");
=======
    function supply(Market calldata market, uint256 amount) external {
        Id id = market.toId();
        require(lastUpdate[id] != 0, "unknown market");
>>>>>>> d998d91c
        require(amount != 0, "zero amount");

        accrueInterests(marketParams, id);

        if (m.totalSupply == 0) {
            p.supplyShare = WAD;
            m.totalSupplyShares = WAD;
        } else {
<<<<<<< HEAD
            uint shares = amount.wMul(m.totalSupplyShares).wDiv(m.totalSupply);
            p.supplyShare += shares;
            m.totalSupplyShares += shares;
=======
            uint256 shares = amount.wMul(totalSupplyShares[id]).wDiv(totalSupply[id]);
            supplyShare[id][msg.sender] += shares;
            totalSupplyShares[id] += shares;
>>>>>>> d998d91c
        }

        m.totalSupply += amount;

        marketParams.borrowableAsset.safeTransferFrom(msg.sender, address(this), amount);
    }

<<<<<<< HEAD
    function withdraw(MarketParams calldata marketParams, uint amount) external {
        Id id = marketParams.toId();
        MarketStorage storage s = _marketStorage[id];
        Market storage m = s.market;
        Position storage p = s.position[msg.sender];

        require(m.lastUpdate != 0, "unknown market");
=======
    function withdraw(Market calldata market, uint256 amount) external {
        Id id = market.toId();
        require(lastUpdate[id] != 0, "unknown market");
>>>>>>> d998d91c
        require(amount != 0, "zero amount");

        accrueInterests(marketParams, id);

<<<<<<< HEAD
        uint shares = amount.wMul(m.totalSupplyShares).wDiv(m.totalSupply);
        p.supplyShare -= shares;
        m.totalSupplyShares -= shares;
=======
        uint256 shares = amount.wMul(totalSupplyShares[id]).wDiv(totalSupply[id]);
        supplyShare[id][msg.sender] -= shares;
        totalSupplyShares[id] -= shares;
>>>>>>> d998d91c

        m.totalSupply -= amount;

        require(m.totalBorrow <= m.totalSupply, "not enough liquidity");

        marketParams.borrowableAsset.safeTransfer(msg.sender, amount);
    }

    // Borrow management.

<<<<<<< HEAD
    function borrow(MarketParams calldata marketParams, uint amount) external {
        Id id = marketParams.toId();
        MarketStorage storage s = _marketStorage[id];
        Market storage m = s.market;
        Position storage p = s.position[msg.sender];

        require(m.lastUpdate != 0, "unknown market");
=======
    function borrow(Market calldata market, uint256 amount) external {
        Id id = market.toId();
        require(lastUpdate[id] != 0, "unknown market");
>>>>>>> d998d91c
        require(amount != 0, "zero amount");

        accrueInterests(marketParams, id);

        if (m.totalBorrow == 0) {
            p.borrowShare = WAD;
            m.totalBorrowShares = WAD;
        } else {
<<<<<<< HEAD
            uint shares = amount.wMul(m.totalBorrowShares).wDiv(m.totalBorrow);
            p.borrowShare += shares;
            m.totalBorrowShares += shares;
=======
            uint256 shares = amount.wMul(totalBorrowShares[id]).wDiv(totalBorrow[id]);
            borrowShare[id][msg.sender] += shares;
            totalBorrowShares[id] += shares;
>>>>>>> d998d91c
        }

        m.totalBorrow += amount;

        require(isHealthy(marketParams, id, msg.sender), "not enough collateral");
        require(m.totalBorrow <= m.totalSupply, "not enough liquidity");

        marketParams.borrowableAsset.safeTransfer(msg.sender, amount);
    }

<<<<<<< HEAD
    function repay(MarketParams calldata marketParams, uint amount) external {
        Id id = marketParams.toId();
        MarketStorage storage s = _marketStorage[id];
        Market storage m = s.market;
        Position storage p = s.position[msg.sender];
        require(m.lastUpdate != 0, "unknown market");
=======
    function repay(Market calldata market, uint256 amount) external {
        Id id = market.toId();
        require(lastUpdate[id] != 0, "unknown market");
>>>>>>> d998d91c
        require(amount != 0, "zero amount");

        accrueInterests(marketParams, id);

<<<<<<< HEAD
        uint shares = amount.wMul(m.totalBorrowShares).wDiv(m.totalBorrow);
        p.borrowShare -= shares;
        m.totalBorrowShares -= shares;
=======
        uint256 shares = amount.wMul(totalBorrowShares[id]).wDiv(totalBorrow[id]);
        borrowShare[id][msg.sender] -= shares;
        totalBorrowShares[id] -= shares;
>>>>>>> d998d91c

        m.totalBorrow -= amount;

        marketParams.borrowableAsset.safeTransferFrom(msg.sender, address(this), amount);
    }

    // Collateral management.

    /// @dev Don't accrue interests because it's not required and it saves gas.
<<<<<<< HEAD
    function supplyCollateral(MarketParams calldata marketParams, uint amount) external {
        Id id = marketParams.toId();
        MarketStorage storage s = _marketStorage[id];
        Market storage m = s.market;
        Position storage p = s.position[msg.sender];

        require(m.lastUpdate != 0, "unknown market");
=======
    function supplyCollateral(Market calldata market, uint256 amount) external {
        Id id = market.toId();
        require(lastUpdate[id] != 0, "unknown market");
>>>>>>> d998d91c
        require(amount != 0, "zero amount");

        // Don't accrue interests because it's not required and it saves gas.

        p.collateral += amount;

        marketParams.collateralAsset.safeTransferFrom(msg.sender, address(this), amount);
    }

<<<<<<< HEAD
    function withdrawCollateral(MarketParams calldata marketParams, uint amount) external {
        Id id = marketParams.toId();
        MarketStorage storage s = _marketStorage[id];
        Market storage m = s.market;
        Position storage p = s.position[msg.sender];
        require(m.lastUpdate != 0, "unknown market");
=======
    function withdrawCollateral(Market calldata market, uint256 amount) external {
        Id id = market.toId();
        require(lastUpdate[id] != 0, "unknown market");
>>>>>>> d998d91c
        require(amount != 0, "zero amount");

        accrueInterests(marketParams, id);

        p.collateral -= amount;

        require(isHealthy(marketParams, id, msg.sender), "not enough collateral");

        marketParams.collateralAsset.safeTransfer(msg.sender, amount);
    }

    // Liquidation.

<<<<<<< HEAD
    function liquidate(MarketParams calldata marketParams, address borrower, uint seized) external {
        Id id = marketParams.toId();
        MarketStorage storage s = _marketStorage[id];
        Market storage m = s.market;
        Position storage p = s.position[borrower];

        require(m.lastUpdate != 0, "unknown market");
=======
    function liquidate(Market calldata market, address borrower, uint256 seized) external {
        Id id = market.toId();
        require(lastUpdate[id] != 0, "unknown market");
>>>>>>> d998d91c
        require(seized != 0, "zero amount");

        accrueInterests(marketParams, id);

        require(!isHealthy(marketParams, id, borrower), "cannot liquidate a healthy position");

        // The liquidation incentive is 1 + ALPHA * (1 / LLTV - 1).
<<<<<<< HEAD
        uint incentive = WAD + ALPHA.wMul(WAD.wDiv(marketParams.lLTV) - WAD);
        uint repaid = seized.wMul(marketParams.collateralOracle.price()).wDiv(incentive).wDiv(
            marketParams.borrowableOracle.price()
        );
        uint repaidShares = repaid.wMul(m.totalBorrowShares).wDiv(m.totalBorrow);
=======
        uint256 incentive = WAD + ALPHA.wMul(WAD.wDiv(market.lltv) - WAD);
        uint256 repaid =
            seized.wMul(market.collateralOracle.price()).wDiv(incentive).wDiv(market.borrowableOracle.price());
        uint256 repaidShares = repaid.wMul(totalBorrowShares[id]).wDiv(totalBorrow[id]);
>>>>>>> d998d91c

        p.borrowShare -= repaidShares;
        m.totalBorrowShares -= repaidShares;
        m.totalBorrow -= repaid;

        p.collateral -= seized;

        // Realize the bad debt if needed.
        if (p.collateral == 0) {
            m.totalSupply -= p.borrowShare.wMul(m.totalBorrow).wDiv(m.totalBorrowShares);
            m.totalBorrowShares -= p.borrowShare;
            p.borrowShare = 0;
        }

        marketParams.collateralAsset.safeTransfer(msg.sender, seized);
        marketParams.borrowableAsset.safeTransferFrom(msg.sender, address(this), repaid);
    }

    // Interests management.

<<<<<<< HEAD
    function accrueInterests(MarketParams calldata marketParams, Id id) private {
        MarketStorage storage s = _marketStorage[id];
        Market storage m = s.market;
        uint marketTotalSupply = m.totalSupply;

        if (marketTotalSupply != 0) {
            uint marketTotalBorrow = m.totalBorrow;
            uint borrowRate = marketParams.irm.borrowRate(marketParams);
            uint accruedInterests = marketTotalBorrow.wMul(borrowRate).wMul(block.timestamp - m.lastUpdate);
            m.totalSupply = marketTotalSupply + accruedInterests;
            m.totalBorrow = marketTotalBorrow + accruedInterests;
=======
    function accrueInterests(Market calldata market, Id id) private {
        uint256 marketTotalBorrow = totalBorrow[id];

        if (marketTotalBorrow != 0) {
            uint256 borrowRate = market.irm.borrowRate(market);
            uint256 accruedInterests = marketTotalBorrow.wMul(borrowRate).wMul(block.timestamp - lastUpdate[id]);
            totalBorrow[id] = marketTotalBorrow + accruedInterests;
            totalSupply[id] += accruedInterests;
>>>>>>> d998d91c
        }

        m.lastUpdate = block.timestamp;
    }

    // Health check.

<<<<<<< HEAD
    function isHealthy(MarketParams calldata marketParams, Id id, address user) private view returns (bool) {
        MarketStorage storage s = _marketStorage[id];
        Market storage m = s.market;
        Position storage p = s.position[user];
        uint borrowShares = p.borrowShare;
        if (borrowShares == 0) return true;
        // totalBorrowShares > 0 when borrowShares > 0.
        uint borrowValue =
            borrowShares.wMul(m.totalBorrow).wDiv(m.totalBorrowShares).wMul(marketParams.borrowableOracle.price());
        uint collateralValue = p.collateral.wMul(marketParams.collateralOracle.price());
        return collateralValue.wMul(marketParams.lLTV) >= borrowValue;
=======
    function isHealthy(Market calldata market, Id id, address user) private view returns (bool) {
        uint256 borrowShares = borrowShare[id][user];
        if (borrowShares == 0) return true;
        // totalBorrowShares[id] > 0 when borrowShares > 0.
        uint256 borrowValue =
            borrowShares.wMul(totalBorrow[id]).wDiv(totalBorrowShares[id]).wMul(market.borrowableOracle.price());
        uint256 collateralValue = collateral[id][user].wMul(market.collateralOracle.price());
        return collateralValue.wMul(market.lltv) >= borrowValue;
>>>>>>> d998d91c
    }
}<|MERGE_RESOLUTION|>--- conflicted
+++ resolved
@@ -24,17 +24,17 @@
 }
 
 struct Market {
-    uint totalSupply;
-    uint totalBorrow;
-    uint totalSupplyShares;
-    uint totalBorrowShares;
-    uint lastUpdate;
+    uint256 totalSupply;
+    uint256 totalBorrow;
+    uint256 totalSupplyShares;
+    uint256 totalBorrowShares;
+    uint256 lastUpdate;
 }
 
 struct Position {
-    uint supplyShare;
-    uint borrowShare;
-    uint collateral;
+    uint256 supplyShare;
+    uint256 borrowShare;
+    uint256 collateral;
 }
 
 struct MarketStorage {
@@ -54,35 +54,11 @@
 
     // Storage.
 
-<<<<<<< HEAD
     mapping(Id => MarketStorage) internal _marketStorage;
 
     mapping(IIrm => bool) public isIrmEnabled;
+    mapping(uint256 => bool) public isLltvEnabled;
     address public owner;
-=======
-    // Owner.
-    address public owner;
-    // User' supply balances.
-    mapping(Id => mapping(address => uint256)) public supplyShare;
-    // User' borrow balances.
-    mapping(Id => mapping(address => uint256)) public borrowShare;
-    // User' collateral balance.
-    mapping(Id => mapping(address => uint256)) public collateral;
-    // Market total supply.
-    mapping(Id => uint256) public totalSupply;
-    // Market total supply shares.
-    mapping(Id => uint256) public totalSupplyShares;
-    // Market total borrow.
-    mapping(Id => uint256) public totalBorrow;
-    // Market total borrow shares.
-    mapping(Id => uint256) public totalBorrowShares;
-    // Interests last update (used to check if a market has been created).
-    mapping(Id => uint256) public lastUpdate;
-    // Enabled IRMs.
-    mapping(IIrm => bool) public isIrmEnabled;
-    // Enabled LLTVs.
-    mapping(uint256 => bool) public isLltvEnabled;
->>>>>>> d998d91c
 
     // Constructor.
 
@@ -114,19 +90,12 @@
 
     // Markets management.
 
-<<<<<<< HEAD
     function createMarket(MarketParams calldata marketParams) external {
         Id id = marketParams.toId();
         Market storage m = _marketStorage[id].market;
+        require(isIrmEnabled[marketParams.irm], "IRM not enabled");
+        require(isLltvEnabled[marketParams.lltv], "LLTV not enabled");
         require(m.lastUpdate == 0, "market already exists");
-        require(isIrmEnabled[marketParams.irm], "IRM not enabled");
-=======
-    function createMarket(Market calldata market) external {
-        Id id = market.toId();
-        require(isIrmEnabled[market.irm], "IRM not enabled");
-        require(isLltvEnabled[market.lltv], "LLTV not enabled");
-        require(lastUpdate[id] == 0, "market already exists");
->>>>>>> d998d91c
 
         accrueInterests(marketParams, id);
     }
@@ -143,19 +112,13 @@
 
     // Supply management.
 
-<<<<<<< HEAD
-    function supply(MarketParams calldata marketParams, uint amount) external {
-        Id id = marketParams.toId();
-        MarketStorage storage s = _marketStorage[id];
-        Market storage m = s.market;
-        Position storage p = s.position[msg.sender];
-
-        require(m.lastUpdate != 0, "unknown market");
-=======
-    function supply(Market calldata market, uint256 amount) external {
-        Id id = market.toId();
-        require(lastUpdate[id] != 0, "unknown market");
->>>>>>> d998d91c
+    function supply(MarketParams calldata marketParams, uint256 amount) external {
+        Id id = marketParams.toId();
+        MarketStorage storage s = _marketStorage[id];
+        Market storage m = s.market;
+        Position storage p = s.position[msg.sender];
+
+        require(m.lastUpdate != 0, "unknown market");
         require(amount != 0, "zero amount");
 
         accrueInterests(marketParams, id);
@@ -164,15 +127,9 @@
             p.supplyShare = WAD;
             m.totalSupplyShares = WAD;
         } else {
-<<<<<<< HEAD
-            uint shares = amount.wMul(m.totalSupplyShares).wDiv(m.totalSupply);
+            uint256 shares = amount.wMul(m.totalSupplyShares).wDiv(m.totalSupply);
             p.supplyShare += shares;
             m.totalSupplyShares += shares;
-=======
-            uint256 shares = amount.wMul(totalSupplyShares[id]).wDiv(totalSupply[id]);
-            supplyShare[id][msg.sender] += shares;
-            totalSupplyShares[id] += shares;
->>>>>>> d998d91c
         }
 
         m.totalSupply += amount;
@@ -180,32 +137,20 @@
         marketParams.borrowableAsset.safeTransferFrom(msg.sender, address(this), amount);
     }
 
-<<<<<<< HEAD
-    function withdraw(MarketParams calldata marketParams, uint amount) external {
-        Id id = marketParams.toId();
-        MarketStorage storage s = _marketStorage[id];
-        Market storage m = s.market;
-        Position storage p = s.position[msg.sender];
-
-        require(m.lastUpdate != 0, "unknown market");
-=======
-    function withdraw(Market calldata market, uint256 amount) external {
-        Id id = market.toId();
-        require(lastUpdate[id] != 0, "unknown market");
->>>>>>> d998d91c
-        require(amount != 0, "zero amount");
-
-        accrueInterests(marketParams, id);
-
-<<<<<<< HEAD
-        uint shares = amount.wMul(m.totalSupplyShares).wDiv(m.totalSupply);
+    function withdraw(MarketParams calldata marketParams, uint256 amount) external {
+        Id id = marketParams.toId();
+        MarketStorage storage s = _marketStorage[id];
+        Market storage m = s.market;
+        Position storage p = s.position[msg.sender];
+
+        require(m.lastUpdate != 0, "unknown market");
+        require(amount != 0, "zero amount");
+
+        accrueInterests(marketParams, id);
+
+        uint256 shares = amount.wMul(m.totalSupplyShares).wDiv(m.totalSupply);
         p.supplyShare -= shares;
         m.totalSupplyShares -= shares;
-=======
-        uint256 shares = amount.wMul(totalSupplyShares[id]).wDiv(totalSupply[id]);
-        supplyShare[id][msg.sender] -= shares;
-        totalSupplyShares[id] -= shares;
->>>>>>> d998d91c
 
         m.totalSupply -= amount;
 
@@ -216,19 +161,13 @@
 
     // Borrow management.
 
-<<<<<<< HEAD
-    function borrow(MarketParams calldata marketParams, uint amount) external {
-        Id id = marketParams.toId();
-        MarketStorage storage s = _marketStorage[id];
-        Market storage m = s.market;
-        Position storage p = s.position[msg.sender];
-
-        require(m.lastUpdate != 0, "unknown market");
-=======
-    function borrow(Market calldata market, uint256 amount) external {
-        Id id = market.toId();
-        require(lastUpdate[id] != 0, "unknown market");
->>>>>>> d998d91c
+    function borrow(MarketParams calldata marketParams, uint256 amount) external {
+        Id id = marketParams.toId();
+        MarketStorage storage s = _marketStorage[id];
+        Market storage m = s.market;
+        Position storage p = s.position[msg.sender];
+
+        require(m.lastUpdate != 0, "unknown market");
         require(amount != 0, "zero amount");
 
         accrueInterests(marketParams, id);
@@ -237,15 +176,9 @@
             p.borrowShare = WAD;
             m.totalBorrowShares = WAD;
         } else {
-<<<<<<< HEAD
-            uint shares = amount.wMul(m.totalBorrowShares).wDiv(m.totalBorrow);
+            uint256 shares = amount.wMul(m.totalBorrowShares).wDiv(m.totalBorrow);
             p.borrowShare += shares;
             m.totalBorrowShares += shares;
-=======
-            uint256 shares = amount.wMul(totalBorrowShares[id]).wDiv(totalBorrow[id]);
-            borrowShare[id][msg.sender] += shares;
-            totalBorrowShares[id] += shares;
->>>>>>> d998d91c
         }
 
         m.totalBorrow += amount;
@@ -256,31 +189,19 @@
         marketParams.borrowableAsset.safeTransfer(msg.sender, amount);
     }
 
-<<<<<<< HEAD
-    function repay(MarketParams calldata marketParams, uint amount) external {
-        Id id = marketParams.toId();
-        MarketStorage storage s = _marketStorage[id];
-        Market storage m = s.market;
-        Position storage p = s.position[msg.sender];
-        require(m.lastUpdate != 0, "unknown market");
-=======
-    function repay(Market calldata market, uint256 amount) external {
-        Id id = market.toId();
-        require(lastUpdate[id] != 0, "unknown market");
->>>>>>> d998d91c
-        require(amount != 0, "zero amount");
-
-        accrueInterests(marketParams, id);
-
-<<<<<<< HEAD
-        uint shares = amount.wMul(m.totalBorrowShares).wDiv(m.totalBorrow);
+    function repay(MarketParams calldata marketParams, uint256 amount) external {
+        Id id = marketParams.toId();
+        MarketStorage storage s = _marketStorage[id];
+        Market storage m = s.market;
+        Position storage p = s.position[msg.sender];
+        require(m.lastUpdate != 0, "unknown market");
+        require(amount != 0, "zero amount");
+
+        accrueInterests(marketParams, id);
+
+        uint256 shares = amount.wMul(m.totalBorrowShares).wDiv(m.totalBorrow);
         p.borrowShare -= shares;
         m.totalBorrowShares -= shares;
-=======
-        uint256 shares = amount.wMul(totalBorrowShares[id]).wDiv(totalBorrow[id]);
-        borrowShare[id][msg.sender] -= shares;
-        totalBorrowShares[id] -= shares;
->>>>>>> d998d91c
 
         m.totalBorrow -= amount;
 
@@ -290,19 +211,13 @@
     // Collateral management.
 
     /// @dev Don't accrue interests because it's not required and it saves gas.
-<<<<<<< HEAD
-    function supplyCollateral(MarketParams calldata marketParams, uint amount) external {
-        Id id = marketParams.toId();
-        MarketStorage storage s = _marketStorage[id];
-        Market storage m = s.market;
-        Position storage p = s.position[msg.sender];
-
-        require(m.lastUpdate != 0, "unknown market");
-=======
-    function supplyCollateral(Market calldata market, uint256 amount) external {
-        Id id = market.toId();
-        require(lastUpdate[id] != 0, "unknown market");
->>>>>>> d998d91c
+    function supplyCollateral(MarketParams calldata marketParams, uint256 amount) external {
+        Id id = marketParams.toId();
+        MarketStorage storage s = _marketStorage[id];
+        Market storage m = s.market;
+        Position storage p = s.position[msg.sender];
+
+        require(m.lastUpdate != 0, "unknown market");
         require(amount != 0, "zero amount");
 
         // Don't accrue interests because it's not required and it saves gas.
@@ -312,18 +227,12 @@
         marketParams.collateralAsset.safeTransferFrom(msg.sender, address(this), amount);
     }
 
-<<<<<<< HEAD
-    function withdrawCollateral(MarketParams calldata marketParams, uint amount) external {
-        Id id = marketParams.toId();
-        MarketStorage storage s = _marketStorage[id];
-        Market storage m = s.market;
-        Position storage p = s.position[msg.sender];
-        require(m.lastUpdate != 0, "unknown market");
-=======
-    function withdrawCollateral(Market calldata market, uint256 amount) external {
-        Id id = market.toId();
-        require(lastUpdate[id] != 0, "unknown market");
->>>>>>> d998d91c
+    function withdrawCollateral(MarketParams calldata marketParams, uint256 amount) external {
+        Id id = marketParams.toId();
+        MarketStorage storage s = _marketStorage[id];
+        Market storage m = s.market;
+        Position storage p = s.position[msg.sender];
+        require(m.lastUpdate != 0, "unknown market");
         require(amount != 0, "zero amount");
 
         accrueInterests(marketParams, id);
@@ -337,19 +246,13 @@
 
     // Liquidation.
 
-<<<<<<< HEAD
-    function liquidate(MarketParams calldata marketParams, address borrower, uint seized) external {
+    function liquidate(MarketParams calldata marketParams, address borrower, uint256 seized) external {
         Id id = marketParams.toId();
         MarketStorage storage s = _marketStorage[id];
         Market storage m = s.market;
         Position storage p = s.position[borrower];
 
         require(m.lastUpdate != 0, "unknown market");
-=======
-    function liquidate(Market calldata market, address borrower, uint256 seized) external {
-        Id id = market.toId();
-        require(lastUpdate[id] != 0, "unknown market");
->>>>>>> d998d91c
         require(seized != 0, "zero amount");
 
         accrueInterests(marketParams, id);
@@ -357,18 +260,11 @@
         require(!isHealthy(marketParams, id, borrower), "cannot liquidate a healthy position");
 
         // The liquidation incentive is 1 + ALPHA * (1 / LLTV - 1).
-<<<<<<< HEAD
-        uint incentive = WAD + ALPHA.wMul(WAD.wDiv(marketParams.lLTV) - WAD);
-        uint repaid = seized.wMul(marketParams.collateralOracle.price()).wDiv(incentive).wDiv(
+        uint256 incentive = WAD + ALPHA.wMul(WAD.wDiv(marketParams.lltv) - WAD);
+        uint256 repaid = seized.wMul(marketParams.collateralOracle.price()).wDiv(incentive).wDiv(
             marketParams.borrowableOracle.price()
         );
-        uint repaidShares = repaid.wMul(m.totalBorrowShares).wDiv(m.totalBorrow);
-=======
-        uint256 incentive = WAD + ALPHA.wMul(WAD.wDiv(market.lltv) - WAD);
-        uint256 repaid =
-            seized.wMul(market.collateralOracle.price()).wDiv(incentive).wDiv(market.borrowableOracle.price());
-        uint256 repaidShares = repaid.wMul(totalBorrowShares[id]).wDiv(totalBorrow[id]);
->>>>>>> d998d91c
+        uint256 repaidShares = repaid.wMul(m.totalBorrowShares).wDiv(m.totalBorrow);
 
         p.borrowShare -= repaidShares;
         m.totalBorrowShares -= repaidShares;
@@ -389,28 +285,17 @@
 
     // Interests management.
 
-<<<<<<< HEAD
     function accrueInterests(MarketParams calldata marketParams, Id id) private {
         MarketStorage storage s = _marketStorage[id];
         Market storage m = s.market;
-        uint marketTotalSupply = m.totalSupply;
+        uint256 marketTotalSupply = m.totalSupply;
 
         if (marketTotalSupply != 0) {
-            uint marketTotalBorrow = m.totalBorrow;
-            uint borrowRate = marketParams.irm.borrowRate(marketParams);
-            uint accruedInterests = marketTotalBorrow.wMul(borrowRate).wMul(block.timestamp - m.lastUpdate);
+            uint256 marketTotalBorrow = m.totalBorrow;
+            uint256 borrowRate = marketParams.irm.borrowRate(marketParams);
+            uint256 accruedInterests = marketTotalBorrow.wMul(borrowRate).wMul(block.timestamp - m.lastUpdate);
             m.totalSupply = marketTotalSupply + accruedInterests;
             m.totalBorrow = marketTotalBorrow + accruedInterests;
-=======
-    function accrueInterests(Market calldata market, Id id) private {
-        uint256 marketTotalBorrow = totalBorrow[id];
-
-        if (marketTotalBorrow != 0) {
-            uint256 borrowRate = market.irm.borrowRate(market);
-            uint256 accruedInterests = marketTotalBorrow.wMul(borrowRate).wMul(block.timestamp - lastUpdate[id]);
-            totalBorrow[id] = marketTotalBorrow + accruedInterests;
-            totalSupply[id] += accruedInterests;
->>>>>>> d998d91c
         }
 
         m.lastUpdate = block.timestamp;
@@ -418,27 +303,16 @@
 
     // Health check.
 
-<<<<<<< HEAD
     function isHealthy(MarketParams calldata marketParams, Id id, address user) private view returns (bool) {
         MarketStorage storage s = _marketStorage[id];
         Market storage m = s.market;
         Position storage p = s.position[user];
-        uint borrowShares = p.borrowShare;
+        uint256 borrowShares = p.borrowShare;
         if (borrowShares == 0) return true;
         // totalBorrowShares > 0 when borrowShares > 0.
-        uint borrowValue =
+        uint256 borrowValue =
             borrowShares.wMul(m.totalBorrow).wDiv(m.totalBorrowShares).wMul(marketParams.borrowableOracle.price());
-        uint collateralValue = p.collateral.wMul(marketParams.collateralOracle.price());
-        return collateralValue.wMul(marketParams.lLTV) >= borrowValue;
-=======
-    function isHealthy(Market calldata market, Id id, address user) private view returns (bool) {
-        uint256 borrowShares = borrowShare[id][user];
-        if (borrowShares == 0) return true;
-        // totalBorrowShares[id] > 0 when borrowShares > 0.
-        uint256 borrowValue =
-            borrowShares.wMul(totalBorrow[id]).wDiv(totalBorrowShares[id]).wMul(market.borrowableOracle.price());
-        uint256 collateralValue = collateral[id][user].wMul(market.collateralOracle.price());
-        return collateralValue.wMul(market.lltv) >= borrowValue;
->>>>>>> d998d91c
+        uint256 collateralValue = p.collateral.wMul(marketParams.collateralOracle.price());
+        return collateralValue.wMul(marketParams.lltv) >= borrowValue;
     }
 }
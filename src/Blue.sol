--- conflicted
+++ resolved
@@ -58,28 +58,8 @@
 
     // Storage.
 
-<<<<<<< HEAD
     mapping(Id => MarketStorage) internal _marketStorage;
-=======
-    // Owner.
     address public owner;
-    // User' supply balances.
-    mapping(Id => mapping(address => uint)) public supplyShare;
-    // User' borrow balances.
-    mapping(Id => mapping(address => uint)) public borrowShare;
-    // User' collateral balance.
-    mapping(Id => mapping(address => uint)) public collateral;
-    // Market total supply.
-    mapping(Id => uint) public totalSupply;
-    // Market total supply shares.
-    mapping(Id => uint) public totalSupplyShares;
-    // Market total borrow.
-    mapping(Id => uint) public totalBorrow;
-    // Market total borrow shares.
-    mapping(Id => uint) public totalBorrowShares;
-    // Interests last update (used to check if a market has been created).
-    mapping(Id => uint) public lastUpdate;
->>>>>>> 2ee005b8
 
     // Constructor.
 
@@ -111,11 +91,11 @@
 
     // Getters.
 
-    function market(Id id) external view returns (Market memory) {
+    function getMarket(Id id) external view returns (Market memory) {
         return _marketStorage[id].market;
     }
 
-    function position(Id id, address user) external view returns (Position memory) {
+    function getPosition(Id id, address user) external view returns (Position memory) {
         return _marketStorage[id].position[user];
     }
 
@@ -219,7 +199,7 @@
 
     // Collateral management.
 
-<<<<<<< HEAD
+    /// @dev Don't accrue interests because it's not required and it saves gas.
     function supplyCollateral(MarketParams calldata marketParams, uint amount) external {
         Id id = marketParams.toId();
         MarketStorage storage s = _marketStorage[id];
@@ -227,12 +207,6 @@
         Position storage p = s.position[msg.sender];
 
         require(m.lastUpdate != 0, "unknown market");
-=======
-    /// @dev Don't accrue interests because it's not required and it saves gas.
-    function supplyCollateral(Market calldata market, uint amount) external {
-        Id id = market.toId();
-        require(lastUpdate[id] != 0, "unknown market");
->>>>>>> 2ee005b8
         require(amount != 0, "zero amount");
 
         // Don't accrue interests because it's not required and it saves gas.
@@ -319,27 +293,16 @@
 
     // Health check.
 
-<<<<<<< HEAD
     function isHealthy(MarketParams calldata marketParams, Id id, address user) private view returns (bool) {
         MarketStorage storage s = _marketStorage[id];
         Market storage m = s.market;
         Position storage p = s.position[user];
         uint borrowShares = p.borrowShare;
-        // m.totalBorrowShares > 0 when borrowShares > 0.
-        uint borrowValue = borrowShares != 0
-            ? borrowShares.wMul(m.totalBorrow).wDiv(m.totalBorrowShares).wMul(marketParams.borrowableOracle.price())
-            : 0;
+        if (borrowShares == 0) return true;
+        // totalBorrowShares > 0 when borrowShares > 0.
+        uint borrowValue =
+            borrowShares.wMul(m.totalBorrow).wDiv(m.totalBorrowShares).wMul(marketParams.borrowableOracle.price());
         uint collateralValue = p.collateral.wMul(marketParams.collateralOracle.price());
         return collateralValue.wMul(marketParams.lLTV) >= borrowValue;
-=======
-    function isHealthy(Market calldata market, Id id, address user) private view returns (bool) {
-        uint borrowShares = borrowShare[id][user];
-        if (borrowShares == 0) return true;
-        // totalBorrowShares[id] > 0 when borrowShares > 0.
-        uint borrowValue =
-            borrowShares.wMul(totalBorrow[id]).wDiv(totalBorrowShares[id]).wMul(market.borrowableOracle.price());
-        uint collateralValue = collateral[id][user].wMul(market.collateralOracle.price());
-        return collateralValue.wMul(market.lLTV) >= borrowValue;
->>>>>>> 2ee005b8
     }
 }
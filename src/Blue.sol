// SPDX-License-Identifier: UNLICENSED
pragma solidity 0.8.20;

import {IIrm} from "src/interfaces/IIrm.sol";
import {IERC20} from "src/interfaces/IERC20.sol";
import {IOracle} from "src/interfaces/IOracle.sol";

import {WadRayMath} from "morpho-utils/math/WadRayMath.sol";
import {SafeTransferLib} from "src/libraries/SafeTransferLib.sol";

uint256 constant WAD = 1e18;
uint256 constant ALPHA = 0.5e18;

// Market id.
type Id is bytes32;

// Market.
struct Market {
    IERC20 borrowableAsset;
    IERC20 collateralAsset;
    IOracle borrowableOracle;
    IOracle collateralOracle;
    IIrm irm;
    uint256 lltv;
}

using {toId} for Market;

function toId(Market calldata market) pure returns (Id) {
    return Id.wrap(keccak256(abi.encode(market)));
}

contract Blue {
    using WadRayMath for uint256;
    using SafeTransferLib for IERC20;

    // Storage.

    // Owner.
    address public owner;
    // User' supply balances.
    mapping(Id => mapping(address => uint256)) public supplyShare;
    // User' borrow balances.
    mapping(Id => mapping(address => uint256)) public borrowShare;
    // User' collateral balance.
    mapping(Id => mapping(address => uint256)) public collateral;
    // Market total supply.
    mapping(Id => uint256) public totalSupply;
    // Market total supply shares.
    mapping(Id => uint256) public totalSupplyShares;
    // Market total borrow.
    mapping(Id => uint256) public totalBorrow;
    // Market total borrow shares.
    mapping(Id => uint256) public totalBorrowShares;
    // Interests last update (used to check if a market has been created).
    mapping(Id => uint256) public lastUpdate;
    // Enabled IRMs.
    mapping(IIrm => bool) public isIrmEnabled;
    // Enabled LLTVs.
    mapping(uint256 => bool) public isLltvEnabled;

    // Constructor.

    constructor(address newOwner) {
        owner = newOwner;
    }

    // Modifiers.

    modifier onlyOwner() {
        require(msg.sender == owner, "not owner");
        _;
    }

    // Only owner functions.

    function transferOwnership(address newOwner) external onlyOwner {
        owner = newOwner;
    }

    function enableIrm(IIrm irm) external onlyOwner {
        isIrmEnabled[irm] = true;
    }

    function enableLltv(uint256 lltv) external onlyOwner {
        require(lltv < WAD, "LLTV too high");
        isLltvEnabled[lltv] = true;
    }

    // Markets management.

    function createMarket(Market calldata market) external {
        Id id = market.toId();
        require(isIrmEnabled[market.irm], "IRM not enabled");
        require(isLltvEnabled[market.lltv], "LLTV not enabled");
        require(lastUpdate[id] == 0, "market already exists");

        accrueInterests(market, id);
    }

    // Supply management.

    function supply(Market calldata market, uint256 amount) external {
        Id id = market.toId();
        require(lastUpdate[id] != 0, "unknown market");
        require(amount != 0, "zero amount");

        accrueInterests(market, id);

        if (totalSupply[id] == 0) {
            supplyShare[id][msg.sender] = WAD;
            totalSupplyShares[id] = WAD;
        } else {
            uint256 shares = amount.wadDivDown(totalSupply[id]).wadMulDown(totalSupplyShares[id]);
            supplyShare[id][msg.sender] += shares;
            totalSupplyShares[id] += shares;
        }

        totalSupply[id] += amount;

        market.borrowableAsset.safeTransferFrom(msg.sender, address(this), amount);
    }

    function withdraw(Market calldata market, uint256 amount) external {
        Id id = market.toId();
        require(lastUpdate[id] != 0, "unknown market");
        require(amount != 0, "zero amount");

        accrueInterests(market, id);

        uint256 shares = amount.wadDivUp(totalSupply[id]).wadMulUp(totalSupplyShares[id]);
        supplyShare[id][msg.sender] -= shares;
        totalSupplyShares[id] -= shares;

        totalSupply[id] -= amount;

        require(totalBorrow[id] <= totalSupply[id], "not enough liquidity");

        market.borrowableAsset.safeTransfer(msg.sender, amount);
    }

    // Borrow management.

    function borrow(Market calldata market, uint256 amount) external {
        Id id = market.toId();
        require(lastUpdate[id] != 0, "unknown market");
        require(amount != 0, "zero amount");

        accrueInterests(market, id);

        if (totalBorrow[id] == 0) {
            borrowShare[id][msg.sender] = WAD;
            totalBorrowShares[id] = WAD;
        } else {
            uint256 shares = amount.wadDivUp(totalBorrow[id]).wadMulUp(totalBorrowShares[id]);
            borrowShare[id][msg.sender] += shares;
            totalBorrowShares[id] += shares;
        }

        totalBorrow[id] += amount;

        require(isHealthy(market, id, msg.sender), "not enough collateral");
        require(totalBorrow[id] <= totalSupply[id], "not enough liquidity");

        market.borrowableAsset.safeTransfer(msg.sender, amount);
    }

    function repay(Market calldata market, uint256 amount) external {
        Id id = market.toId();
        require(lastUpdate[id] != 0, "unknown market");
        require(amount != 0, "zero amount");

        accrueInterests(market, id);

        uint256 shares = amount.wadDivDown(totalBorrow[id]).wadMulDown(totalBorrowShares[id]); // TODO: totalBorrow[id] > 0 because ???
        borrowShare[id][msg.sender] -= shares;
        totalBorrowShares[id] -= shares;

        totalBorrow[id] -= amount;

        market.borrowableAsset.safeTransferFrom(msg.sender, address(this), amount);
    }

    // Collateral management.

    /// @dev Don't accrue interests because it's not required and it saves gas.
    function supplyCollateral(Market calldata market, uint256 amount) external {
        Id id = market.toId();
        require(lastUpdate[id] != 0, "unknown market");
        require(amount != 0, "zero amount");

        // Don't accrue interests because it's not required and it saves gas.

        collateral[id][msg.sender] += amount;

        market.collateralAsset.safeTransferFrom(msg.sender, address(this), amount);
    }

    function withdrawCollateral(Market calldata market, uint256 amount) external {
        Id id = market.toId();
        require(lastUpdate[id] != 0, "unknown market");
        require(amount != 0, "zero amount");

        accrueInterests(market, id);

        collateral[id][msg.sender] -= amount;

        require(isHealthy(market, id, msg.sender), "not enough collateral");

        market.collateralAsset.safeTransfer(msg.sender, amount);
    }

    // Liquidation.

    function liquidate(Market calldata market, address borrower, uint256 seized) external {
        Id id = market.toId();
        require(lastUpdate[id] != 0, "unknown market");
        require(seized != 0, "zero amount");

        accrueInterests(market, id);

        require(!isHealthy(market, id, borrower), "cannot liquidate a healthy position");

        // The liquidation incentive is 1 + ALPHA * (1 / LLTV - 1).
        uint256 incentive = WAD + ALPHA.wadMulDown(WAD.wadDivDown(market.lltv) - WAD);
        uint256 repaid = seized.wadMulUp(market.collateralOracle.price()).wadDivUp(incentive).wadDivUp(
            market.borrowableOracle.price()
        );
        uint256 repaidShares = repaid.wadDivDown(totalBorrow[id]).wadMulDown(totalBorrowShares[id]);

        borrowShare[id][borrower] -= repaidShares;
        totalBorrowShares[id] -= repaidShares;
        totalBorrow[id] -= repaid;

        collateral[id][borrower] -= seized;

        // Realize the bad debt if needed.
        if (collateral[id][borrower] == 0) {
            totalSupply[id] -= borrowShare[id][borrower].wadDivUp(totalBorrowShares[id]).wadMulUp(totalBorrow[id]);
            totalBorrowShares[id] -= borrowShare[id][borrower];
            borrowShare[id][borrower] = 0;
        }

        market.collateralAsset.safeTransfer(msg.sender, seized);
        market.borrowableAsset.safeTransferFrom(msg.sender, address(this), repaid);
    }

    // Interests management.

    function accrueInterests(Market calldata market, Id id) private {
        uint256 marketTotalBorrow = totalBorrow[id];

        if (marketTotalBorrow != 0) {
            uint256 borrowRate = market.irm.borrowRate(market);
<<<<<<< HEAD
            uint256 accruedInterests = marketTotalBorrow.wadMulDown(borrowRate * (block.timestamp - lastUpdate[id]));
            totalSupply[id] = marketTotalSupply + accruedInterests;
=======
            uint256 accruedInterests = marketTotalBorrow.wMul(borrowRate).wMul(block.timestamp - lastUpdate[id]);
>>>>>>> d998d91c
            totalBorrow[id] = marketTotalBorrow + accruedInterests;
            totalSupply[id] += accruedInterests;
        }

        lastUpdate[id] = block.timestamp;
    }

    // Health check.

    function isHealthy(Market calldata market, Id id, address user) private view returns (bool) {
        uint256 borrowShares = borrowShare[id][user];
        if (borrowShares == 0) return true;

        // totalBorrowShares[id] > 0 when borrowShares > 0.
        uint256 borrowValue = borrowShares.wadDivUp(totalBorrowShares[id]).wadMulUp(totalBorrow[id]).wadMulUp(
            market.borrowableOracle.price()
        );
        uint256 collateralValue = collateral[id][user].wadMulDown(market.collateralOracle.price());
        return collateralValue.wadMulDown(market.lltv) >= borrowValue;
    }
}<|MERGE_RESOLUTION|>--- conflicted
+++ resolved
@@ -252,12 +252,7 @@
 
         if (marketTotalBorrow != 0) {
             uint256 borrowRate = market.irm.borrowRate(market);
-<<<<<<< HEAD
             uint256 accruedInterests = marketTotalBorrow.wadMulDown(borrowRate * (block.timestamp - lastUpdate[id]));
-            totalSupply[id] = marketTotalSupply + accruedInterests;
-=======
-            uint256 accruedInterests = marketTotalBorrow.wMul(borrowRate).wMul(block.timestamp - lastUpdate[id]);
->>>>>>> d998d91c
             totalBorrow[id] = marketTotalBorrow + accruedInterests;
             totalSupply[id] += accruedInterests;
         }

// SPDX-License-Identifier: UNLICENSED
pragma solidity 0.8.21;

import {
    IBlueLiquidateCallback,
    IBlueRepayCallback,
    IBlueSupplyCallback,
    IBlueSupplyCollateralCallback
} from "src/interfaces/IBlueCallbacks.sol";
import {IIrm} from "src/interfaces/IIrm.sol";
import {IERC20} from "src/interfaces/IERC20.sol";
import {IFlashLender} from "src/interfaces/IFlashLender.sol";
import {IFlashBorrower} from "src/interfaces/IFlashBorrower.sol";

import {Errors} from "./libraries/Errors.sol";
import {SharesMath} from "src/libraries/SharesMath.sol";
import {FixedPointMathLib} from "src/libraries/FixedPointMathLib.sol";
import {Id, Market, MarketLib} from "src/libraries/MarketLib.sol";
import {SafeTransferLib} from "src/libraries/SafeTransferLib.sol";

uint256 constant MAX_FEE = 0.25e18;
uint256 constant ALPHA = 0.5e18;

/// @dev The EIP-712 typeHash for EIP712Domain.
bytes32 constant DOMAIN_TYPEHASH = keccak256("EIP712Domain(string name,uint256 chainId,address verifyingContract)");

/// @dev The EIP-712 typeHash for Authorization.
bytes32 constant AUTHORIZATION_TYPEHASH =
    keccak256("Authorization(address authorizer,address authorized,bool isAuthorized,uint256 nonce,uint256 deadline)");

/// @notice Contains the `v`, `r` and `s` parameters of an ECDSA signature.
struct Signature {
    uint8 v;
    bytes32 r;
    bytes32 s;
}

contract Blue is IFlashLender {
    using SharesMath for uint256;
    using FixedPointMathLib for uint256;
    using SafeTransferLib for IERC20;
    using MarketLib for Market;

    // Immutables.

    bytes32 public immutable DOMAIN_SEPARATOR;

    // Storage.

    // Owner.
    address public owner;
    // Fee recipient.
    address public feeRecipient;
    // User' supply balances.
    mapping(Id => mapping(address => uint256)) public supplyShare;
    // User' borrow balances.
    mapping(Id => mapping(address => uint256)) public borrowShare;
    // User' collateral balance.
    mapping(Id => mapping(address => uint256)) public collateral;
    // Market total supply.
    mapping(Id => uint256) public totalSupply;
    // Market total supply shares.
    mapping(Id => uint256) public totalSupplyShares;
    // Market total borrow.
    mapping(Id => uint256) public totalBorrow;
    // Market total borrow shares.
    mapping(Id => uint256) public totalBorrowShares;
    // Interests last update (used to check if a market has been created).
    mapping(Id => uint256) public lastUpdate;
    // Fee.
    mapping(Id => uint256) public fee;
    // Enabled IRMs.
    mapping(IIrm => bool) public isIrmEnabled;
    // Enabled LLTVs.
    mapping(uint256 => bool) public isLltvEnabled;
    // User's authorizations. Note that by default, msg.sender is authorized by themself.
    mapping(address => mapping(address => bool)) public isAuthorized;
    // User's nonces. Used to prevent replay attacks with EIP-712 signatures.
    mapping(address => uint256) public nonce;

    // Constructor.

    constructor(address newOwner) {
        owner = newOwner;

        DOMAIN_SEPARATOR = keccak256(abi.encode(DOMAIN_TYPEHASH, keccak256("Blue"), block.chainid, address(this)));
    }

    // Modifiers.

    modifier onlyOwner() {
        require(msg.sender == owner, Errors.NOT_OWNER);
        _;
    }

    // Only owner functions.

    function setOwner(address newOwner) external onlyOwner {
        owner = newOwner;
    }

    function enableIrm(IIrm irm) external onlyOwner {
        isIrmEnabled[irm] = true;
    }

    function enableLltv(uint256 lltv) external onlyOwner {
        require(lltv < FixedPointMathLib.WAD, Errors.LLTV_TOO_HIGH);
        isLltvEnabled[lltv] = true;
    }

    /// @notice It is the owner's responsibility to ensure a fee recipient is set before setting a non-zero fee.
    function setFee(Market memory market, uint256 newFee) external onlyOwner {
        Id id = market.id();
        require(lastUpdate[id] != 0, Errors.MARKET_NOT_CREATED);
        require(newFee <= MAX_FEE, Errors.MAX_FEE_EXCEEDED);
        fee[id] = newFee;
    }

    function setFeeRecipient(address recipient) external onlyOwner {
        feeRecipient = recipient;
    }

    // Markets management.

    function createMarket(Market memory market) external {
        Id id = market.id();
        require(isIrmEnabled[market.irm], Errors.IRM_NOT_ENABLED);
        require(isLltvEnabled[market.lltv], Errors.LLTV_NOT_ENABLED);
        require(lastUpdate[id] == 0, Errors.MARKET_CREATED);

        _accrueInterests(market, id);
    }

    // Supply management.

    function supply(Market memory market, uint256 amount, address onBehalf, bytes calldata data) external {
        Id id = market.id();
        require(lastUpdate[id] != 0, Errors.MARKET_NOT_CREATED);
        require(amount != 0, Errors.ZERO_AMOUNT);
        require(onBehalf != address(0), Errors.ZERO_ADDRESS);

        _accrueInterests(market, id);

        uint256 shares = amount.toSharesDown(totalSupply[id], totalSupplyShares[id]);
        supplyShare[id][onBehalf] += shares;
        totalSupplyShares[id] += shares;

        totalSupply[id] += amount;

        if (data.length > 0) IBlueSupplyCallback(msg.sender).onBlueSupply(amount, data);

        market.borrowableAsset.safeTransferFrom(msg.sender, address(this), amount);
    }

    function withdraw(Market memory market, uint256 amount, address onBehalf, address receiver) external {
        Id id = market.id();
        require(lastUpdate[id] != 0, Errors.MARKET_NOT_CREATED);
        require(amount != 0, Errors.ZERO_AMOUNT);
<<<<<<< HEAD
        require(receiver != address(0), Errors.ZERO_ADDRESS); // Only receiver it's checked since if onBehalf == address(0), the check below will fail.
        require(_isSenderOrIsApproved(onBehalf), Errors.MANAGER_NOT_APPROVED);
=======
        require(_isSenderAuthorized(onBehalf), Errors.UNAUTHORIZED);
>>>>>>> 152087da

        _accrueInterests(market, id);

        uint256 shares = amount.toSharesUp(totalSupply[id], totalSupplyShares[id]);
        supplyShare[id][onBehalf] -= shares;
        totalSupplyShares[id] -= shares;

        totalSupply[id] -= amount;

        require(totalBorrow[id] <= totalSupply[id], Errors.INSUFFICIENT_LIQUIDITY);

        market.borrowableAsset.safeTransfer(receiver, amount);
    }

    // Borrow management.

    function borrow(Market memory market, uint256 amount, address onBehalf, address receiver) external {
        Id id = market.id();
        require(lastUpdate[id] != 0, Errors.MARKET_NOT_CREATED);
        require(amount != 0, Errors.ZERO_AMOUNT);
<<<<<<< HEAD
        require(receiver != address(0), Errors.ZERO_ADDRESS); // Only receiver it's checked since if onBehalf == address(0), the check below will fail.
        require(_isSenderOrIsApproved(onBehalf), Errors.MANAGER_NOT_APPROVED);
=======
        require(_isSenderAuthorized(onBehalf), Errors.UNAUTHORIZED);
>>>>>>> 152087da

        _accrueInterests(market, id);

        uint256 shares = amount.toSharesUp(totalBorrow[id], totalBorrowShares[id]);
        borrowShare[id][onBehalf] += shares;
        totalBorrowShares[id] += shares;

        totalBorrow[id] += amount;

        require(_isHealthy(market, id, onBehalf), Errors.INSUFFICIENT_COLLATERAL);
        require(totalBorrow[id] <= totalSupply[id], Errors.INSUFFICIENT_LIQUIDITY);

        market.borrowableAsset.safeTransfer(receiver, amount);
    }

    function repay(Market memory market, uint256 amount, address onBehalf, bytes calldata data) external {
        Id id = market.id();
        require(lastUpdate[id] != 0, Errors.MARKET_NOT_CREATED);
        require(amount != 0, Errors.ZERO_AMOUNT);
        require(onBehalf != address(0), Errors.ZERO_ADDRESS);

        _accrueInterests(market, id);

        uint256 shares = amount.toSharesDown(totalBorrow[id], totalBorrowShares[id]);
        borrowShare[id][onBehalf] -= shares;
        totalBorrowShares[id] -= shares;

        totalBorrow[id] -= amount;

        if (data.length > 0) IBlueRepayCallback(msg.sender).onBlueRepay(amount, data);

        market.borrowableAsset.safeTransferFrom(msg.sender, address(this), amount);
    }

    // Collateral management.

    /// @dev Don't accrue interests because it's not required and it saves gas.
    function supplyCollateral(Market memory market, uint256 amount, address onBehalf, bytes calldata data) external {
        Id id = market.id();
        require(lastUpdate[id] != 0, Errors.MARKET_NOT_CREATED);
        require(amount != 0, Errors.ZERO_AMOUNT);
        require(onBehalf != address(0), Errors.ZERO_ADDRESS);

        // Don't accrue interests because it's not required and it saves gas.

        collateral[id][onBehalf] += amount;

        if (data.length > 0) {
            IBlueSupplyCollateralCallback(msg.sender).onBlueSupplyCollateral(amount, data);
        }

        market.collateralAsset.safeTransferFrom(msg.sender, address(this), amount);
    }

    function withdrawCollateral(Market memory market, uint256 amount, address onBehalf, address receiver) external {
        Id id = market.id();
        require(lastUpdate[id] != 0, Errors.MARKET_NOT_CREATED);
        require(amount != 0, Errors.ZERO_AMOUNT);
<<<<<<< HEAD
        require(receiver != address(0), Errors.ZERO_ADDRESS); // Only receiver it's checked since if onBehalf == address(0), the check below will fail.
        require(_isSenderOrIsApproved(onBehalf), Errors.MANAGER_NOT_APPROVED);
=======
        require(_isSenderAuthorized(onBehalf), Errors.UNAUTHORIZED);
>>>>>>> 152087da

        _accrueInterests(market, id);

        collateral[id][onBehalf] -= amount;

        require(_isHealthy(market, id, onBehalf), Errors.INSUFFICIENT_COLLATERAL);

        market.collateralAsset.safeTransfer(receiver, amount);
    }

    // Liquidation.

    function liquidate(Market memory market, address borrower, uint256 seized, bytes calldata data) external {
        Id id = market.id();
        require(lastUpdate[id] != 0, Errors.MARKET_NOT_CREATED);
        require(seized != 0, Errors.ZERO_AMOUNT);
        require(borrower != address(0), Errors.ZERO_ADDRESS);

        _accrueInterests(market, id);

        uint256 collateralPrice = market.collateralOracle.price();
        uint256 borrowablePrice = market.borrowableOracle.price();

        require(!_isHealthy(market, id, borrower, collateralPrice, borrowablePrice), Errors.HEALTHY_POSITION);

        // The liquidation incentive is 1 + ALPHA * (1 / LLTV - 1).
        uint256 incentive = FixedPointMathLib.WAD
            + ALPHA.mulWadDown(FixedPointMathLib.WAD.divWadDown(market.lltv) - FixedPointMathLib.WAD);
        uint256 repaid = seized.mulWadUp(collateralPrice).divWadUp(incentive).divWadUp(borrowablePrice);
        uint256 repaidShares = repaid.toSharesDown(totalBorrow[id], totalBorrowShares[id]);

        borrowShare[id][borrower] -= repaidShares;
        totalBorrowShares[id] -= repaidShares;
        totalBorrow[id] -= repaid;

        collateral[id][borrower] -= seized;

        // Realize the bad debt if needed.
        if (collateral[id][borrower] == 0) {
            uint256 badDebt = borrowShare[id][borrower].toAssetsUp(totalBorrow[id], totalBorrowShares[id]);
            totalSupply[id] -= badDebt;
            totalBorrow[id] -= badDebt;
            totalBorrowShares[id] -= borrowShare[id][borrower];
            borrowShare[id][borrower] = 0;
        }

        market.collateralAsset.safeTransfer(msg.sender, seized);

        if (data.length > 0) IBlueLiquidateCallback(msg.sender).onBlueLiquidate(seized, repaid, data);

        market.borrowableAsset.safeTransferFrom(msg.sender, address(this), repaid);
    }

    // Flash Loans.

    /// @inheritdoc IFlashLender
    function flashLoan(IFlashBorrower receiver, address token, uint256 amount, bytes calldata data) external {
        IERC20(token).safeTransfer(address(receiver), amount);

        receiver.onBlueFlashLoan(msg.sender, token, amount, data);

        IERC20(token).safeTransferFrom(address(receiver), address(this), amount);
    }

    // Authorizations.

    /// @dev The signature is malleable, but it has no impact on the security here.
    function setAuthorization(
        address authorizer,
        address authorized,
        bool newIsAuthorized,
        uint256 deadline,
        Signature calldata signature
    ) external {
        require(block.timestamp < deadline, Errors.SIGNATURE_EXPIRED);

        bytes32 hashStruct = keccak256(
            abi.encode(AUTHORIZATION_TYPEHASH, authorizer, authorized, newIsAuthorized, nonce[authorizer]++, deadline)
        );
        bytes32 digest = keccak256(abi.encodePacked("\x19\x01", DOMAIN_SEPARATOR, hashStruct));
        address signatory = ecrecover(digest, signature.v, signature.r, signature.s);

        require(signatory != address(0) && authorizer == signatory, Errors.INVALID_SIGNATURE);

        isAuthorized[signatory][authorized] = newIsAuthorized;
    }

    function setAuthorization(address authorized, bool newIsAuthorized) external {
        isAuthorized[msg.sender][authorized] = newIsAuthorized;
    }

    function _isSenderAuthorized(address user) internal view returns (bool) {
        return msg.sender == user || isAuthorized[user][msg.sender];
    }

    // Interests management.

    function _accrueInterests(Market memory market, Id id) internal {
        uint256 elapsed = block.timestamp - lastUpdate[id];

        if (elapsed == 0) return;

        uint256 marketTotalBorrow = totalBorrow[id];

        if (marketTotalBorrow != 0) {
            uint256 borrowRate = market.irm.borrowRate(market);
            uint256 accruedInterests = marketTotalBorrow.mulWadDown(borrowRate * elapsed);
            totalBorrow[id] = marketTotalBorrow + accruedInterests;
            totalSupply[id] += accruedInterests;

            if (fee[id] != 0) {
                uint256 feeAmount = accruedInterests.mulWadDown(fee[id]);
                // The fee amount is subtracted from the total supply in this calculation to compensate for the fact that total supply is already updated.
                uint256 feeShares = feeAmount.mulDivDown(totalSupplyShares[id], totalSupply[id] - feeAmount);
                supplyShare[id][feeRecipient] += feeShares;
                totalSupplyShares[id] += feeShares;
            }
        }

        lastUpdate[id] = block.timestamp;
    }

    // Health check.

    function _isHealthy(Market memory market, Id id, address user) internal view returns (bool) {
        if (borrowShare[id][user] == 0) return true;

        uint256 collateralPrice = market.collateralOracle.price();
        uint256 borrowablePrice = market.borrowableOracle.price();

        return _isHealthy(market, id, user, collateralPrice, borrowablePrice);
    }

    function _isHealthy(Market memory market, Id id, address user, uint256 collateralPrice, uint256 borrowablePrice)
        internal
        view
        returns (bool)
    {
        uint256 borrowValue =
            borrowShare[id][user].toAssetsUp(totalBorrow[id], totalBorrowShares[id]).mulWadUp(borrowablePrice);
        uint256 collateralValue = collateral[id][user].mulWadDown(collateralPrice);

        return collateralValue.mulWadDown(market.lltv) >= borrowValue;
    }

    // Storage view.

    function extsload(bytes32[] calldata slots) external view returns (bytes32[] memory res) {
        uint256 nSlots = slots.length;

        res = new bytes32[](nSlots);

        for (uint256 i; i < nSlots;) {
            bytes32 slot = slots[i++];

            /// @solidity memory-safe-assembly
            assembly {
                mstore(add(res, mul(i, 32)), sload(slot))
            }
        }
    }
}<|MERGE_RESOLUTION|>--- conflicted
+++ resolved
@@ -156,12 +156,8 @@
         Id id = market.id();
         require(lastUpdate[id] != 0, Errors.MARKET_NOT_CREATED);
         require(amount != 0, Errors.ZERO_AMOUNT);
-<<<<<<< HEAD
         require(receiver != address(0), Errors.ZERO_ADDRESS); // Only receiver it's checked since if onBehalf == address(0), the check below will fail.
-        require(_isSenderOrIsApproved(onBehalf), Errors.MANAGER_NOT_APPROVED);
-=======
         require(_isSenderAuthorized(onBehalf), Errors.UNAUTHORIZED);
->>>>>>> 152087da
 
         _accrueInterests(market, id);
 
@@ -182,12 +178,8 @@
         Id id = market.id();
         require(lastUpdate[id] != 0, Errors.MARKET_NOT_CREATED);
         require(amount != 0, Errors.ZERO_AMOUNT);
-<<<<<<< HEAD
         require(receiver != address(0), Errors.ZERO_ADDRESS); // Only receiver it's checked since if onBehalf == address(0), the check below will fail.
-        require(_isSenderOrIsApproved(onBehalf), Errors.MANAGER_NOT_APPROVED);
-=======
         require(_isSenderAuthorized(onBehalf), Errors.UNAUTHORIZED);
->>>>>>> 152087da
 
         _accrueInterests(market, id);
 
@@ -246,12 +238,8 @@
         Id id = market.id();
         require(lastUpdate[id] != 0, Errors.MARKET_NOT_CREATED);
         require(amount != 0, Errors.ZERO_AMOUNT);
-<<<<<<< HEAD
         require(receiver != address(0), Errors.ZERO_ADDRESS); // Only receiver it's checked since if onBehalf == address(0), the check below will fail.
-        require(_isSenderOrIsApproved(onBehalf), Errors.MANAGER_NOT_APPROVED);
-=======
         require(_isSenderAuthorized(onBehalf), Errors.UNAUTHORIZED);
->>>>>>> 152087da
 
         _accrueInterests(market, id);
 

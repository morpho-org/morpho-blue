// SPDX-License-Identifier: UNLICENSED
pragma solidity 0.8.21;

import "./interfaces/IBlue.sol";
import "./interfaces/IBlueCallbacks.sol";
import {IIrm} from "./interfaces/IIrm.sol";
import {IERC20} from "./interfaces/IERC20.sol";
import {IOracle} from "./interfaces/IOracle.sol";

import {UtilsLib} from "./libraries/UtilsLib.sol";
import {EventsLib} from "./libraries/EventsLib.sol";
import {ErrorsLib} from "./libraries/ErrorsLib.sol";
import {MarketLib, Market, UserBalances, MarketState} from "./libraries/MarketLib.sol";
import {SharesMathLib} from "./libraries/SharesMathLib.sol";
import {SafeTransferLib} from "./libraries/SafeTransferLib.sol";
import {FixedPointMathLib, WAD} from "./libraries/FixedPointMathLib.sol";

/// @dev The maximum fee a market can have (25%).
uint256 constant MAX_FEE = 0.25e18;
/// @dev The alpha parameter used to compute the incentive during a liquidation.
uint256 constant ALPHA = 0.5e18;

/// @dev The EIP-712 typeHash for EIP712Domain.
bytes32 constant DOMAIN_TYPEHASH = keccak256("EIP712Domain(string name,uint256 chainId,address verifyingContract)");

/// @dev The EIP-712 typeHash for Authorization.
bytes32 constant AUTHORIZATION_TYPEHASH =
    keccak256("Authorization(address authorizer,address authorized,bool isAuthorized,uint256 nonce,uint256 deadline)");

/// @title Blue
/// @author Morpho Labs
/// @custom:contact security@morpho.xyz
/// @notice The Blue contract.
contract Blue is IBlue {
    using MarketLib for Market;
    using MarketLib for MarketParams;
    using SharesMathLib for uint256;
    using SafeTransferLib for IERC20;
    using FixedPointMathLib for uint256;

    /* IMMUTABLES */

    /// @inheritdoc IBlue
    bytes32 public immutable DOMAIN_SEPARATOR;

<<<<<<< HEAD
    /* INTERNAL STORAGE */

    // Markets.
    mapping(Id => Market) internal _market;

    /* PUBLIC STORAGE */
=======
    /* STORAGE */
>>>>>>> e042277b

    /// @inheritdoc IBlue
    address public owner;
    /// @inheritdoc IBlue
    address public feeRecipient;
<<<<<<< HEAD
    // Enabled IRMs.
=======
    /// @inheritdoc IBlue
    mapping(Id => mapping(address => uint256)) public supplyShares;
    /// @inheritdoc IBlue
    mapping(Id => mapping(address => uint256)) public borrowShares;
    /// @inheritdoc IBlue
    mapping(Id => mapping(address => uint256)) public collateral;
    /// @inheritdoc IBlue
    mapping(Id => uint256) public totalSupply;
    /// @inheritdoc IBlue
    mapping(Id => uint256) public totalSupplyShares;
    /// @inheritdoc IBlue
    mapping(Id => uint256) public totalBorrow;
    /// @inheritdoc IBlue
    mapping(Id => uint256) public totalBorrowShares;
    /// @inheritdoc IBlue
    mapping(Id => uint256) public lastUpdate;
    /// @inheritdoc IBlue
    mapping(Id => uint256) public fee;
    /// @inheritdoc IBlue
>>>>>>> e042277b
    mapping(address => bool) public isIrmEnabled;
    /// @inheritdoc IBlue
    mapping(uint256 => bool) public isLltvEnabled;
    /// @inheritdoc IBlue
    mapping(address => mapping(address => bool)) public isAuthorized;
    /// @inheritdoc IBlue
    mapping(address => uint256) public nonce;

    /* CONSTRUCTOR */

    /// @notice Initializes the contract.
    /// @param newOwner The new owner of the contract.
    constructor(address newOwner) {
        owner = newOwner;

        DOMAIN_SEPARATOR = keccak256(abi.encode(DOMAIN_TYPEHASH, keccak256("Blue"), block.chainid, address(this)));
    }

    /* MODIFIERS */

    /// @notice Reverts if the caller is not the owner.
    modifier onlyOwner() {
        require(msg.sender == owner, ErrorsLib.NOT_OWNER);
        _;
    }

    /* ONLY OWNER FUNCTIONS */

    /// @inheritdoc IBlue
    function setOwner(address newOwner) external onlyOwner {
        owner = newOwner;

        emit EventsLib.SetOwner(newOwner);
    }

    /// @inheritdoc IBlue
    function enableIrm(address irm) external onlyOwner {
        isIrmEnabled[irm] = true;

        emit EventsLib.EnableIrm(address(irm));
    }

    /// @inheritdoc IBlue
    function enableLltv(uint256 lltv) external onlyOwner {
        require(lltv < WAD, ErrorsLib.LLTV_TOO_HIGH);
        isLltvEnabled[lltv] = true;

        emit EventsLib.EnableLltv(lltv);
    }

<<<<<<< HEAD
    /// @notice It is the owner's responsibility to ensure a fee recipient is set before setting a non-zero fee.
    function setFee(MarketParams memory marketParams, uint256 newFee) external onlyOwner {
        Id id = marketParams.id();
        Market storage market = _market[id];
        
        require(market.lastUpdate() != 0, ErrorsLib.MARKET_NOT_CREATED);
=======
    /// @inheritdoc IBlue
    function setFee(Market memory market, uint256 newFee) external onlyOwner {
        Id id = market.id();
        require(lastUpdate[id] != 0, ErrorsLib.MARKET_NOT_CREATED);
>>>>>>> e042277b
        require(newFee <= MAX_FEE, ErrorsLib.MAX_FEE_EXCEEDED);

        // Accrue interests using the previous fee set before changing it.
        _accrueInterests(marketParams, id);

        market.setFee(newFee);

        emit EventsLib.SetFee(id, newFee);
    }

    /// @inheritdoc IBlue
    function setFeeRecipient(address recipient) external onlyOwner {
        feeRecipient = recipient;

        emit EventsLib.SetFeeRecipient(recipient);
    }

    /* MARKET CREATION */

<<<<<<< HEAD
    function createMarket(MarketParams memory marketParams) external {
        Id id = marketParams.id();
        Market storage market = _market[id];
=======
    /// @inheritdoc IBlue
    function createMarket(Market memory market) external {
        Id id = market.id();
        require(isIrmEnabled[market.irm], ErrorsLib.IRM_NOT_ENABLED);
        require(isLltvEnabled[market.lltv], ErrorsLib.LLTV_NOT_ENABLED);
        require(lastUpdate[id] == 0, ErrorsLib.MARKET_CREATED);
>>>>>>> e042277b

        require(isIrmEnabled[marketParams.irm], ErrorsLib.IRM_NOT_ENABLED);
        require(isLltvEnabled[marketParams.lltv], ErrorsLib.LLTV_NOT_ENABLED);
        require(market.lastUpdate() == 0, ErrorsLib.MARKET_CREATED);

        market.setLastUpdate(block.timestamp);

        emit EventsLib.CreateMarket(id, marketParams);
    }

    /* SUPPLY MANAGEMENT */

<<<<<<< HEAD
    function supply(MarketParams memory marketParams, uint256 amount, uint256 shares, address onBehalf, bytes calldata data)
=======
    /// @inheritdoc IBlue
    function supply(Market memory market, uint256 amount, uint256 shares, address onBehalf, bytes calldata data)
>>>>>>> e042277b
        external
    {
        Id id = marketParams.id();
        Market storage market = _market[id];

        require(market.lastUpdate() != 0, ErrorsLib.MARKET_NOT_CREATED);
        require(UtilsLib.exactlyOneZero(amount, shares), ErrorsLib.INCONSISTENT_INPUT);
        require(onBehalf != address(0), ErrorsLib.ZERO_ADDRESS);

        _accrueInterests(marketParams, id);

        if (amount > 0) shares = amount.toSharesDown(market.totalSupply(), market.totalSupplyShares());
        else amount = shares.toAssetsUp(market.totalSupply(), market.totalSupplyShares());

        market.setSupplyShares(onBehalf, market.supplyShares(onBehalf) + shares);
        market.setTotalSupplyShares(market.totalSupplyShares() + shares);
        market.setTotalSupply(market.totalSupply() + amount);

        emit EventsLib.Supply(id, msg.sender, onBehalf, amount, shares);

        if (data.length > 0) IBlueSupplyCallback(msg.sender).onBlueSupply(amount, data);

        IERC20(marketParams.borrowableAsset).safeTransferFrom(msg.sender, address(this), amount);
    }

<<<<<<< HEAD
    function withdraw(MarketParams memory marketParams, uint256 amount, uint256 shares, address onBehalf, address receiver)
=======
    /// @inheritdoc IBlue
    function withdraw(Market memory market, uint256 amount, uint256 shares, address onBehalf, address receiver)
>>>>>>> e042277b
        external
    {
        Id id = marketParams.id();
        Market storage market = _market[id];

        require(market.lastUpdate() != 0, ErrorsLib.MARKET_NOT_CREATED);
        require(UtilsLib.exactlyOneZero(amount, shares), ErrorsLib.INCONSISTENT_INPUT);
        // No need to verify that onBehalf != address(0) thanks to the authorization check.
        require(receiver != address(0), ErrorsLib.ZERO_ADDRESS);
        require(_isSenderAuthorized(onBehalf), ErrorsLib.UNAUTHORIZED);

        _accrueInterests(marketParams, id);

        if (amount > 0) shares = amount.toSharesUp(market.totalSupply(), market.totalSupplyShares());
        else amount = shares.toAssetsDown(market.totalSupply(), market.totalSupplyShares());

        market.setSupplyShares(onBehalf, market.supplyShares(onBehalf) - shares);
        market.setTotalSupplyShares(market.totalSupplyShares() - shares);
        market.setTotalSupply(market.totalSupply() - amount);

        emit EventsLib.Withdraw(id, msg.sender, onBehalf, receiver, amount, shares);

        require(market.totalBorrow() <= market.totalSupply(), ErrorsLib.INSUFFICIENT_LIQUIDITY);

        IERC20(marketParams.borrowableAsset).safeTransfer(receiver, amount);
    }

    /* BORROW MANAGEMENT */

<<<<<<< HEAD
    function borrow(MarketParams memory marketParams, uint256 amount, uint256 shares, address onBehalf, address receiver)
=======
    /// @inheritdoc IBlue
    function borrow(Market memory market, uint256 amount, uint256 shares, address onBehalf, address receiver)
>>>>>>> e042277b
        external
    {
        Id id = marketParams.id();
        Market storage market = _market[id];

        require(market.lastUpdate() != 0, ErrorsLib.MARKET_NOT_CREATED);
        require(UtilsLib.exactlyOneZero(amount, shares), ErrorsLib.INCONSISTENT_INPUT);
        // No need to verify that onBehalf != address(0) thanks to the authorization check.
        require(receiver != address(0), ErrorsLib.ZERO_ADDRESS);
        require(_isSenderAuthorized(onBehalf), ErrorsLib.UNAUTHORIZED);

        _accrueInterests(marketParams, id);

        if (amount > 0) shares = amount.toSharesUp(market.totalBorrow(), market.totalBorrowShares());
        else amount = shares.toAssetsDown(market.totalBorrow(), market.totalBorrowShares());

        market.setBorrowShares(onBehalf, market.borrowShares(onBehalf) + shares);
        market.setTotalBorrowShares(market.totalBorrowShares() + shares);
        market.setTotalBorrow(market.totalBorrow() + amount);

        emit EventsLib.Borrow(id, msg.sender, onBehalf, receiver, amount, shares);

        require(_isHealthy(marketParams, id, onBehalf), ErrorsLib.INSUFFICIENT_COLLATERAL);
        require(market.totalBorrow() <= market.totalSupply(), ErrorsLib.INSUFFICIENT_LIQUIDITY);

        IERC20(marketParams.borrowableAsset).safeTransfer(receiver, amount);
    }

<<<<<<< HEAD
    function repay(MarketParams memory marketParams, uint256 amount, uint256 shares, address onBehalf, bytes calldata data)
=======
    /// @inheritdoc IBlue
    function repay(Market memory market, uint256 amount, uint256 shares, address onBehalf, bytes calldata data)
>>>>>>> e042277b
        external
    {
        Id id = marketParams.id();
        Market storage market = _market[id];

        require(market.lastUpdate() != 0, ErrorsLib.MARKET_NOT_CREATED);
        require(UtilsLib.exactlyOneZero(amount, shares), ErrorsLib.INCONSISTENT_INPUT);
        require(onBehalf != address(0), ErrorsLib.ZERO_ADDRESS);

        _accrueInterests(marketParams, id);

        if (amount > 0) shares = amount.toSharesDown(market.totalBorrow(), market.totalBorrowShares());
        else amount = shares.toAssetsUp(market.totalBorrow(), market.totalBorrowShares());

        market.setBorrowShares(onBehalf, market.borrowShares(onBehalf) - shares);
        market.setTotalBorrowShares(market.totalBorrowShares() - shares);
        market.setTotalBorrow(market.totalBorrow() - amount);

        emit EventsLib.Repay(id, msg.sender, onBehalf, amount, shares);

        if (data.length > 0) IBlueRepayCallback(msg.sender).onBlueRepay(amount, data);

        IERC20(marketParams.borrowableAsset).safeTransferFrom(msg.sender, address(this), amount);
    }

    /* COLLATERAL MANAGEMENT */

<<<<<<< HEAD
    /// @dev Don't accrue interests because it's not required and it saves gas.
    function supplyCollateral(MarketParams memory marketParams, uint256 amount, address onBehalf, bytes calldata data) external {
        Id id = marketParams.id();
        Market storage market = _market[id];

        require(market.lastUpdate() != 0, ErrorsLib.MARKET_NOT_CREATED);
=======
    /// @inheritdoc IBlue
    function supplyCollateral(Market memory market, uint256 amount, address onBehalf, bytes calldata data) external {
        Id id = market.id();
        require(lastUpdate[id] != 0, ErrorsLib.MARKET_NOT_CREATED);
>>>>>>> e042277b
        require(amount != 0, ErrorsLib.ZERO_AMOUNT);
        require(onBehalf != address(0), ErrorsLib.ZERO_ADDRESS);

        // Don't accrue interests because it's not required and it saves gas.

        market.setCollateral(onBehalf, market.collateral(onBehalf) + amount);

        emit EventsLib.SupplyCollateral(id, msg.sender, onBehalf, amount);

        if (data.length > 0) IBlueSupplyCollateralCallback(msg.sender).onBlueSupplyCollateral(amount, data);

        IERC20(marketParams.collateralAsset).safeTransferFrom(msg.sender, address(this), amount);
    }

<<<<<<< HEAD
    function withdrawCollateral(MarketParams memory marketParams, uint256 amount, address onBehalf, address receiver) external {
        Id id = marketParams.id();
        Market storage market = _market[id];

        require(market.lastUpdate() != 0, ErrorsLib.MARKET_NOT_CREATED);
=======
    /// @inheritdoc IBlue
    function withdrawCollateral(Market memory market, uint256 amount, address onBehalf, address receiver) external {
        Id id = market.id();
        require(lastUpdate[id] != 0, ErrorsLib.MARKET_NOT_CREATED);
>>>>>>> e042277b
        require(amount != 0, ErrorsLib.ZERO_AMOUNT);
        // No need to verify that onBehalf != address(0) thanks to the authorization check.
        require(receiver != address(0), ErrorsLib.ZERO_ADDRESS);
        require(_isSenderAuthorized(onBehalf), ErrorsLib.UNAUTHORIZED);

        _accrueInterests(marketParams, id);

        market.setCollateral(onBehalf, market.collateral(onBehalf) - amount);

        emit EventsLib.WithdrawCollateral(id, msg.sender, onBehalf, receiver, amount);

        require(_isHealthy(marketParams, id, onBehalf), ErrorsLib.INSUFFICIENT_COLLATERAL);

        IERC20(marketParams.collateralAsset).safeTransfer(receiver, amount);
    }

    /* LIQUIDATION */

<<<<<<< HEAD
    function liquidate(MarketParams memory marketParams, address borrower, uint256 seized, bytes calldata data) external {
        Id id = marketParams.id();
        Market storage market = _market[id];

        require(market.lastUpdate() != 0, ErrorsLib.MARKET_NOT_CREATED);
=======
    /// @inheritdoc IBlue
    function liquidate(Market memory market, address borrower, uint256 seized, bytes calldata data) external {
        Id id = market.id();
        require(lastUpdate[id] != 0, ErrorsLib.MARKET_NOT_CREATED);
>>>>>>> e042277b
        require(seized != 0, ErrorsLib.ZERO_AMOUNT);

        _accrueInterests(marketParams, id);

        (uint256 collateralPrice, uint256 priceScale) = IOracle(marketParams.oracle).price();

        require(!_isHealthy(marketParams, id, borrower, collateralPrice, priceScale), ErrorsLib.HEALTHY_POSITION);

        // The liquidation incentive is 1 + ALPHA * (1 / LLTV - 1).
        uint256 incentive = WAD + ALPHA.wMulDown(WAD.wDivDown(marketParams.lltv) - WAD);
        uint256 repaid = seized.mulDivUp(collateralPrice, priceScale).wDivUp(incentive);
        uint256 repaidShares = repaid.toSharesDown(market.totalBorrow(), market.totalBorrowShares());

        market.setBorrowShares(borrower, market.borrowShares(borrower) - repaidShares);
        market.setTotalBorrowShares(market.totalBorrowShares() - repaidShares);
        market.setTotalBorrow(market.totalBorrow() - repaid);

        market.setCollateral(borrower, market.collateral(borrower) - seized);

        // Realize the bad debt if needed.
        uint256 badDebtShares;
        if (market.collateral(borrower) == 0) {
            badDebtShares = market.borrowShares(borrower);
            uint256 badDebt = badDebtShares.toAssetsUp(market.totalBorrow(), market.totalBorrowShares());
            market.setTotalSupply(market.totalSupply() - badDebt);
            market.setTotalBorrow(market.totalBorrow() - badDebt);
            market.setTotalBorrowShares(market.totalBorrowShares() - badDebtShares);
            market.setBorrowShares(borrower, 0);
        }

        IERC20(marketParams.collateralAsset).safeTransfer(msg.sender, seized);

        emit EventsLib.Liquidate(id, msg.sender, borrower, repaid, repaidShares, seized, badDebtShares);

        if (data.length > 0) IBlueLiquidateCallback(msg.sender).onBlueLiquidate(repaid, data);

        IERC20(marketParams.borrowableAsset).safeTransferFrom(msg.sender, address(this), repaid);
    }

    /* FLASH LOANS */

    /// @inheritdoc IFlashLender
    function flashLoan(address token, uint256 amount, bytes calldata data) external {
        IERC20(token).safeTransfer(msg.sender, amount);

        emit EventsLib.FlashLoan(msg.sender, token, amount);

        IBlueFlashLoanCallback(msg.sender).onBlueFlashLoan(amount, data);

        IERC20(token).safeTransferFrom(msg.sender, address(this), amount);
    }

    /* AUTHORIZATION */

    /// @inheritdoc IBlue
    function setAuthorization(address authorized, bool newIsAuthorized) external {
        isAuthorized[msg.sender][authorized] = newIsAuthorized;

        emit EventsLib.SetAuthorization(msg.sender, msg.sender, authorized, newIsAuthorized);
    }

    /// @inheritdoc IBlue
    /// @dev The signature is malleable, but it has no impact on the security here.
    function setAuthorizationWithSig(
        address authorizer,
        address authorized,
        bool newIsAuthorized,
        uint256 deadline,
        Signature calldata signature
    ) external {
        require(block.timestamp < deadline, ErrorsLib.SIGNATURE_EXPIRED);

        uint256 usedNonce = nonce[authorizer]++;
        bytes32 hashStruct =
            keccak256(abi.encode(AUTHORIZATION_TYPEHASH, authorizer, authorized, newIsAuthorized, usedNonce, deadline));
        bytes32 digest = keccak256(abi.encodePacked("\x19\x01", DOMAIN_SEPARATOR, hashStruct));
        address signatory = ecrecover(digest, signature.v, signature.r, signature.s);

        require(signatory != address(0) && authorizer == signatory, ErrorsLib.INVALID_SIGNATURE);

        emit EventsLib.IncrementNonce(msg.sender, authorizer, usedNonce);

        isAuthorized[authorizer][authorized] = newIsAuthorized;

        emit EventsLib.SetAuthorization(msg.sender, authorizer, authorized, newIsAuthorized);
    }

    function _isSenderAuthorized(address user) internal view returns (bool) {
        return msg.sender == user || isAuthorized[user][msg.sender];
    }

    /* INTEREST MANAGEMENT */

<<<<<<< HEAD
    function _accrueInterests(MarketParams memory marketParams, Id id) internal {
        Market storage market = _market[id];

        uint256 elapsed = block.timestamp - market.lastUpdate();
=======
    /// @dev Accrues interests for `market`.
    function _accrueInterests(Market memory market, Id id) internal {
        uint256 elapsed = block.timestamp - lastUpdate[id];
>>>>>>> e042277b

        if (elapsed == 0) return;

        uint256 marketTotalBorrow = market.totalBorrow();

        if (marketTotalBorrow != 0) {
            uint256 borrowRate = IIrm(marketParams.irm).borrowRate(marketParams);
            uint256 accruedInterests = marketTotalBorrow.wMulDown(borrowRate.wTaylorCompounded(elapsed));
            market.setTotalBorrow(marketTotalBorrow + accruedInterests);
            market.setTotalSupply(market.totalSupply() + accruedInterests);

            uint256 feeShares;
            if (market.fee() != 0) {
                uint256 feeAmount = accruedInterests.wMulDown(market.fee());
                // The fee amount is subtracted from the total supply in this calculation to compensate for the fact that total supply is already updated.
                feeShares = feeAmount.mulDivDown(market.totalSupplyShares(), market.totalSupply() - feeAmount);
                market.setSupplyShares(feeRecipient, market.supplyShares(feeRecipient) + feeShares);
                market.setTotalSupplyShares(market.totalSupplyShares() + feeShares);
            }

            emit EventsLib.AccrueInterests(id, borrowRate, accruedInterests, feeShares);
        }

        market.setLastUpdate(block.timestamp);
    }

    /* HEALTH CHECK */

<<<<<<< HEAD
    function _isHealthy(MarketParams memory marketParams, Id id, address user) internal view returns (bool) {
        Market storage market = _market[id];

        if (market.borrowShares(user) == 0) return true;
=======
    /// @notice Returns whether the position of `user` in the given `market` is healthy.
    function _isHealthy(Market memory market, Id id, address user) internal view returns (bool) {
        if (borrowShares[id][user] == 0) return true;
>>>>>>> e042277b

        (uint256 collateralPrice, uint256 priceScale) = IOracle(marketParams.oracle).price();

        return _isHealthy(marketParams, id, user, collateralPrice, priceScale);
    }

<<<<<<< HEAD
    function _isHealthy(MarketParams memory marketParams, Id id, address user, uint256 collateralPrice, uint256 priceScale)
=======
    /// @notice Returns whether the position of `user` in the given `market` with the given `collateralPrice` and `priceScale` is healthy.
    function _isHealthy(Market memory market, Id id, address user, uint256 collateralPrice, uint256 priceScale)
>>>>>>> e042277b
        internal
        view
        returns (bool)
    {
        Market storage market = _market[id];

        uint256 borrowed = market.borrowShares(user).toAssetsUp(market.totalBorrow(), market.totalBorrowShares());
        uint256 maxBorrow = market.collateral(user).mulDivDown(collateralPrice, priceScale).wMulDown(marketParams.lltv);

        return maxBorrow >= borrowed;
    }

    /* STORAGE VIEW */

    /// @inheritdoc IBlue
    function extsload(bytes32[] calldata slots) external view returns (bytes32[] memory res) {
        uint256 nSlots = slots.length;

        res = new bytes32[](nSlots);

        for (uint256 i; i < nSlots;) {
            bytes32 slot = slots[i++];

            /// @solidity memory-safe-assembly
            assembly {
                mstore(add(res, mul(i, 32)), sload(slot))
            }
        }
    }

    function totalSupplyShares(Id id) external view returns (uint256) {
        return _market[id].totalSupplyShares();
    }

    function totalBorrowShares(Id id) external view returns (uint256) {
        return _market[id].totalBorrowShares();
    }

    function supplyShares(Id id, address user) external view returns (uint256) {
        return _market[id].supplyShares(user);
    }

    function borrowShares(Id id, address user) external view returns (uint256) {
        return _market[id].borrowShares(user);
    }

    function totalSupply(Id id) external view returns (uint256) {
        return _market[id].totalSupply();
    }

    function totalBorrow(Id id) external view returns (uint256) {
        return _market[id].totalBorrow();
    }

    function lastUpdate(Id id) external view returns (uint256) {
        return _market[id].lastUpdate();
    }

    function fee(Id id) external view returns (uint256) {
        return _market[id].fee();
    }

    function collateral(Id id, address user) external view returns (uint256) {
        return _market[id].collateral(user);
    }
}<|MERGE_RESOLUTION|>--- conflicted
+++ resolved
@@ -43,44 +43,18 @@
     /// @inheritdoc IBlue
     bytes32 public immutable DOMAIN_SEPARATOR;
 
-<<<<<<< HEAD
     /* INTERNAL STORAGE */
 
     // Markets.
     mapping(Id => Market) internal _market;
 
     /* PUBLIC STORAGE */
-=======
-    /* STORAGE */
->>>>>>> e042277b
 
     /// @inheritdoc IBlue
     address public owner;
     /// @inheritdoc IBlue
     address public feeRecipient;
-<<<<<<< HEAD
-    // Enabled IRMs.
-=======
-    /// @inheritdoc IBlue
-    mapping(Id => mapping(address => uint256)) public supplyShares;
-    /// @inheritdoc IBlue
-    mapping(Id => mapping(address => uint256)) public borrowShares;
-    /// @inheritdoc IBlue
-    mapping(Id => mapping(address => uint256)) public collateral;
-    /// @inheritdoc IBlue
-    mapping(Id => uint256) public totalSupply;
-    /// @inheritdoc IBlue
-    mapping(Id => uint256) public totalSupplyShares;
-    /// @inheritdoc IBlue
-    mapping(Id => uint256) public totalBorrow;
-    /// @inheritdoc IBlue
-    mapping(Id => uint256) public totalBorrowShares;
-    /// @inheritdoc IBlue
-    mapping(Id => uint256) public lastUpdate;
-    /// @inheritdoc IBlue
-    mapping(Id => uint256) public fee;
-    /// @inheritdoc IBlue
->>>>>>> e042277b
+    /// @inheritdoc IBlue
     mapping(address => bool) public isIrmEnabled;
     /// @inheritdoc IBlue
     mapping(uint256 => bool) public isLltvEnabled;
@@ -131,19 +105,12 @@
         emit EventsLib.EnableLltv(lltv);
     }
 
-<<<<<<< HEAD
-    /// @notice It is the owner's responsibility to ensure a fee recipient is set before setting a non-zero fee.
+    /// @inheritdoc IBlue
     function setFee(MarketParams memory marketParams, uint256 newFee) external onlyOwner {
         Id id = marketParams.id();
         Market storage market = _market[id];
-        
-        require(market.lastUpdate() != 0, ErrorsLib.MARKET_NOT_CREATED);
-=======
-    /// @inheritdoc IBlue
-    function setFee(Market memory market, uint256 newFee) external onlyOwner {
-        Id id = market.id();
-        require(lastUpdate[id] != 0, ErrorsLib.MARKET_NOT_CREATED);
->>>>>>> e042277b
+
+        require(market.lastUpdate() != 0, ErrorsLib.MARKET_NOT_CREATED);
         require(newFee <= MAX_FEE, ErrorsLib.MAX_FEE_EXCEEDED);
 
         // Accrue interests using the previous fee set before changing it.
@@ -163,18 +130,10 @@
 
     /* MARKET CREATION */
 
-<<<<<<< HEAD
+    /// @inheritdoc IBlue
     function createMarket(MarketParams memory marketParams) external {
         Id id = marketParams.id();
         Market storage market = _market[id];
-=======
-    /// @inheritdoc IBlue
-    function createMarket(Market memory market) external {
-        Id id = market.id();
-        require(isIrmEnabled[market.irm], ErrorsLib.IRM_NOT_ENABLED);
-        require(isLltvEnabled[market.lltv], ErrorsLib.LLTV_NOT_ENABLED);
-        require(lastUpdate[id] == 0, ErrorsLib.MARKET_CREATED);
->>>>>>> e042277b
 
         require(isIrmEnabled[marketParams.irm], ErrorsLib.IRM_NOT_ENABLED);
         require(isLltvEnabled[marketParams.lltv], ErrorsLib.LLTV_NOT_ENABLED);
@@ -187,14 +146,14 @@
 
     /* SUPPLY MANAGEMENT */
 
-<<<<<<< HEAD
-    function supply(MarketParams memory marketParams, uint256 amount, uint256 shares, address onBehalf, bytes calldata data)
-=======
-    /// @inheritdoc IBlue
-    function supply(Market memory market, uint256 amount, uint256 shares, address onBehalf, bytes calldata data)
->>>>>>> e042277b
-        external
-    {
+    /// @inheritdoc IBlue
+    function supply(
+        MarketParams memory marketParams,
+        uint256 amount,
+        uint256 shares,
+        address onBehalf,
+        bytes calldata data
+    ) external {
         Id id = marketParams.id();
         Market storage market = _market[id];
 
@@ -218,14 +177,14 @@
         IERC20(marketParams.borrowableAsset).safeTransferFrom(msg.sender, address(this), amount);
     }
 
-<<<<<<< HEAD
-    function withdraw(MarketParams memory marketParams, uint256 amount, uint256 shares, address onBehalf, address receiver)
-=======
-    /// @inheritdoc IBlue
-    function withdraw(Market memory market, uint256 amount, uint256 shares, address onBehalf, address receiver)
->>>>>>> e042277b
-        external
-    {
+    /// @inheritdoc IBlue
+    function withdraw(
+        MarketParams memory marketParams,
+        uint256 amount,
+        uint256 shares,
+        address onBehalf,
+        address receiver
+    ) external {
         Id id = marketParams.id();
         Market storage market = _market[id];
 
@@ -253,14 +212,14 @@
 
     /* BORROW MANAGEMENT */
 
-<<<<<<< HEAD
-    function borrow(MarketParams memory marketParams, uint256 amount, uint256 shares, address onBehalf, address receiver)
-=======
-    /// @inheritdoc IBlue
-    function borrow(Market memory market, uint256 amount, uint256 shares, address onBehalf, address receiver)
->>>>>>> e042277b
-        external
-    {
+    /// @inheritdoc IBlue
+    function borrow(
+        MarketParams memory marketParams,
+        uint256 amount,
+        uint256 shares,
+        address onBehalf,
+        address receiver
+    ) external {
         Id id = marketParams.id();
         Market storage market = _market[id];
 
@@ -287,14 +246,14 @@
         IERC20(marketParams.borrowableAsset).safeTransfer(receiver, amount);
     }
 
-<<<<<<< HEAD
-    function repay(MarketParams memory marketParams, uint256 amount, uint256 shares, address onBehalf, bytes calldata data)
-=======
-    /// @inheritdoc IBlue
-    function repay(Market memory market, uint256 amount, uint256 shares, address onBehalf, bytes calldata data)
->>>>>>> e042277b
-        external
-    {
+    /// @inheritdoc IBlue
+    function repay(
+        MarketParams memory marketParams,
+        uint256 amount,
+        uint256 shares,
+        address onBehalf,
+        bytes calldata data
+    ) external {
         Id id = marketParams.id();
         Market storage market = _market[id];
 
@@ -320,19 +279,14 @@
 
     /* COLLATERAL MANAGEMENT */
 
-<<<<<<< HEAD
-    /// @dev Don't accrue interests because it's not required and it saves gas.
-    function supplyCollateral(MarketParams memory marketParams, uint256 amount, address onBehalf, bytes calldata data) external {
-        Id id = marketParams.id();
-        Market storage market = _market[id];
-
-        require(market.lastUpdate() != 0, ErrorsLib.MARKET_NOT_CREATED);
-=======
-    /// @inheritdoc IBlue
-    function supplyCollateral(Market memory market, uint256 amount, address onBehalf, bytes calldata data) external {
-        Id id = market.id();
-        require(lastUpdate[id] != 0, ErrorsLib.MARKET_NOT_CREATED);
->>>>>>> e042277b
+    /// @inheritdoc IBlue
+    function supplyCollateral(MarketParams memory marketParams, uint256 amount, address onBehalf, bytes calldata data)
+        external
+    {
+        Id id = marketParams.id();
+        Market storage market = _market[id];
+
+        require(market.lastUpdate() != 0, ErrorsLib.MARKET_NOT_CREATED);
         require(amount != 0, ErrorsLib.ZERO_AMOUNT);
         require(onBehalf != address(0), ErrorsLib.ZERO_ADDRESS);
 
@@ -347,18 +301,14 @@
         IERC20(marketParams.collateralAsset).safeTransferFrom(msg.sender, address(this), amount);
     }
 
-<<<<<<< HEAD
-    function withdrawCollateral(MarketParams memory marketParams, uint256 amount, address onBehalf, address receiver) external {
-        Id id = marketParams.id();
-        Market storage market = _market[id];
-
-        require(market.lastUpdate() != 0, ErrorsLib.MARKET_NOT_CREATED);
-=======
-    /// @inheritdoc IBlue
-    function withdrawCollateral(Market memory market, uint256 amount, address onBehalf, address receiver) external {
-        Id id = market.id();
-        require(lastUpdate[id] != 0, ErrorsLib.MARKET_NOT_CREATED);
->>>>>>> e042277b
+    /// @inheritdoc IBlue
+    function withdrawCollateral(MarketParams memory marketParams, uint256 amount, address onBehalf, address receiver)
+        external
+    {
+        Id id = marketParams.id();
+        Market storage market = _market[id];
+
+        require(market.lastUpdate() != 0, ErrorsLib.MARKET_NOT_CREATED);
         require(amount != 0, ErrorsLib.ZERO_AMOUNT);
         // No need to verify that onBehalf != address(0) thanks to the authorization check.
         require(receiver != address(0), ErrorsLib.ZERO_ADDRESS);
@@ -377,18 +327,14 @@
 
     /* LIQUIDATION */
 
-<<<<<<< HEAD
-    function liquidate(MarketParams memory marketParams, address borrower, uint256 seized, bytes calldata data) external {
-        Id id = marketParams.id();
-        Market storage market = _market[id];
-
-        require(market.lastUpdate() != 0, ErrorsLib.MARKET_NOT_CREATED);
-=======
-    /// @inheritdoc IBlue
-    function liquidate(Market memory market, address borrower, uint256 seized, bytes calldata data) external {
-        Id id = market.id();
-        require(lastUpdate[id] != 0, ErrorsLib.MARKET_NOT_CREATED);
->>>>>>> e042277b
+    /// @inheritdoc IBlue
+    function liquidate(MarketParams memory marketParams, address borrower, uint256 seized, bytes calldata data)
+        external
+    {
+        Id id = marketParams.id();
+        Market storage market = _market[id];
+
+        require(market.lastUpdate() != 0, ErrorsLib.MARKET_NOT_CREATED);
         require(seized != 0, ErrorsLib.ZERO_AMOUNT);
 
         _accrueInterests(marketParams, id);
@@ -482,16 +428,11 @@
 
     /* INTEREST MANAGEMENT */
 
-<<<<<<< HEAD
+    /// @dev Accrues interests for `marketParams`.
     function _accrueInterests(MarketParams memory marketParams, Id id) internal {
         Market storage market = _market[id];
 
         uint256 elapsed = block.timestamp - market.lastUpdate();
-=======
-    /// @dev Accrues interests for `market`.
-    function _accrueInterests(Market memory market, Id id) internal {
-        uint256 elapsed = block.timestamp - lastUpdate[id];
->>>>>>> e042277b
 
         if (elapsed == 0) return;
 
@@ -520,32 +461,25 @@
 
     /* HEALTH CHECK */
 
-<<<<<<< HEAD
+    /// @notice Returns whether the position of `user` in the given `marketParams` is healthy.
     function _isHealthy(MarketParams memory marketParams, Id id, address user) internal view returns (bool) {
         Market storage market = _market[id];
 
         if (market.borrowShares(user) == 0) return true;
-=======
-    /// @notice Returns whether the position of `user` in the given `market` is healthy.
-    function _isHealthy(Market memory market, Id id, address user) internal view returns (bool) {
-        if (borrowShares[id][user] == 0) return true;
->>>>>>> e042277b
 
         (uint256 collateralPrice, uint256 priceScale) = IOracle(marketParams.oracle).price();
 
         return _isHealthy(marketParams, id, user, collateralPrice, priceScale);
     }
 
-<<<<<<< HEAD
-    function _isHealthy(MarketParams memory marketParams, Id id, address user, uint256 collateralPrice, uint256 priceScale)
-=======
-    /// @notice Returns whether the position of `user` in the given `market` with the given `collateralPrice` and `priceScale` is healthy.
-    function _isHealthy(Market memory market, Id id, address user, uint256 collateralPrice, uint256 priceScale)
->>>>>>> e042277b
-        internal
-        view
-        returns (bool)
-    {
+    /// @notice Returns whether the position of `user` in the given `marketParams` with the given `collateralPrice` and `priceScale` is healthy.
+    function _isHealthy(
+        MarketParams memory marketParams,
+        Id id,
+        address user,
+        uint256 collateralPrice,
+        uint256 priceScale
+    ) internal view returns (bool) {
         Market storage market = _market[id];
 
         uint256 borrowed = market.borrowShares(user).toAssetsUp(market.totalBorrow(), market.totalBorrowShares());

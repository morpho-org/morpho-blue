// SPDX-License-Identifier: UNLICENSED
pragma solidity 0.8.20;

import {IIrm} from "src/interfaces/IIrm.sol";
import {IERC20} from "src/interfaces/IERC20.sol";
import {IOracle} from "src/interfaces/IOracle.sol";

import {MathLib} from "src/libraries/MathLib.sol";
import {SafeTransferLib} from "src/libraries/SafeTransferLib.sol";

uint256 constant WAD = 1e18;
uint256 constant ALPHA = 0.5e18;

// Market id.
type Id is bytes32;

struct MarketParams {
    IERC20 borrowableAsset;
    IERC20 collateralAsset;
    IOracle borrowableOracle;
    IOracle collateralOracle;
    IIrm irm;
    uint256 lltv;
}

struct Market {
<<<<<<< HEAD
    uint totalSupply;
    uint totalBorrow;
    uint totalSupplyShares;
    uint totalBorrowShares;
    uint lastUpdate;
    uint fee; // in WAD
=======
    uint256 totalSupply;
    uint256 totalBorrow;
    uint256 totalSupplyShares;
    uint256 totalBorrowShares;
    uint256 lastUpdate;
>>>>>>> 95275e40
}

struct Position {
    uint256 supplyShare;
    uint256 borrowShare;
    uint256 collateral;
}

struct MarketStorage {
    Market market;
    mapping(address user => Position) position;
}

using {toId} for MarketParams;

function toId(MarketParams calldata marketParams) pure returns (Id) {
    return Id.wrap(keccak256(abi.encode(marketParams)));
}

contract Blue {
    using MathLib for uint256;
    using SafeTransferLib for IERC20;

    // Storage.

    mapping(Id => MarketStorage) internal _marketStorage;
    mapping(IIrm => bool) public isIrmEnabled;
    mapping(uint256 => bool) public isLltvEnabled;
    address public owner;
    address public feeRecipient;

    // Constructor.

    constructor(address newOwner) {
        owner = newOwner;
    }

    // Modifiers.

    modifier onlyOwner() {
        require(msg.sender == owner, "not owner");
        _;
    }

    // Only owner functions.

    function transferOwnership(address newOwner) external onlyOwner {
        owner = newOwner;
    }

    function setFee(MarketParams calldata marketParams, uint fee) external onlyOwner {
        require(fee <= WAD, "fee must be <= 1");
        _marketStorage[marketParams.toId()].market.fee = fee;
    }

    function enableIrm(IIrm irm) external onlyOwner {
        isIrmEnabled[irm] = true;
    }

    function enableLltv(uint256 lltv) external onlyOwner {
        require(lltv < WAD, "LLTV too high");
        isLltvEnabled[lltv] = true;
    }

    // Markets management.

    function createMarket(MarketParams calldata marketParams) external {
        Id id = marketParams.toId();
        Market storage m = _marketStorage[id].market;
        require(isIrmEnabled[marketParams.irm], "IRM not enabled");
        require(isLltvEnabled[marketParams.lltv], "LLTV not enabled");
        require(m.lastUpdate == 0, "market already exists");

        accrueInterests(marketParams, id);
    }

    // Getters.

    function getMarket(Id id) external view returns (Market memory) {
        return _marketStorage[id].market;
    }

    function getPosition(Id id, address user) external view returns (Position memory) {
        return _marketStorage[id].position[user];
    }

    // Supply management.

    function supply(MarketParams calldata marketParams, uint256 amount) external {
        Id id = marketParams.toId();
        MarketStorage storage s = _marketStorage[id];
        Market storage m = s.market;
        Position storage p = s.position[msg.sender];

        require(m.lastUpdate != 0, "unknown market");
        require(amount != 0, "zero amount");

        accrueInterests(marketParams, id);

        if (m.totalSupply == 0) {
            p.supplyShare = WAD;
            m.totalSupplyShares = WAD;
        } else {
            uint256 shares = amount.wMul(m.totalSupplyShares).wDiv(m.totalSupply);
            p.supplyShare += shares;
            m.totalSupplyShares += shares;
        }

        m.totalSupply += amount;

        marketParams.borrowableAsset.safeTransferFrom(msg.sender, address(this), amount);
    }

    function withdraw(MarketParams calldata marketParams, uint256 amount) external {
        Id id = marketParams.toId();
        MarketStorage storage s = _marketStorage[id];
        Market storage m = s.market;
        Position storage p = s.position[msg.sender];

        require(m.lastUpdate != 0, "unknown market");
        require(amount != 0, "zero amount");

        accrueInterests(marketParams, id);

        uint256 shares = amount.wMul(m.totalSupplyShares).wDiv(m.totalSupply);
        p.supplyShare -= shares;
        m.totalSupplyShares -= shares;

        m.totalSupply -= amount;

        require(m.totalBorrow <= m.totalSupply, "not enough liquidity");

        marketParams.borrowableAsset.safeTransfer(msg.sender, amount);
    }

    // Borrow management.

    function borrow(MarketParams calldata marketParams, uint256 amount) external {
        Id id = marketParams.toId();
        MarketStorage storage s = _marketStorage[id];
        Market storage m = s.market;
        Position storage p = s.position[msg.sender];

        require(m.lastUpdate != 0, "unknown market");
        require(amount != 0, "zero amount");

        accrueInterests(marketParams, id);

        if (m.totalBorrow == 0) {
            p.borrowShare = WAD;
            m.totalBorrowShares = WAD;
        } else {
            uint256 shares = amount.wMul(m.totalBorrowShares).wDiv(m.totalBorrow);
            p.borrowShare += shares;
            m.totalBorrowShares += shares;
        }

        m.totalBorrow += amount;

        require(isHealthy(marketParams, id, msg.sender), "not enough collateral");
        require(m.totalBorrow <= m.totalSupply, "not enough liquidity");

        marketParams.borrowableAsset.safeTransfer(msg.sender, amount);
    }

    function repay(MarketParams calldata marketParams, uint256 amount) external {
        Id id = marketParams.toId();
        MarketStorage storage s = _marketStorage[id];
        Market storage m = s.market;
        Position storage p = s.position[msg.sender];
        require(m.lastUpdate != 0, "unknown market");
        require(amount != 0, "zero amount");

        accrueInterests(marketParams, id);

        uint256 shares = amount.wMul(m.totalBorrowShares).wDiv(m.totalBorrow);
        p.borrowShare -= shares;
        m.totalBorrowShares -= shares;

        m.totalBorrow -= amount;

        marketParams.borrowableAsset.safeTransferFrom(msg.sender, address(this), amount);
    }

    // Collateral management.

    /// @dev Don't accrue interests because it's not required and it saves gas.
    function supplyCollateral(MarketParams calldata marketParams, uint256 amount) external {
        Id id = marketParams.toId();
        MarketStorage storage s = _marketStorage[id];
        Market storage m = s.market;
        Position storage p = s.position[msg.sender];

        require(m.lastUpdate != 0, "unknown market");
        require(amount != 0, "zero amount");

        // Don't accrue interests because it's not required and it saves gas.

        p.collateral += amount;

        marketParams.collateralAsset.safeTransferFrom(msg.sender, address(this), amount);
    }

    function withdrawCollateral(MarketParams calldata marketParams, uint256 amount) external {
        Id id = marketParams.toId();
        MarketStorage storage s = _marketStorage[id];
        Market storage m = s.market;
        Position storage p = s.position[msg.sender];
        require(m.lastUpdate != 0, "unknown market");
        require(amount != 0, "zero amount");

        accrueInterests(marketParams, id);

        p.collateral -= amount;

        require(isHealthy(marketParams, id, msg.sender), "not enough collateral");

        marketParams.collateralAsset.safeTransfer(msg.sender, amount);
    }

    // Liquidation.

    function liquidate(MarketParams calldata marketParams, address borrower, uint256 seized) external {
        Id id = marketParams.toId();
        MarketStorage storage s = _marketStorage[id];
        Market storage m = s.market;
        Position storage p = s.position[borrower];

        require(m.lastUpdate != 0, "unknown market");
        require(seized != 0, "zero amount");

        accrueInterests(marketParams, id);

        require(!isHealthy(marketParams, id, borrower), "cannot liquidate a healthy position");

        // The liquidation incentive is 1 + ALPHA * (1 / LLTV - 1).
        uint256 incentive = WAD + ALPHA.wMul(WAD.wDiv(marketParams.lltv) - WAD);
        uint256 repaid = seized.wMul(marketParams.collateralOracle.price()).wDiv(incentive).wDiv(
            marketParams.borrowableOracle.price()
        );
        uint256 repaidShares = repaid.wMul(m.totalBorrowShares).wDiv(m.totalBorrow);

        p.borrowShare -= repaidShares;
        m.totalBorrowShares -= repaidShares;
        m.totalBorrow -= repaid;

        p.collateral -= seized;

        // Realize the bad debt if needed.
        if (p.collateral == 0) {
            m.totalSupply -= p.borrowShare.wMul(m.totalBorrow).wDiv(m.totalBorrowShares);
            m.totalBorrowShares -= p.borrowShare;
            p.borrowShare = 0;
        }

        marketParams.collateralAsset.safeTransfer(msg.sender, seized);
        marketParams.borrowableAsset.safeTransferFrom(msg.sender, address(this), repaid);
    }

    // Interests management.

    function accrueInterests(MarketParams calldata marketParams, Id id) private {
        MarketStorage storage s = _marketStorage[id];
        Market storage m = s.market;
        uint256 marketTotalSupply = m.totalSupply;

        if (marketTotalSupply != 0) {
            uint256 marketTotalBorrow = m.totalBorrow;
            uint256 borrowRate = marketParams.irm.borrowRate(marketParams);
            uint256 accruedInterests = marketTotalBorrow.wMul(borrowRate).wMul(block.timestamp - m.lastUpdate);
            m.totalSupply = marketTotalSupply + accruedInterests;
            m.totalBorrow = marketTotalBorrow + accruedInterests;
            if (m.fee != 0) {
                uint fee = accruedInterests.wMul(m.fee);
                uint feeShares = fee.wMul(m.totalSupplyShares).wDiv(m.totalSupply - fee);
                s.position[feeRecipient].supplyShare += feeShares;
                m.totalSupplyShares += feeShares;
            }
        }

        m.lastUpdate = block.timestamp;
    }

    // Health check.

    function isHealthy(MarketParams calldata marketParams, Id id, address user) private view returns (bool) {
        MarketStorage storage s = _marketStorage[id];
        Market storage m = s.market;
        Position storage p = s.position[user];
        uint256 borrowShares = p.borrowShare;
        if (borrowShares == 0) return true;
        // totalBorrowShares > 0 when borrowShares > 0.
        uint256 borrowValue =
            borrowShares.wMul(m.totalBorrow).wDiv(m.totalBorrowShares).wMul(marketParams.borrowableOracle.price());
        uint256 collateralValue = p.collateral.wMul(marketParams.collateralOracle.price());
        return collateralValue.wMul(marketParams.lltv) >= borrowValue;
    }
}<|MERGE_RESOLUTION|>--- conflicted
+++ resolved
@@ -24,20 +24,12 @@
 }
 
 struct Market {
-<<<<<<< HEAD
-    uint totalSupply;
-    uint totalBorrow;
-    uint totalSupplyShares;
-    uint totalBorrowShares;
-    uint lastUpdate;
-    uint fee; // in WAD
-=======
     uint256 totalSupply;
     uint256 totalBorrow;
     uint256 totalSupplyShares;
     uint256 totalBorrowShares;
     uint256 lastUpdate;
->>>>>>> 95275e40
+    uint256 fee; // in WAD
 }
 
 struct Position {
@@ -88,7 +80,7 @@
         owner = newOwner;
     }
 
-    function setFee(MarketParams calldata marketParams, uint fee) external onlyOwner {
+    function setFee(MarketParams calldata marketParams, uint256 fee) external onlyOwner {
         require(fee <= WAD, "fee must be <= 1");
         _marketStorage[marketParams.toId()].market.fee = fee;
     }
@@ -311,8 +303,8 @@
             m.totalSupply = marketTotalSupply + accruedInterests;
             m.totalBorrow = marketTotalBorrow + accruedInterests;
             if (m.fee != 0) {
-                uint fee = accruedInterests.wMul(m.fee);
-                uint feeShares = fee.wMul(m.totalSupplyShares).wDiv(m.totalSupply - fee);
+                uint256 fee = accruedInterests.wMul(m.fee);
+                uint256 feeShares = fee.wMul(m.totalSupplyShares).wDiv(m.totalSupply - fee);
                 s.position[feeRecipient].supplyShare += feeShares;
                 m.totalSupplyShares += feeShares;
             }

--- conflicted
+++ resolved
@@ -387,31 +387,12 @@
 
         if (elapsed == 0) return;
 
-<<<<<<< HEAD
         lastUpdate[id] = block.timestamp;
 
         if (totalBorrow[id] == 0) return;
-=======
-        uint256 marketTotalBorrow = totalBorrow[id];
-
-        if (marketTotalBorrow != 0) {
-            uint256 borrowRate = IIrm(market.irm).borrowRate(market);
-            uint256 accruedInterests = marketTotalBorrow.mulWadDown(borrowRate.wTaylorCompounded(elapsed));
-            totalBorrow[id] = marketTotalBorrow + accruedInterests;
-            totalSupply[id] += accruedInterests;
-
-            uint256 feeShares;
-            if (fee[id] != 0) {
-                uint256 feeAmount = accruedInterests.mulWadDown(fee[id]);
-                // The fee amount is subtracted from the total supply in this calculation to compensate for the fact that total supply is already updated.
-                feeShares = feeAmount.mulDivDown(totalSupplyShares[id], totalSupply[id] - feeAmount);
-                supplyShares[id][feeRecipient] += feeShares;
-                totalSupplyShares[id] += feeShares;
-            }
->>>>>>> b04316d6
 
         uint256 borrowRate = IIrm(market.irm).borrowRate(market);
-        uint256 accruedInterests = totalBorrow[id].mulWadDown(borrowRate * elapsed);
+        uint256 accruedInterests = totalBorrow[id].mulWadDown(borrowRate.wTaylorCompounded(elapsed));
         totalBorrow[id] += accruedInterests;
         totalSupply[id] += accruedInterests;
 

// SPDX-License-Identifier: UNLICENSED
pragma solidity 0.8.21;

import {
    IBlueLiquidateCallback,
    IBlueRepayCallback,
    IBlueSupplyCallback,
    IBlueSupplyCollateralCallback,
    IBlueFlashLoanCallback
} from "./interfaces/IBlueCallbacks.sol";
import {IIrm} from "./interfaces/IIrm.sol";
import {IERC20} from "./interfaces/IERC20.sol";
import {IOracle} from "./interfaces/IOracle.sol";
import {Id, Market, Signature, IBlue} from "./interfaces/IBlue.sol";

import {Errors} from "./libraries/Errors.sol";
import {SharesMath} from "./libraries/SharesMath.sol";
import {FixedPointMathLib} from "./libraries/FixedPointMathLib.sol";
import {MarketLib} from "./libraries/MarketLib.sol";
import {SafeTransferLib} from "./libraries/SafeTransferLib.sol";

uint256 constant MAX_FEE = 0.25e18;
uint256 constant ALPHA = 0.5e18;

/// @dev The EIP-712 typeHash for EIP712Domain.
bytes32 constant DOMAIN_TYPEHASH = keccak256("EIP712Domain(string name,uint256 chainId,address verifyingContract)");

/// @dev The EIP-712 typeHash for Authorization.
bytes32 constant AUTHORIZATION_TYPEHASH =
    keccak256("Authorization(address authorizer,address authorized,bool isAuthorized,uint256 nonce,uint256 deadline)");

contract Blue is IBlue {
    using SharesMath for uint256;
    using FixedPointMathLib for uint256;
    using SafeTransferLib for IERC20;
    using MarketLib for Market;

    // Immutables.

    bytes32 public immutable DOMAIN_SEPARATOR;

    // Storage.

    // Owner.
    address public owner;
    // Fee recipient.
    address public feeRecipient;
    // User' supply balances.
    mapping(Id => mapping(address => uint256)) public supplyShares;
    // User' borrow balances.
    mapping(Id => mapping(address => uint256)) public borrowShares;
    // User' collateral balance.
    mapping(Id => mapping(address => uint256)) public collateral;
    // Market total supply.
    mapping(Id => uint256) public totalSupply;
    // Market total supply shares.
    mapping(Id => uint256) public totalSupplyShares;
    // Market total borrow.
    mapping(Id => uint256) public totalBorrow;
    // Market total borrow shares.
    mapping(Id => uint256) public totalBorrowShares;
    // Interests last update (used to check if a market has been created).
    mapping(Id => uint256) public lastUpdate;
    // Fee.
    mapping(Id => uint256) public fee;
    // Enabled IRMs.
    mapping(address => bool) public isIrmEnabled;
    // Enabled LLTVs.
    mapping(uint256 => bool) public isLltvEnabled;
    // User's authorizations. Note that by default, msg.sender is authorized by themself.
    mapping(address => mapping(address => bool)) public isAuthorized;
    // User's nonces. Used to prevent replay attacks with EIP-712 signatures.
    mapping(address => uint256) public nonce;

    // Constructor.

    constructor(address newOwner) {
        owner = newOwner;

        DOMAIN_SEPARATOR = keccak256(abi.encode(DOMAIN_TYPEHASH, keccak256("Blue"), block.chainid, address(this)));
    }

    // Modifiers.

    modifier onlyOwner() {
        require(msg.sender == owner, Errors.NOT_OWNER);
        _;
    }

    // Only owner functions.

    function setOwner(address newOwner) external onlyOwner {
        owner = newOwner;
    }

    function enableIrm(address irm) external onlyOwner {
        isIrmEnabled[irm] = true;
    }

    function enableLltv(uint256 lltv) external onlyOwner {
        require(lltv < FixedPointMathLib.WAD, Errors.LLTV_TOO_HIGH);
        isLltvEnabled[lltv] = true;
    }

    /// @notice It is the owner's responsibility to ensure a fee recipient is set before setting a non-zero fee.
    function setFee(Market memory market, uint256 newFee) external onlyOwner {
        Id id = market.id();
        require(lastUpdate[id] != 0, Errors.MARKET_NOT_CREATED);
        require(newFee <= MAX_FEE, Errors.MAX_FEE_EXCEEDED);
        fee[id] = newFee;
    }

    function setFeeRecipient(address recipient) external onlyOwner {
        feeRecipient = recipient;
    }

    // Markets management.

    function createMarket(Market memory market) external {
        Id id = market.id();
        require(isIrmEnabled[market.irm], Errors.IRM_NOT_ENABLED);
        require(isLltvEnabled[market.lltv], Errors.LLTV_NOT_ENABLED);
        require(lastUpdate[id] == 0, Errors.MARKET_CREATED);

        _accrueInterests(market, id);
    }

    // Supply management.

    function supply(Market memory market, uint256 amount, address onBehalf, bytes calldata data) external {
        Id id = market.id();
        require(lastUpdate[id] != 0, Errors.MARKET_NOT_CREATED);
        require(amount != 0, Errors.ZERO_AMOUNT);
        require(onBehalf != address(0), Errors.ZERO_ADDRESS);

        _accrueInterests(market, id);

        uint256 shares = amount.toSharesDown(totalSupply[id], totalSupplyShares[id]);
        supplyShares[id][onBehalf] += shares;
        totalSupplyShares[id] += shares;

        totalSupply[id] += amount;

        if (data.length > 0) IBlueSupplyCallback(msg.sender).onBlueSupply(amount, data);

        IERC20(market.borrowableAsset).safeTransferFrom(msg.sender, address(this), amount);
    }

    function withdraw(Market memory market, uint256 amount, address onBehalf, address receiver) external {
        Id id = market.id();
        require(lastUpdate[id] != 0, Errors.MARKET_NOT_CREATED);
        require(amount != 0, Errors.ZERO_AMOUNT);
        // No need to verify that onBehalf != address(0) thanks to the authorization check.
        require(receiver != address(0), Errors.ZERO_ADDRESS);
        require(_isSenderAuthorized(onBehalf), Errors.UNAUTHORIZED);

        _accrueInterests(market, id);

        uint256 shares = amount.toSharesUp(totalSupply[id], totalSupplyShares[id]);
        supplyShares[id][onBehalf] -= shares;
        totalSupplyShares[id] -= shares;

        totalSupply[id] -= amount;

        require(totalBorrow[id] <= totalSupply[id], Errors.INSUFFICIENT_LIQUIDITY);

        IERC20(market.borrowableAsset).safeTransfer(receiver, amount);
    }

    // Borrow management.

    function borrow(Market memory market, uint256 amount, address onBehalf, address receiver) external {
        Id id = market.id();
        require(lastUpdate[id] != 0, Errors.MARKET_NOT_CREATED);
        require(amount != 0, Errors.ZERO_AMOUNT);
        // No need to verify that onBehalf != address(0) thanks to the authorization check.
        require(receiver != address(0), Errors.ZERO_ADDRESS);
        require(_isSenderAuthorized(onBehalf), Errors.UNAUTHORIZED);

        _accrueInterests(market, id);

        uint256 shares = amount.toSharesUp(totalBorrow[id], totalBorrowShares[id]);
        borrowShares[id][onBehalf] += shares;
        totalBorrowShares[id] += shares;

        totalBorrow[id] += amount;

        require(_isHealthy(market, id, onBehalf), Errors.INSUFFICIENT_COLLATERAL);
        require(totalBorrow[id] <= totalSupply[id], Errors.INSUFFICIENT_LIQUIDITY);

        IERC20(market.borrowableAsset).safeTransfer(receiver, amount);
    }

    function repay(Market memory market, uint256 amount, address onBehalf, bytes calldata data) external {
        Id id = market.id();
        require(lastUpdate[id] != 0, Errors.MARKET_NOT_CREATED);
        require(amount != 0, Errors.ZERO_AMOUNT);
        require(onBehalf != address(0), Errors.ZERO_ADDRESS);

        _accrueInterests(market, id);

        uint256 shares = amount.toSharesDown(totalBorrow[id], totalBorrowShares[id]);
        borrowShares[id][onBehalf] -= shares;
        totalBorrowShares[id] -= shares;

        totalBorrow[id] -= amount;

        if (data.length > 0) IBlueRepayCallback(msg.sender).onBlueRepay(amount, data);

        IERC20(market.borrowableAsset).safeTransferFrom(msg.sender, address(this), amount);
    }

    // Collateral management.

    /// @dev Don't accrue interests because it's not required and it saves gas.
    function supplyCollateral(Market memory market, uint256 amount, address onBehalf, bytes calldata data) external {
        Id id = market.id();
        require(lastUpdate[id] != 0, Errors.MARKET_NOT_CREATED);
        require(amount != 0, Errors.ZERO_AMOUNT);
        require(onBehalf != address(0), Errors.ZERO_ADDRESS);

        // Don't accrue interests because it's not required and it saves gas.

        collateral[id][onBehalf] += amount;

        if (data.length > 0) {
            IBlueSupplyCollateralCallback(msg.sender).onBlueSupplyCollateral(amount, data);
        }

        IERC20(market.collateralAsset).safeTransferFrom(msg.sender, address(this), amount);
    }

    function withdrawCollateral(Market memory market, uint256 amount, address onBehalf, address receiver) external {
        Id id = market.id();
        require(lastUpdate[id] != 0, Errors.MARKET_NOT_CREATED);
        require(amount != 0, Errors.ZERO_AMOUNT);
        // No need to verify that onBehalf != address(0) thanks to the authorization check.
        require(receiver != address(0), Errors.ZERO_ADDRESS);
        require(_isSenderAuthorized(onBehalf), Errors.UNAUTHORIZED);

        _accrueInterests(market, id);

        collateral[id][onBehalf] -= amount;

        require(_isHealthy(market, id, onBehalf), Errors.INSUFFICIENT_COLLATERAL);

        IERC20(market.collateralAsset).safeTransfer(receiver, amount);
    }

    // Liquidation.

    function liquidate(Market memory market, address borrower, uint256 seized, bytes calldata data) external {
        Id id = market.id();
        require(lastUpdate[id] != 0, Errors.MARKET_NOT_CREATED);
        require(seized != 0, Errors.ZERO_AMOUNT);

        _accrueInterests(market, id);

        uint256 collateralPrice = IOracle(market.collateralOracle).price();
        uint256 borrowablePrice = IOracle(market.borrowableOracle).price();

        require(!_isHealthy(market, id, borrower, collateralPrice, borrowablePrice), Errors.HEALTHY_POSITION);

        // The liquidation incentive is 1 + ALPHA * (1 / LLTV - 1).
        uint256 incentive = FixedPointMathLib.WAD
            + ALPHA.mulWadDown(FixedPointMathLib.WAD.divWadDown(market.lltv) - FixedPointMathLib.WAD);
        uint256 repaid = seized.mulWadUp(collateralPrice).divWadUp(incentive).divWadUp(borrowablePrice);
        uint256 repaidShares = repaid.toSharesDown(totalBorrow[id], totalBorrowShares[id]);

        borrowShares[id][borrower] -= repaidShares;
        totalBorrowShares[id] -= repaidShares;
        totalBorrow[id] -= repaid;

        collateral[id][borrower] -= seized;

        // Realize the bad debt if needed.
        if (collateral[id][borrower] == 0) {
            uint256 badDebt = borrowShares[id][borrower].toAssetsUp(totalBorrow[id], totalBorrowShares[id]);
            totalSupply[id] -= badDebt;
            totalBorrow[id] -= badDebt;
            totalBorrowShares[id] -= borrowShares[id][borrower];
            borrowShares[id][borrower] = 0;
        }

        IERC20(market.collateralAsset).safeTransfer(msg.sender, seized);

        if (data.length > 0) IBlueLiquidateCallback(msg.sender).onBlueLiquidate(seized, repaid, data);

        IERC20(market.borrowableAsset).safeTransferFrom(msg.sender, address(this), repaid);
    }

    // Flash Loans.

    function flashLoan(address token, uint256 amount, bytes calldata data) external {
        IERC20(token).safeTransfer(msg.sender, amount);

        IBlueFlashLoanCallback(msg.sender).onBlueFlashLoan(token, amount, data);

        IERC20(token).safeTransferFrom(msg.sender, address(this), amount);
    }

    // Authorizations.

    /// @dev The signature is malleable, but it has no impact on the security here.
    function setAuthorization(
        address authorizer,
        address authorized,
        bool newIsAuthorized,
        uint256 deadline,
        Signature calldata signature
    ) external {
        require(block.timestamp < deadline, Errors.SIGNATURE_EXPIRED);

        bytes32 hashStruct = keccak256(
            abi.encode(AUTHORIZATION_TYPEHASH, authorizer, authorized, newIsAuthorized, nonce[authorizer]++, deadline)
        );
        bytes32 digest = keccak256(abi.encodePacked("\x19\x01", DOMAIN_SEPARATOR, hashStruct));
        address signatory = ecrecover(digest, signature.v, signature.r, signature.s);

        require(signatory != address(0) && authorizer == signatory, Errors.INVALID_SIGNATURE);

        isAuthorized[signatory][authorized] = newIsAuthorized;
    }

    function setAuthorization(address authorized, bool newIsAuthorized) external {
        isAuthorized[msg.sender][authorized] = newIsAuthorized;
    }

    function _isSenderAuthorized(address user) internal view returns (bool) {
        return msg.sender == user || isAuthorized[user][msg.sender];
    }

    // Interests management.

    function _accrueInterests(Market memory market, Id id) internal {
        uint256 elapsed = block.timestamp - lastUpdate[id];

        if (elapsed == 0) return;

        uint256 marketTotalBorrow = totalBorrow[id];

        if (marketTotalBorrow != 0) {
<<<<<<< HEAD
            uint256 borrowRate = market.irm.borrowRate(market);
            uint256 accruedInterests = borrowRate.wTaylorCompounded(block.timestamp - lastUpdate[id]);
=======
            uint256 borrowRate = IIrm(market.irm).borrowRate(market);
            uint256 accruedInterests = marketTotalBorrow.mulWadDown(borrowRate * elapsed);
>>>>>>> 9c1d8871
            totalBorrow[id] = marketTotalBorrow + accruedInterests;
            totalSupply[id] += accruedInterests;

            if (fee[id] != 0) {
                uint256 feeAmount = accruedInterests.mulWadDown(fee[id]);
                // The fee amount is subtracted from the total supply in this calculation to compensate for the fact that total supply is already updated.
                uint256 feeShares = feeAmount.mulDivDown(totalSupplyShares[id], totalSupply[id] - feeAmount);
                supplyShares[id][feeRecipient] += feeShares;
                totalSupplyShares[id] += feeShares;
            }
        }

        lastUpdate[id] = block.timestamp;
    }

    // Health check.

    function _isHealthy(Market memory market, Id id, address user) internal view returns (bool) {
        if (borrowShares[id][user] == 0) return true;

        uint256 collateralPrice = IOracle(market.collateralOracle).price();
        uint256 borrowablePrice = IOracle(market.borrowableOracle).price();

        return _isHealthy(market, id, user, collateralPrice, borrowablePrice);
    }

    function _isHealthy(Market memory market, Id id, address user, uint256 collateralPrice, uint256 borrowablePrice)
        internal
        view
        returns (bool)
    {
        uint256 borrowValue =
            borrowShares[id][user].toAssetsUp(totalBorrow[id], totalBorrowShares[id]).mulWadUp(borrowablePrice);
        uint256 collateralValue = collateral[id][user].mulWadDown(collateralPrice);

        return collateralValue.mulWadDown(market.lltv) >= borrowValue;
    }

    // Storage view.

    function extsload(bytes32[] calldata slots) external view returns (bytes32[] memory res) {
        uint256 nSlots = slots.length;

        res = new bytes32[](nSlots);

        for (uint256 i; i < nSlots;) {
            bytes32 slot = slots[i++];

            /// @solidity memory-safe-assembly
            assembly {
                mstore(add(res, mul(i, 32)), sload(slot))
            }
        }
    }
}<|MERGE_RESOLUTION|>--- conflicted
+++ resolved
@@ -340,13 +340,8 @@
         uint256 marketTotalBorrow = totalBorrow[id];
 
         if (marketTotalBorrow != 0) {
-<<<<<<< HEAD
-            uint256 borrowRate = market.irm.borrowRate(market);
-            uint256 accruedInterests = borrowRate.wTaylorCompounded(block.timestamp - lastUpdate[id]);
-=======
             uint256 borrowRate = IIrm(market.irm).borrowRate(market);
-            uint256 accruedInterests = marketTotalBorrow.mulWadDown(borrowRate * elapsed);
->>>>>>> 9c1d8871
+            uint256 accruedInterests = borrowRate.wTaylorCompounded(elapsed);
             totalBorrow[id] = marketTotalBorrow + accruedInterests;
             totalSupply[id] += accruedInterests;
 

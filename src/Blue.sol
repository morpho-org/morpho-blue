// SPDX-License-Identifier: UNLICENSED
pragma solidity 0.8.21;

import {
    IBlueLiquidateCallback,
    IBlueRepayCallback,
    IBlueSupplyCallback,
    IBlueSupplyCollateralCallback
} from "src/interfaces/IBlueCallbacks.sol";
import {IIrm} from "src/interfaces/IIrm.sol";
import {IERC20} from "src/interfaces/IERC20.sol";
import {IFlashLender} from "src/interfaces/IFlashLender.sol";
import {IFlashBorrower} from "src/interfaces/IFlashBorrower.sol";

import {Errors} from "./libraries/Errors.sol";
import {SharesMath} from "src/libraries/SharesMath.sol";
import {FixedPointMathLib} from "src/libraries/FixedPointMathLib.sol";
import {Id, Market, MarketLib} from "src/libraries/MarketLib.sol";
import {SafeTransferLib} from "src/libraries/SafeTransferLib.sol";

uint256 constant MAX_FEE = 0.25e18;
uint256 constant ALPHA = 0.5e18;

/// @dev The EIP-712 typeHash for EIP712Domain.
bytes32 constant DOMAIN_TYPEHASH = keccak256("EIP712Domain(string name,uint256 chainId,address verifyingContract)");

/// @dev The EIP-712 typeHash for Authorization.
bytes32 constant AUTHORIZATION_TYPEHASH =
    keccak256("Authorization(address authorizer,address authorized,bool isAuthorized,uint256 nonce,uint256 deadline)");

/// @notice Contains the `v`, `r` and `s` parameters of an ECDSA signature.
struct Signature {
    uint8 v;
    bytes32 r;
    bytes32 s;
}

contract Blue is IFlashLender {
    using SharesMath for uint256;
    using FixedPointMathLib for uint256;
    using SafeTransferLib for IERC20;
    using MarketLib for Market;

    // Immutables.

    bytes32 public immutable DOMAIN_SEPARATOR;

    // Storage.

    // Owner.
    address public owner;
    // Fee recipient.
    address public feeRecipient;
    // User' supply balances.
    mapping(Id => mapping(address => uint256)) public supplyShare;
    // User' borrow balances.
    mapping(Id => mapping(address => uint256)) public borrowShare;
    // User' collateral balance.
    mapping(Id => mapping(address => uint256)) public collateral;
    // Market total supply.
    mapping(Id => uint256) public totalSupply;
    // Market total supply shares.
    mapping(Id => uint256) public totalSupplyShares;
    // Market total borrow.
    mapping(Id => uint256) public totalBorrow;
    // Market total borrow shares.
    mapping(Id => uint256) public totalBorrowShares;
    // Interests last update (used to check if a market has been created).
    mapping(Id => uint256) public lastUpdate;
    // Fee.
    mapping(Id => uint256) public fee;
    // Enabled IRMs.
    mapping(IIrm => bool) public isIrmEnabled;
    // Enabled LLTVs.
    mapping(uint256 => bool) public isLltvEnabled;
    // User's authorizations. Note that by default, msg.sender is authorized by themself.
    mapping(address => mapping(address => bool)) public isAuthorized;
    // User's nonces. Used to prevent replay attacks with EIP-712 signatures.
    mapping(address => uint256) public nonce;

    // Constructor.

    constructor(address newOwner) {
        owner = newOwner;

        DOMAIN_SEPARATOR = keccak256(abi.encode(DOMAIN_TYPEHASH, keccak256("Blue"), block.chainid, address(this)));
    }

    // Modifiers.

    modifier onlyOwner() {
        require(msg.sender == owner, Errors.NOT_OWNER);
        _;
    }

    // Only owner functions.

    function setOwner(address newOwner) external onlyOwner {
        owner = newOwner;
    }

    function enableIrm(IIrm irm) external onlyOwner {
        isIrmEnabled[irm] = true;
    }

    function enableLltv(uint256 lltv) external onlyOwner {
        require(lltv < FixedPointMathLib.WAD, Errors.LLTV_TOO_HIGH);
        isLltvEnabled[lltv] = true;
    }

    /// @notice It is the owner's responsibility to ensure a fee recipient is set before setting a non-zero fee.
    function setFee(Market memory market, uint256 newFee) external onlyOwner {
        Id id = market.id();
        require(lastUpdate[id] != 0, Errors.MARKET_NOT_CREATED);
        require(newFee <= MAX_FEE, Errors.MAX_FEE_EXCEEDED);
        fee[id] = newFee;
    }

    function setFeeRecipient(address recipient) external onlyOwner {
        feeRecipient = recipient;
    }

    // Markets management.

    function createMarket(Market memory market) external {
        Id id = market.id();
        require(isIrmEnabled[market.irm], Errors.IRM_NOT_ENABLED);
        require(isLltvEnabled[market.lltv], Errors.LLTV_NOT_ENABLED);
        require(lastUpdate[id] == 0, Errors.MARKET_CREATED);

        _accrueInterests(market, id);
    }

    // Supply management.

    function supply(Market memory market, uint256 amount, address onBehalf, bytes calldata data) external {
        Id id = market.id();
        require(lastUpdate[id] != 0, Errors.MARKET_NOT_CREATED);
        require(amount != 0, Errors.ZERO_AMOUNT);

        _accrueInterests(market, id);

        uint256 shares = amount.toSharesDown(totalSupply[id], totalSupplyShares[id]);
        supplyShare[id][onBehalf] += shares;
        totalSupplyShares[id] += shares;

        totalSupply[id] += amount;

        if (data.length > 0) IBlueSupplyCallback(msg.sender).onBlueSupply(amount, data);

        market.borrowableAsset.safeTransferFrom(msg.sender, address(this), amount);
    }

<<<<<<< HEAD
    function withdraw(Market memory market, uint256 amount, address onBehalf) external returns (uint256) {
=======
    function withdraw(Market memory market, uint256 amount, address onBehalf, address receiver) external {
>>>>>>> 0b370299
        Id id = market.id();
        require(lastUpdate[id] != 0, Errors.MARKET_NOT_CREATED);
        require(_isSenderAuthorized(onBehalf), Errors.UNAUTHORIZED);

        _accrueInterests(market, id);

        uint256 shares;
        if (amount == type(uint256).max) {
            amount = supplyShare[id][onBehalf].toAssetsDown(totalSupply[id], totalSupplyShares[id]);
            shares = supplyShare[id][onBehalf];
        } else {
            shares = amount.toSharesUp(totalSupply[id], totalSupplyShares[id]);
        }

        require(amount != 0, Errors.ZERO_AMOUNT);

        supplyShare[id][onBehalf] -= shares;
        totalSupplyShares[id] -= shares;
        totalSupply[id] -= amount;

        require(totalBorrow[id] <= totalSupply[id], Errors.INSUFFICIENT_LIQUIDITY);

<<<<<<< HEAD
        market.borrowableAsset.safeTransfer(msg.sender, amount);

        return amount;
=======
        market.borrowableAsset.safeTransfer(receiver, amount);
>>>>>>> 0b370299
    }

    // Borrow management.

    function borrow(Market memory market, uint256 amount, address onBehalf, address receiver) external {
        Id id = market.id();
        require(lastUpdate[id] != 0, Errors.MARKET_NOT_CREATED);
        require(amount != 0, Errors.ZERO_AMOUNT);
        require(_isSenderAuthorized(onBehalf), Errors.UNAUTHORIZED);

        _accrueInterests(market, id);

        uint256 shares = amount.toSharesUp(totalBorrow[id], totalBorrowShares[id]);
        borrowShare[id][onBehalf] += shares;
        totalBorrowShares[id] += shares;

        totalBorrow[id] += amount;

        require(_isHealthy(market, id, onBehalf), Errors.INSUFFICIENT_COLLATERAL);
        require(totalBorrow[id] <= totalSupply[id], Errors.INSUFFICIENT_LIQUIDITY);

        market.borrowableAsset.safeTransfer(receiver, amount);
    }

<<<<<<< HEAD
    function repay(Market memory market, uint256 amount, address onBehalf) external returns (uint256) {
=======
    function repay(Market memory market, uint256 amount, address onBehalf, bytes calldata data) external {
>>>>>>> 0b370299
        Id id = market.id();
        require(lastUpdate[id] != 0, Errors.MARKET_NOT_CREATED);

        _accrueInterests(market, id);

        uint256 shares;
        if (amount == type(uint256).max) {
            amount = borrowShare[id][onBehalf].toAssetsUp(totalBorrow[id], totalBorrowShares[id]);
            shares = borrowShare[id][onBehalf];
        } else {
            shares = amount.toSharesDown(totalBorrow[id], totalBorrowShares[id]);
        }

        require(amount != 0, Errors.ZERO_AMOUNT);

        borrowShare[id][onBehalf] -= shares;
        totalBorrowShares[id] -= shares;
        totalBorrow[id] -= amount;

        if (data.length > 0) IBlueRepayCallback(msg.sender).onBlueRepay(amount, data);

        market.borrowableAsset.safeTransferFrom(msg.sender, address(this), amount);

        return amount;
    }

    // Collateral management.

    /// @dev Don't accrue interests because it's not required and it saves gas.
    function supplyCollateral(Market memory market, uint256 amount, address onBehalf, bytes calldata data) external {
        Id id = market.id();
        require(lastUpdate[id] != 0, Errors.MARKET_NOT_CREATED);
        require(amount != 0, Errors.ZERO_AMOUNT);

        // Don't accrue interests because it's not required and it saves gas.

        collateral[id][onBehalf] += amount;

        if (data.length > 0) {
            IBlueSupplyCollateralCallback(msg.sender).onBlueSupplyCollateral(amount, data);
        }

        market.collateralAsset.safeTransferFrom(msg.sender, address(this), amount);
    }

    function withdrawCollateral(Market memory market, uint256 amount, address onBehalf, address receiver) external {
        Id id = market.id();
        require(lastUpdate[id] != 0, Errors.MARKET_NOT_CREATED);
        if (amount == type(uint256).max) amount = collateral[id][msg.sender];
        require(amount != 0, Errors.ZERO_AMOUNT);
        require(_isSenderAuthorized(onBehalf), Errors.UNAUTHORIZED);

        _accrueInterests(market, id);

        collateral[id][onBehalf] -= amount;

        require(_isHealthy(market, id, onBehalf), Errors.INSUFFICIENT_COLLATERAL);

        market.collateralAsset.safeTransfer(receiver, amount);
    }

    // Liquidation.

    function liquidate(Market memory market, address borrower, uint256 seized, bytes calldata data) external {
        Id id = market.id();
        require(lastUpdate[id] != 0, Errors.MARKET_NOT_CREATED);
        require(seized != 0, Errors.ZERO_AMOUNT);

        _accrueInterests(market, id);

        uint256 collateralPrice = market.collateralOracle.price();
        uint256 borrowablePrice = market.borrowableOracle.price();

        require(!_isHealthy(market, id, borrower, collateralPrice, borrowablePrice), Errors.HEALTHY_POSITION);

        // The liquidation incentive is 1 + ALPHA * (1 / LLTV - 1).
        uint256 incentive = FixedPointMathLib.WAD
            + ALPHA.mulWadDown(FixedPointMathLib.WAD.divWadDown(market.lltv) - FixedPointMathLib.WAD);
        uint256 repaid = seized.mulWadUp(collateralPrice).divWadUp(incentive).divWadUp(borrowablePrice);
        uint256 repaidShares = repaid.toSharesDown(totalBorrow[id], totalBorrowShares[id]);

        borrowShare[id][borrower] -= repaidShares;
        totalBorrowShares[id] -= repaidShares;
        totalBorrow[id] -= repaid;

        collateral[id][borrower] -= seized;

        // Realize the bad debt if needed.
        if (collateral[id][borrower] == 0) {
            uint256 badDebt = borrowShare[id][borrower].toAssetsUp(totalBorrow[id], totalBorrowShares[id]);
            totalSupply[id] -= badDebt;
            totalBorrow[id] -= badDebt;
            totalBorrowShares[id] -= borrowShare[id][borrower];
            borrowShare[id][borrower] = 0;
        }

        market.collateralAsset.safeTransfer(msg.sender, seized);

        if (data.length > 0) IBlueLiquidateCallback(msg.sender).onBlueLiquidate(seized, repaid, data);

        market.borrowableAsset.safeTransferFrom(msg.sender, address(this), repaid);
    }

    // Flash Loans.

    /// @inheritdoc IFlashLender
    function flashLoan(IFlashBorrower receiver, address token, uint256 amount, bytes calldata data) external {
        IERC20(token).safeTransfer(address(receiver), amount);

        receiver.onBlueFlashLoan(msg.sender, token, amount, data);

        IERC20(token).safeTransferFrom(address(receiver), address(this), amount);
    }

    // Authorizations.

    /// @dev The signature is malleable, but it has no impact on the security here.
    function setAuthorization(
        address authorizer,
        address authorized,
        bool newIsAuthorized,
        uint256 deadline,
        Signature calldata signature
    ) external {
        require(block.timestamp < deadline, Errors.SIGNATURE_EXPIRED);

        bytes32 hashStruct = keccak256(
            abi.encode(AUTHORIZATION_TYPEHASH, authorizer, authorized, newIsAuthorized, nonce[authorizer]++, deadline)
        );
        bytes32 digest = keccak256(abi.encodePacked("\x19\x01", DOMAIN_SEPARATOR, hashStruct));
        address signatory = ecrecover(digest, signature.v, signature.r, signature.s);

        require(signatory != address(0) && authorizer == signatory, Errors.INVALID_SIGNATURE);

        isAuthorized[signatory][authorized] = newIsAuthorized;
    }

    function setAuthorization(address authorized, bool newIsAuthorized) external {
        isAuthorized[msg.sender][authorized] = newIsAuthorized;
    }

    function _isSenderAuthorized(address user) internal view returns (bool) {
        return msg.sender == user || isAuthorized[user][msg.sender];
    }

    // Interests management.

    function _accrueInterests(Market memory market, Id id) internal {
        uint256 elapsed = block.timestamp - lastUpdate[id];

        if (elapsed == 0) return;

        uint256 marketTotalBorrow = totalBorrow[id];

        if (marketTotalBorrow != 0) {
            uint256 borrowRate = market.irm.borrowRate(market);
            uint256 accruedInterests = marketTotalBorrow.mulWadDown(borrowRate * elapsed);
            totalBorrow[id] = marketTotalBorrow + accruedInterests;
            totalSupply[id] += accruedInterests;

            if (fee[id] != 0) {
                uint256 feeAmount = accruedInterests.mulWadDown(fee[id]);
                // The fee amount is subtracted from the total supply in this calculation to compensate for the fact that total supply is already updated.
                uint256 feeShares = feeAmount.mulDivDown(totalSupplyShares[id], totalSupply[id] - feeAmount);
                supplyShare[id][feeRecipient] += feeShares;
                totalSupplyShares[id] += feeShares;
            }
        }

        lastUpdate[id] = block.timestamp;
    }

    // Health check.

    function _isHealthy(Market memory market, Id id, address user) internal view returns (bool) {
        if (borrowShare[id][user] == 0) return true;

        uint256 collateralPrice = market.collateralOracle.price();
        uint256 borrowablePrice = market.borrowableOracle.price();

        return _isHealthy(market, id, user, collateralPrice, borrowablePrice);
    }

    function _isHealthy(Market memory market, Id id, address user, uint256 collateralPrice, uint256 borrowablePrice)
        internal
        view
        returns (bool)
    {
        uint256 borrowValue =
            borrowShare[id][user].toAssetsUp(totalBorrow[id], totalBorrowShares[id]).mulWadUp(borrowablePrice);
        uint256 collateralValue = collateral[id][user].mulWadDown(collateralPrice);

        return collateralValue.mulWadDown(market.lltv) >= borrowValue;
    }

    // Storage view.

    function extsload(bytes32[] calldata slots) external view returns (bytes32[] memory res) {
        uint256 nSlots = slots.length;

        res = new bytes32[](nSlots);

        for (uint256 i; i < nSlots;) {
            bytes32 slot = slots[i++];

            /// @solidity memory-safe-assembly
            assembly {
                mstore(add(res, mul(i, 32)), sload(slot))
            }
        }
    }
}<|MERGE_RESOLUTION|>--- conflicted
+++ resolved
@@ -151,11 +151,10 @@
         market.borrowableAsset.safeTransferFrom(msg.sender, address(this), amount);
     }
 
-<<<<<<< HEAD
-    function withdraw(Market memory market, uint256 amount, address onBehalf) external returns (uint256) {
-=======
-    function withdraw(Market memory market, uint256 amount, address onBehalf, address receiver) external {
->>>>>>> 0b370299
+    function withdraw(Market memory market, uint256 amount, address onBehalf, address receiver)
+        external
+        returns (uint256)
+    {
         Id id = market.id();
         require(lastUpdate[id] != 0, Errors.MARKET_NOT_CREATED);
         require(_isSenderAuthorized(onBehalf), Errors.UNAUTHORIZED);
@@ -178,13 +177,9 @@
 
         require(totalBorrow[id] <= totalSupply[id], Errors.INSUFFICIENT_LIQUIDITY);
 
-<<<<<<< HEAD
-        market.borrowableAsset.safeTransfer(msg.sender, amount);
+        market.borrowableAsset.safeTransfer(receiver, amount);
 
         return amount;
-=======
-        market.borrowableAsset.safeTransfer(receiver, amount);
->>>>>>> 0b370299
     }
 
     // Borrow management.
@@ -209,11 +204,10 @@
         market.borrowableAsset.safeTransfer(receiver, amount);
     }
 
-<<<<<<< HEAD
-    function repay(Market memory market, uint256 amount, address onBehalf) external returns (uint256) {
-=======
-    function repay(Market memory market, uint256 amount, address onBehalf, bytes calldata data) external {
->>>>>>> 0b370299
+    function repay(Market memory market, uint256 amount, address onBehalf, bytes calldata data)
+        external
+        returns (uint256)
+    {
         Id id = market.id();
         require(lastUpdate[id] != 0, Errors.MARKET_NOT_CREATED);
 

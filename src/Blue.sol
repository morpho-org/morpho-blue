// SPDX-License-Identifier: UNLICENSED
pragma solidity 0.8.21;

import {
    IBlueLiquidateCallback,
    IBlueRepayCallback,
    IBlueSupplyCallback,
    IBlueSupplyCollateralCallback,
    IBlueFlashLoanCallback
} from "./interfaces/IBlueCallbacks.sol";
import {IIrm} from "./interfaces/IIrm.sol";
import {IERC20} from "./interfaces/IERC20.sol";
import {IOracle} from "./interfaces/IOracle.sol";
import {Id, Market, Signature, IBlue} from "./interfaces/IBlue.sol";

import {Errors} from "./libraries/Errors.sol";
import {SharesMath} from "./libraries/SharesMath.sol";
import {FixedPointMathLib} from "./libraries/FixedPointMathLib.sol";
import {MarketLib} from "./libraries/MarketLib.sol";
import {SafeTransferLib} from "./libraries/SafeTransferLib.sol";

uint256 constant MAX_FEE = 0.25e18;
uint256 constant ALPHA = 0.5e18;

/// @dev The EIP-712 typeHash for EIP712Domain.
bytes32 constant DOMAIN_TYPEHASH = keccak256("EIP712Domain(string name,uint256 chainId,address verifyingContract)");

/// @dev The EIP-712 typeHash for Authorization.
bytes32 constant AUTHORIZATION_TYPEHASH =
    keccak256("Authorization(address authorizer,address authorized,bool isAuthorized,uint256 nonce,uint256 deadline)");

contract Blue is IBlue {
    using SharesMath for uint256;
    using FixedPointMathLib for uint256;
    using SafeTransferLib for IERC20;
    using MarketLib for Market;

    // Immutables.

    bytes32 public immutable DOMAIN_SEPARATOR;

    // Storage.

    // Owner.
    address public owner;
    // Fee recipient.
    address public feeRecipient;
    // User' supply balances.
    mapping(Id => mapping(address => uint256)) public supplyShares;
    // User' borrow balances.
    mapping(Id => mapping(address => uint256)) public borrowShares;
    // User' collateral balance.
    mapping(Id => mapping(address => uint256)) public collateral;
    // Market total supply.
    mapping(Id => uint256) public totalSupply;
    // Market total supply shares.
    mapping(Id => uint256) public totalSupplyShares;
    // Market total borrow.
    mapping(Id => uint256) public totalBorrow;
    // Market total borrow shares.
    mapping(Id => uint256) public totalBorrowShares;
    // Interests last update (used to check if a market has been created).
    mapping(Id => uint256) public lastUpdate;
    // Fee.
    mapping(Id => uint256) public fee;
    // Enabled IRMs.
    mapping(address => bool) public isIrmEnabled;
    // Enabled LLTVs.
    mapping(uint256 => bool) public isLltvEnabled;
    // User's authorizations. Note that by default, msg.sender is authorized by themself.
    mapping(address => mapping(address => bool)) public isAuthorized;
    // User's nonces. Used to prevent replay attacks with EIP-712 signatures.
    mapping(address => uint256) public nonce;

    // Constructor.

    constructor(address newOwner) {
        owner = newOwner;

        DOMAIN_SEPARATOR = keccak256(abi.encode(DOMAIN_TYPEHASH, keccak256("Blue"), block.chainid, address(this)));
    }

    // Modifiers.

    modifier onlyOwner() {
        require(msg.sender == owner, Errors.NOT_OWNER);
        _;
    }

    // Only owner functions.

    function setOwner(address newOwner) external onlyOwner {
        owner = newOwner;

        emit SetOwner(newOwner);
    }

    function enableIrm(address irm) external onlyOwner {
        isIrmEnabled[irm] = true;

        emit EnableIrm(address(irm));
    }

    function enableLltv(uint256 lltv) external onlyOwner {
        require(lltv < FixedPointMathLib.WAD, Errors.LLTV_TOO_HIGH);
        isLltvEnabled[lltv] = true;

        emit EnableLltv(lltv);
    }

    /// @notice It is the owner's responsibility to ensure a fee recipient is set before setting a non-zero fee.
    function setFee(Market memory market, uint256 newFee) external onlyOwner {
        Id id = market.id();
        require(lastUpdate[id] != 0, Errors.MARKET_NOT_CREATED);
        require(newFee <= MAX_FEE, Errors.MAX_FEE_EXCEEDED);
        fee[id] = newFee;

        emit SetFee(id, newFee);
    }

    function setFeeRecipient(address recipient) external onlyOwner {
        feeRecipient = recipient;

        emit SetFeeRecipient(recipient);
    }

    // Markets management.

    function createMarket(Market memory market) external {
        Id id = market.id();
        require(isIrmEnabled[market.irm], Errors.IRM_NOT_ENABLED);
        require(isLltvEnabled[market.lltv], Errors.LLTV_NOT_ENABLED);
        require(lastUpdate[id] == 0, Errors.MARKET_CREATED);
        lastUpdate[id] = block.timestamp;

<<<<<<< HEAD
        emit CreateMarket(id, market);

        _accrueInterests(market, id);
=======
        emit Events.CreateMarket(id, market);
>>>>>>> 8b8a4939
    }

    // Supply management.

    function supply(Market memory market, uint256 amount, address onBehalf, bytes calldata data) external {
        Id id = market.id();
        require(lastUpdate[id] != 0, Errors.MARKET_NOT_CREATED);
        require(amount != 0, Errors.ZERO_AMOUNT);
        require(onBehalf != address(0), Errors.ZERO_ADDRESS);

        _accrueInterests(market, id);

        uint256 shares = amount.toSharesDown(totalSupply[id], totalSupplyShares[id]);
        supplyShares[id][onBehalf] += shares;
        totalSupplyShares[id] += shares;

        totalSupply[id] += amount;

        emit Supply(id, msg.sender, onBehalf, amount, shares);

        if (data.length > 0) IBlueSupplyCallback(msg.sender).onBlueSupply(amount, data);

        IERC20(market.borrowableAsset).safeTransferFrom(msg.sender, address(this), amount);
    }

    function withdraw(Market memory market, uint256 amount, address onBehalf, address receiver) external {
        Id id = market.id();
        require(lastUpdate[id] != 0, Errors.MARKET_NOT_CREATED);
        require(amount != 0, Errors.ZERO_AMOUNT);
        // No need to verify that onBehalf != address(0) thanks to the authorization check.
        require(receiver != address(0), Errors.ZERO_ADDRESS);
        require(_isSenderAuthorized(onBehalf), Errors.UNAUTHORIZED);

        _accrueInterests(market, id);

        uint256 shares = amount.toSharesUp(totalSupply[id], totalSupplyShares[id]);
        supplyShares[id][onBehalf] -= shares;
        totalSupplyShares[id] -= shares;

        totalSupply[id] -= amount;

        emit Withdraw(id, msg.sender, onBehalf, receiver, amount, shares);

        require(totalBorrow[id] <= totalSupply[id], Errors.INSUFFICIENT_LIQUIDITY);

        IERC20(market.borrowableAsset).safeTransfer(receiver, amount);
    }

    // Borrow management.

    function borrow(Market memory market, uint256 amount, address onBehalf, address receiver) external {
        Id id = market.id();
        require(lastUpdate[id] != 0, Errors.MARKET_NOT_CREATED);
        require(amount != 0, Errors.ZERO_AMOUNT);
        // No need to verify that onBehalf != address(0) thanks to the authorization check.
        require(receiver != address(0), Errors.ZERO_ADDRESS);
        require(_isSenderAuthorized(onBehalf), Errors.UNAUTHORIZED);

        _accrueInterests(market, id);

        uint256 shares = amount.toSharesUp(totalBorrow[id], totalBorrowShares[id]);
        borrowShares[id][onBehalf] += shares;
        totalBorrowShares[id] += shares;

        totalBorrow[id] += amount;

        emit Borrow(id, msg.sender, onBehalf, receiver, amount, shares);

        require(_isHealthy(market, id, onBehalf), Errors.INSUFFICIENT_COLLATERAL);
        require(totalBorrow[id] <= totalSupply[id], Errors.INSUFFICIENT_LIQUIDITY);

        IERC20(market.borrowableAsset).safeTransfer(receiver, amount);
    }

    function repay(Market memory market, uint256 amount, address onBehalf, bytes calldata data) external {
        Id id = market.id();
        require(lastUpdate[id] != 0, Errors.MARKET_NOT_CREATED);
        require(amount != 0, Errors.ZERO_AMOUNT);
        require(onBehalf != address(0), Errors.ZERO_ADDRESS);

        _accrueInterests(market, id);

        uint256 shares = amount.toSharesDown(totalBorrow[id], totalBorrowShares[id]);
        borrowShares[id][onBehalf] -= shares;
        totalBorrowShares[id] -= shares;

        totalBorrow[id] -= amount;

        emit Repay(id, msg.sender, onBehalf, amount, shares);

        if (data.length > 0) IBlueRepayCallback(msg.sender).onBlueRepay(amount, data);

        IERC20(market.borrowableAsset).safeTransferFrom(msg.sender, address(this), amount);
    }

    // Collateral management.

    /// @dev Don't accrue interests because it's not required and it saves gas.
    function supplyCollateral(Market memory market, uint256 amount, address onBehalf, bytes calldata data) external {
        Id id = market.id();
        require(lastUpdate[id] != 0, Errors.MARKET_NOT_CREATED);
        require(amount != 0, Errors.ZERO_AMOUNT);
        require(onBehalf != address(0), Errors.ZERO_ADDRESS);

        // Don't accrue interests because it's not required and it saves gas.

        collateral[id][onBehalf] += amount;

        emit SupplyCollateral(id, msg.sender, onBehalf, amount);

        if (data.length > 0) IBlueSupplyCollateralCallback(msg.sender).onBlueSupplyCollateral(amount, data);

        IERC20(market.collateralAsset).safeTransferFrom(msg.sender, address(this), amount);
    }

    function withdrawCollateral(Market memory market, uint256 amount, address onBehalf, address receiver) external {
        Id id = market.id();
        require(lastUpdate[id] != 0, Errors.MARKET_NOT_CREATED);
        require(amount != 0, Errors.ZERO_AMOUNT);
        // No need to verify that onBehalf != address(0) thanks to the authorization check.
        require(receiver != address(0), Errors.ZERO_ADDRESS);
        require(_isSenderAuthorized(onBehalf), Errors.UNAUTHORIZED);

        _accrueInterests(market, id);

        collateral[id][onBehalf] -= amount;

        emit WithdrawCollateral(id, msg.sender, onBehalf, receiver, amount);

        require(_isHealthy(market, id, onBehalf), Errors.INSUFFICIENT_COLLATERAL);

        IERC20(market.collateralAsset).safeTransfer(receiver, amount);
    }

    // Liquidation.

    function liquidate(Market memory market, address borrower, uint256 seized, bytes calldata data) external {
        Id id = market.id();
        require(lastUpdate[id] != 0, Errors.MARKET_NOT_CREATED);
        require(seized != 0, Errors.ZERO_AMOUNT);

        _accrueInterests(market, id);

        uint256 collateralPrice = IOracle(market.collateralOracle).price();
        uint256 borrowablePrice = IOracle(market.borrowableOracle).price();

        require(!_isHealthy(market, id, borrower, collateralPrice, borrowablePrice), Errors.HEALTHY_POSITION);

        // The liquidation incentive is 1 + ALPHA * (1 / LLTV - 1).
        uint256 incentive = FixedPointMathLib.WAD
            + ALPHA.mulWadDown(FixedPointMathLib.WAD.divWadDown(market.lltv) - FixedPointMathLib.WAD);
        uint256 repaid = seized.mulWadUp(collateralPrice).divWadUp(incentive).divWadUp(borrowablePrice);
        uint256 repaidShares = repaid.toSharesDown(totalBorrow[id], totalBorrowShares[id]);

        borrowShares[id][borrower] -= repaidShares;
        totalBorrowShares[id] -= repaidShares;
        totalBorrow[id] -= repaid;

        collateral[id][borrower] -= seized;

        // Realize the bad debt if needed.
        uint256 badDebtShares;
        if (collateral[id][borrower] == 0) {
            badDebtShares = borrowShares[id][borrower];
            uint256 badDebt = badDebtShares.toAssetsUp(totalBorrow[id], totalBorrowShares[id]);
            totalSupply[id] -= badDebt;
            totalBorrow[id] -= badDebt;
            totalBorrowShares[id] -= badDebtShares;
            borrowShares[id][borrower] = 0;
        }

        IERC20(market.collateralAsset).safeTransfer(msg.sender, seized);

        emit Liquidate(id, msg.sender, borrower, repaid, repaidShares, seized, badDebtShares);

        if (data.length > 0) IBlueLiquidateCallback(msg.sender).onBlueLiquidate(seized, repaid, data);

        IERC20(market.borrowableAsset).safeTransferFrom(msg.sender, address(this), repaid);
    }

    // Flash Loans.

    function flashLoan(address token, uint256 amount, bytes calldata data) external {
        IERC20(token).safeTransfer(msg.sender, amount);

        emit FlashLoan(msg.sender, token, amount);

        IBlueFlashLoanCallback(msg.sender).onBlueFlashLoan(token, amount, data);

        IERC20(token).safeTransferFrom(msg.sender, address(this), amount);
    }

    // Authorizations.

    /// @dev The signature is malleable, but it has no impact on the security here.
    function setAuthorization(
        address authorizer,
        address authorized,
        bool newIsAuthorized,
        uint256 deadline,
        Signature calldata signature
    ) external {
        require(block.timestamp < deadline, Errors.SIGNATURE_EXPIRED);

        uint256 usedNonce = nonce[authorizer]++;
        bytes32 hashStruct =
            keccak256(abi.encode(AUTHORIZATION_TYPEHASH, authorizer, authorized, newIsAuthorized, usedNonce, deadline));
        bytes32 digest = keccak256(abi.encodePacked("\x19\x01", DOMAIN_SEPARATOR, hashStruct));
        address signatory = ecrecover(digest, signature.v, signature.r, signature.s);

        require(signatory != address(0) && authorizer == signatory, Errors.INVALID_SIGNATURE);

        emit IncrementNonce(msg.sender, authorizer, usedNonce);

        isAuthorized[authorizer][authorized] = newIsAuthorized;

        emit SetAuthorization(msg.sender, authorizer, authorized, newIsAuthorized);
    }

    function setAuthorization(address authorized, bool newIsAuthorized) external {
        isAuthorized[msg.sender][authorized] = newIsAuthorized;

        emit SetAuthorization(msg.sender, msg.sender, authorized, newIsAuthorized);
    }

    function _isSenderAuthorized(address user) internal view returns (bool) {
        return msg.sender == user || isAuthorized[user][msg.sender];
    }

    // Interests management.

    function _accrueInterests(Market memory market, Id id) internal {
        uint256 elapsed = block.timestamp - lastUpdate[id];

        if (elapsed == 0) return;

        uint256 marketTotalBorrow = totalBorrow[id];

        if (marketTotalBorrow != 0) {
            uint256 borrowRate = IIrm(market.irm).borrowRate(market);
            uint256 accruedInterests = marketTotalBorrow.mulWadDown(borrowRate * elapsed);
            totalBorrow[id] = marketTotalBorrow + accruedInterests;
            totalSupply[id] += accruedInterests;

            uint256 feeShares;
            if (fee[id] != 0) {
                uint256 feeAmount = accruedInterests.mulWadDown(fee[id]);
                // The fee amount is subtracted from the total supply in this calculation to compensate for the fact that total supply is already updated.
                feeShares = feeAmount.mulDivDown(totalSupplyShares[id], totalSupply[id] - feeAmount);
                supplyShares[id][feeRecipient] += feeShares;
                totalSupplyShares[id] += feeShares;
            }

            emit AccrueInterests(id, borrowRate, accruedInterests, feeShares);
        }

        lastUpdate[id] = block.timestamp;
    }

    // Health check.

    function _isHealthy(Market memory market, Id id, address user) internal view returns (bool) {
        if (borrowShares[id][user] == 0) return true;

        uint256 collateralPrice = IOracle(market.collateralOracle).price();
        uint256 borrowablePrice = IOracle(market.borrowableOracle).price();

        return _isHealthy(market, id, user, collateralPrice, borrowablePrice);
    }

    function _isHealthy(Market memory market, Id id, address user, uint256 collateralPrice, uint256 borrowablePrice)
        internal
        view
        returns (bool)
    {
        uint256 borrowValue =
            borrowShares[id][user].toAssetsUp(totalBorrow[id], totalBorrowShares[id]).mulWadUp(borrowablePrice);
        uint256 collateralValue = collateral[id][user].mulWadDown(collateralPrice);

        return collateralValue.mulWadDown(market.lltv) >= borrowValue;
    }

    // Storage view.

    function extsload(bytes32[] calldata slots) external view returns (bytes32[] memory res) {
        uint256 nSlots = slots.length;

        res = new bytes32[](nSlots);

        for (uint256 i; i < nSlots;) {
            bytes32 slot = slots[i++];

            /// @solidity memory-safe-assembly
            assembly {
                mstore(add(res, mul(i, 32)), sload(slot))
            }
        }
    }
}<|MERGE_RESOLUTION|>--- conflicted
+++ resolved
@@ -133,13 +133,7 @@
         require(lastUpdate[id] == 0, Errors.MARKET_CREATED);
         lastUpdate[id] = block.timestamp;
 
-<<<<<<< HEAD
         emit CreateMarket(id, market);
-
-        _accrueInterests(market, id);
-=======
-        emit Events.CreateMarket(id, market);
->>>>>>> 8b8a4939
     }
 
     // Supply management.

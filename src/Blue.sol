// SPDX-License-Identifier: UNLICENSED
pragma solidity 0.8.20;

import {IIrm} from "src/interfaces/IIrm.sol";
import {IERC20} from "src/interfaces/IERC20.sol";
import {IOracle} from "src/interfaces/IOracle.sol";

import {SharesMath} from "./libraries/SharesMath.sol";
import {WadRayMath} from "morpho-utils/math/WadRayMath.sol";
import {SafeTransferLib} from "src/libraries/SafeTransferLib.sol";

uint256 constant WAD = 1e18;
uint256 constant ALPHA = 0.5e18;

// Market id.
type Id is bytes32;

// Market.
struct Market {
    IERC20 borrowableAsset;
    IERC20 collateralAsset;
    IOracle borrowableOracle;
    IOracle collateralOracle;
    IIrm irm;
    uint256 lltv;
}

using {toId} for Market;

function toId(Market calldata market) pure returns (Id) {
    return Id.wrap(keccak256(abi.encode(market)));
}

contract Blue {
<<<<<<< HEAD
    using SharesMath for uint;
    using WadRayMath for uint;
=======
    using WadRayMath for uint256;
>>>>>>> b4715507
    using SafeTransferLib for IERC20;

    // Storage.

    // Owner.
    address public owner;
    // User' supply balances.
    mapping(Id => mapping(address => uint256)) public supplyShare;
    // User' borrow balances.
    mapping(Id => mapping(address => uint256)) public borrowShare;
    // User' collateral balance.
    mapping(Id => mapping(address => uint256)) public collateral;
    // Market total supply.
    mapping(Id => uint256) public totalSupply;
    // Market total supply shares.
    mapping(Id => uint256) public totalSupplyShares;
    // Market total borrow.
    mapping(Id => uint256) public totalBorrow;
    // Market total borrow shares.
    mapping(Id => uint256) public totalBorrowShares;
    // Interests last update (used to check if a market has been created).
    mapping(Id => uint256) public lastUpdate;
    // Enabled IRMs.
    mapping(IIrm => bool) public isIrmEnabled;
    // Enabled LLTVs.
    mapping(uint256 => bool) public isLltvEnabled;

    // Constructor.

    constructor(address newOwner) {
        owner = newOwner;
    }

    // Modifiers.

    modifier onlyOwner() {
        require(msg.sender == owner, "not owner");
        _;
    }

    // Only owner functions.

    function transferOwnership(address newOwner) external onlyOwner {
        owner = newOwner;
    }

    function enableIrm(IIrm irm) external onlyOwner {
        isIrmEnabled[irm] = true;
    }

    function enableLltv(uint256 lltv) external onlyOwner {
        require(lltv < WAD, "LLTV too high");
        isLltvEnabled[lltv] = true;
    }

    // Markets management.

    function createMarket(Market calldata market) external {
        Id id = market.toId();
        require(isIrmEnabled[market.irm], "IRM not enabled");
        require(isLltvEnabled[market.lltv], "LLTV not enabled");
        require(lastUpdate[id] == 0, "market already exists");

        accrueInterests(market, id);
    }

    // Supply management.

    function supply(Market calldata market, uint256 amount) external {
        Id id = market.toId();
        require(lastUpdate[id] != 0, "unknown market");
        require(amount != 0, "zero amount");

        accrueInterests(market, id);

<<<<<<< HEAD
        uint shares = amount.toSharesDown(totalSupply[id], totalSupplyShares[id]);
        supplyShare[id][msg.sender] += shares;
        totalSupplyShares[id] += shares;
=======
        if (totalSupply[id] == 0) {
            supplyShare[id][msg.sender] = WAD;
            totalSupplyShares[id] = WAD;
        } else {
            uint256 shares = amount.wadDivDown(totalSupply[id]).wadMulDown(totalSupplyShares[id]);
            supplyShare[id][msg.sender] += shares;
            totalSupplyShares[id] += shares;
        }
>>>>>>> b4715507

        totalSupply[id] += amount;

        market.borrowableAsset.safeTransferFrom(msg.sender, address(this), amount);
    }

    function withdraw(Market calldata market, uint256 amount) external {
        Id id = market.toId();
        require(lastUpdate[id] != 0, "unknown market");
        require(amount != 0, "zero amount");

        accrueInterests(market, id);

<<<<<<< HEAD
        uint shares = amount.toSharesDown(totalSupply[id], totalSupplyShares[id]);
=======
        uint256 shares = amount.wadDivUp(totalSupply[id]).wadMulUp(totalSupplyShares[id]);
>>>>>>> b4715507
        supplyShare[id][msg.sender] -= shares;
        totalSupplyShares[id] -= shares;

        totalSupply[id] -= amount;

        require(totalBorrow[id] <= totalSupply[id], "not enough liquidity");

        market.borrowableAsset.safeTransfer(msg.sender, amount);
    }

    // Borrow management.

    function borrow(Market calldata market, uint256 amount) external {
        Id id = market.toId();
        require(lastUpdate[id] != 0, "unknown market");
        require(amount != 0, "zero amount");

        accrueInterests(market, id);

        if (totalBorrow[id] == 0) {
            borrowShare[id][msg.sender] = WAD;
            totalBorrowShares[id] = WAD;
        } else {
<<<<<<< HEAD
            uint shares = amount.toSharesUp(totalBorrow[id], totalBorrowShares[id]);
=======
            uint256 shares = amount.wadDivUp(totalBorrow[id]).wadMulUp(totalBorrowShares[id]);
>>>>>>> b4715507
            borrowShare[id][msg.sender] += shares;
            totalBorrowShares[id] += shares;
        }

        totalBorrow[id] += amount;

        require(isHealthy(market, id, msg.sender), "not enough collateral");
        require(totalBorrow[id] <= totalSupply[id], "not enough liquidity");

        market.borrowableAsset.safeTransfer(msg.sender, amount);
    }

    function repay(Market calldata market, uint256 amount) external {
        Id id = market.toId();
        require(lastUpdate[id] != 0, "unknown market");
        require(amount != 0, "zero amount");

        accrueInterests(market, id);

<<<<<<< HEAD
        uint shares = amount.toSharesDown(totalBorrow[id], totalBorrowShares[id]);
=======
        uint256 shares = amount.wadDivDown(totalBorrow[id]).wadMulDown(totalBorrowShares[id]); // TODO: totalBorrow[id] > 0 because ???
>>>>>>> b4715507
        borrowShare[id][msg.sender] -= shares;
        totalBorrowShares[id] -= shares;

        totalBorrow[id] -= amount;

        market.borrowableAsset.safeTransferFrom(msg.sender, address(this), amount);
    }

    // Collateral management.

    /// @dev Don't accrue interests because it's not required and it saves gas.
    function supplyCollateral(Market calldata market, uint256 amount) external {
        Id id = market.toId();
        require(lastUpdate[id] != 0, "unknown market");
        require(amount != 0, "zero amount");

        // Don't accrue interests because it's not required and it saves gas.

        collateral[id][msg.sender] += amount;

        market.collateralAsset.safeTransferFrom(msg.sender, address(this), amount);
    }

    function withdrawCollateral(Market calldata market, uint256 amount) external {
        Id id = market.toId();
        require(lastUpdate[id] != 0, "unknown market");
        require(amount != 0, "zero amount");

        accrueInterests(market, id);

        collateral[id][msg.sender] -= amount;

        require(isHealthy(market, id, msg.sender), "not enough collateral");

        market.collateralAsset.safeTransfer(msg.sender, amount);
    }

    // Liquidation.

    function liquidate(Market calldata market, address borrower, uint256 seized) external {
        Id id = market.toId();
        require(lastUpdate[id] != 0, "unknown market");
        require(seized != 0, "zero amount");

        accrueInterests(market, id);

        require(!isHealthy(market, id, borrower), "cannot liquidate a healthy position");

        // The liquidation incentive is 1 + ALPHA * (1 / LLTV - 1).
        uint256 incentive = WAD + ALPHA.wadMulDown(WAD.wadDivDown(market.lltv) - WAD);
        uint256 repaid = seized.wadMulUp(market.collateralOracle.price()).wadDivUp(incentive).wadDivUp(
            market.borrowableOracle.price()
        );
<<<<<<< HEAD
        uint repaidShares = repaid.toSharesDown(totalBorrow[id], totalBorrowShares[id]);
=======
        uint256 repaidShares = repaid.wadDivDown(totalBorrow[id]).wadMulDown(totalBorrowShares[id]);
>>>>>>> b4715507

        borrowShare[id][borrower] -= repaidShares;
        totalBorrowShares[id] -= repaidShares;
        totalBorrow[id] -= repaid;

        collateral[id][borrower] -= seized;

        // Realize the bad debt if needed.
        if (collateral[id][borrower] == 0) {
<<<<<<< HEAD
            totalSupply[id] -= borrowShare[id][borrower].toAssetsDown(totalBorrow[id], totalBorrowShares[id]);
=======
            totalSupply[id] -= borrowShare[id][borrower].wadDivUp(totalBorrowShares[id]).wadMulUp(totalBorrow[id]);
>>>>>>> b4715507
            totalBorrowShares[id] -= borrowShare[id][borrower];
            borrowShare[id][borrower] = 0;
        }

        market.collateralAsset.safeTransfer(msg.sender, seized);
        market.borrowableAsset.safeTransferFrom(msg.sender, address(this), repaid);
    }

    // Interests management.

    function accrueInterests(Market calldata market, Id id) private {
        uint256 marketTotalSupply = totalSupply[id];

        if (marketTotalSupply != 0) {
            uint256 marketTotalBorrow = totalBorrow[id];
            uint256 borrowRate = market.irm.borrowRate(market);
            uint256 accruedInterests = marketTotalBorrow.wadMulDown(borrowRate * (block.timestamp - lastUpdate[id]));
            totalSupply[id] = marketTotalSupply + accruedInterests;
            totalBorrow[id] = marketTotalBorrow + accruedInterests;
        }

        lastUpdate[id] = block.timestamp;
    }

    // Health check.

    function isHealthy(Market calldata market, Id id, address user) private view returns (bool) {
        uint256 borrowShares = borrowShare[id][user];
        if (borrowShares == 0) return true;

        // totalBorrowShares[id] > 0 when borrowShares > 0.
<<<<<<< HEAD
        uint borrowValue =
            borrowShares.toAssetsUp(totalBorrow[id], totalBorrowShares[id]).wadMulUp(market.borrowableOracle.price());
        uint collateralValue = collateral[id][user].wadMulDown(market.collateralOracle.price());
=======
        uint256 borrowValue = borrowShares.wadDivUp(totalBorrowShares[id]).wadMulUp(totalBorrow[id]).wadMulUp(
            market.borrowableOracle.price()
        );
        uint256 collateralValue = collateral[id][user].wadMulDown(market.collateralOracle.price());
>>>>>>> b4715507
        return collateralValue.wadMulDown(market.lltv) >= borrowValue;
    }
}<|MERGE_RESOLUTION|>--- conflicted
+++ resolved
@@ -32,12 +32,8 @@
 }
 
 contract Blue {
-<<<<<<< HEAD
-    using SharesMath for uint;
-    using WadRayMath for uint;
-=======
+    using SharesMath for uint256;
     using WadRayMath for uint256;
->>>>>>> b4715507
     using SafeTransferLib for IERC20;
 
     // Storage.
@@ -113,20 +109,9 @@
 
         accrueInterests(market, id);
 
-<<<<<<< HEAD
-        uint shares = amount.toSharesDown(totalSupply[id], totalSupplyShares[id]);
+        uint256 shares = amount.toSharesDown(totalSupply[id], totalSupplyShares[id]);
         supplyShare[id][msg.sender] += shares;
         totalSupplyShares[id] += shares;
-=======
-        if (totalSupply[id] == 0) {
-            supplyShare[id][msg.sender] = WAD;
-            totalSupplyShares[id] = WAD;
-        } else {
-            uint256 shares = amount.wadDivDown(totalSupply[id]).wadMulDown(totalSupplyShares[id]);
-            supplyShare[id][msg.sender] += shares;
-            totalSupplyShares[id] += shares;
-        }
->>>>>>> b4715507
 
         totalSupply[id] += amount;
 
@@ -140,11 +125,7 @@
 
         accrueInterests(market, id);
 
-<<<<<<< HEAD
-        uint shares = amount.toSharesDown(totalSupply[id], totalSupplyShares[id]);
-=======
-        uint256 shares = amount.wadDivUp(totalSupply[id]).wadMulUp(totalSupplyShares[id]);
->>>>>>> b4715507
+        uint256 shares = amount.toSharesUp(totalSupply[id], totalSupplyShares[id]);
         supplyShare[id][msg.sender] -= shares;
         totalSupplyShares[id] -= shares;
 
@@ -164,18 +145,9 @@
 
         accrueInterests(market, id);
 
-        if (totalBorrow[id] == 0) {
-            borrowShare[id][msg.sender] = WAD;
-            totalBorrowShares[id] = WAD;
-        } else {
-<<<<<<< HEAD
-            uint shares = amount.toSharesUp(totalBorrow[id], totalBorrowShares[id]);
-=======
-            uint256 shares = amount.wadDivUp(totalBorrow[id]).wadMulUp(totalBorrowShares[id]);
->>>>>>> b4715507
-            borrowShare[id][msg.sender] += shares;
-            totalBorrowShares[id] += shares;
-        }
+        uint256 shares = amount.toSharesUp(totalBorrow[id], totalBorrowShares[id]);
+        borrowShare[id][msg.sender] += shares;
+        totalBorrowShares[id] += shares;
 
         totalBorrow[id] += amount;
 
@@ -192,11 +164,7 @@
 
         accrueInterests(market, id);
 
-<<<<<<< HEAD
-        uint shares = amount.toSharesDown(totalBorrow[id], totalBorrowShares[id]);
-=======
-        uint256 shares = amount.wadDivDown(totalBorrow[id]).wadMulDown(totalBorrowShares[id]); // TODO: totalBorrow[id] > 0 because ???
->>>>>>> b4715507
+        uint256 shares = amount.toSharesDown(totalBorrow[id], totalBorrowShares[id]);
         borrowShare[id][msg.sender] -= shares;
         totalBorrowShares[id] -= shares;
 
@@ -250,11 +218,7 @@
         uint256 repaid = seized.wadMulUp(market.collateralOracle.price()).wadDivUp(incentive).wadDivUp(
             market.borrowableOracle.price()
         );
-<<<<<<< HEAD
-        uint repaidShares = repaid.toSharesDown(totalBorrow[id], totalBorrowShares[id]);
-=======
-        uint256 repaidShares = repaid.wadDivDown(totalBorrow[id]).wadMulDown(totalBorrowShares[id]);
->>>>>>> b4715507
+        uint256 repaidShares = repaid.toSharesDown(totalBorrow[id], totalBorrowShares[id]);
 
         borrowShare[id][borrower] -= repaidShares;
         totalBorrowShares[id] -= repaidShares;
@@ -264,11 +228,7 @@
 
         // Realize the bad debt if needed.
         if (collateral[id][borrower] == 0) {
-<<<<<<< HEAD
-            totalSupply[id] -= borrowShare[id][borrower].toAssetsDown(totalBorrow[id], totalBorrowShares[id]);
-=======
-            totalSupply[id] -= borrowShare[id][borrower].wadDivUp(totalBorrowShares[id]).wadMulUp(totalBorrow[id]);
->>>>>>> b4715507
+            totalSupply[id] -= borrowShare[id][borrower].toAssetsUp(totalBorrow[id], totalBorrowShares[id]);
             totalBorrowShares[id] -= borrowShare[id][borrower];
             borrowShare[id][borrower] = 0;
         }
@@ -300,16 +260,9 @@
         if (borrowShares == 0) return true;
 
         // totalBorrowShares[id] > 0 when borrowShares > 0.
-<<<<<<< HEAD
-        uint borrowValue =
+        uint256 borrowValue =
             borrowShares.toAssetsUp(totalBorrow[id], totalBorrowShares[id]).wadMulUp(market.borrowableOracle.price());
-        uint collateralValue = collateral[id][user].wadMulDown(market.collateralOracle.price());
-=======
-        uint256 borrowValue = borrowShares.wadDivUp(totalBorrowShares[id]).wadMulUp(totalBorrow[id]).wadMulUp(
-            market.borrowableOracle.price()
-        );
         uint256 collateralValue = collateral[id][user].wadMulDown(market.collateralOracle.price());
->>>>>>> b4715507
         return collateralValue.wadMulDown(market.lltv) >= borrowValue;
     }
 }
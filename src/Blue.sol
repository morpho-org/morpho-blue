// SPDX-License-Identifier: UNLICENSED
pragma solidity 0.8.21;

import {
    IBlueLiquidateCallback,
    IBlueRepayCallback,
    IBlueSupplyCallback,
    IBlueSupplyCollateralCallback
} from "src/interfaces/IBlueCallbacks.sol";
import {IIrm} from "src/interfaces/IIrm.sol";
import {IERC20} from "src/interfaces/IERC20.sol";
import {IFlashLender} from "src/interfaces/IFlashLender.sol";
import {IFlashBorrower} from "src/interfaces/IFlashBorrower.sol";

import {Errors} from "./libraries/Errors.sol";
import {SharesMath} from "src/libraries/SharesMath.sol";
import {FixedPointMathLib} from "src/libraries/FixedPointMathLib.sol";
import {Id, Market, MarketLib} from "src/libraries/MarketLib.sol";
import {SafeTransferLib} from "src/libraries/SafeTransferLib.sol";

uint256 constant MAX_FEE = 0.25e18;
uint256 constant ALPHA = 0.5e18;

/// @dev The EIP-712 typeHash for EIP712Domain.
bytes32 constant DOMAIN_TYPEHASH = keccak256("EIP712Domain(string name,uint256 chainId,address verifyingContract)");

/// @dev The EIP-712 typeHash for Authorization.
bytes32 constant AUTHORIZATION_TYPEHASH =
    keccak256("Authorization(address authorizer,address authorized,bool isAuthorized,uint256 nonce,uint256 deadline)");

/// @notice Contains the `v`, `r` and `s` parameters of an ECDSA signature.
struct Signature {
    uint8 v;
    bytes32 r;
    bytes32 s;
}

contract Blue is IFlashLender {
    using SharesMath for uint256;
    using FixedPointMathLib for uint256;
    using SafeTransferLib for IERC20;
    using MarketLib for Market;

    // Immutables.

    bytes32 public immutable DOMAIN_SEPARATOR;

    // Storage.

    // Owner.
    address public owner;
    // Fee recipient.
    address public feeRecipient;
    // User' supply balances.
    mapping(Id => mapping(address => uint256)) public supplyShare;
    // User' borrow balances.
    mapping(Id => mapping(address => uint256)) public borrowShare;
    // User' collateral balance.
    mapping(Id => mapping(address => uint256)) public collateral;
    // Market total supply.
    mapping(Id => uint256) public totalSupply;
    // Market total supply shares.
    mapping(Id => uint256) public totalSupplyShares;
    // Market total borrow.
    mapping(Id => uint256) public totalBorrow;
    // Market total borrow shares.
    mapping(Id => uint256) public totalBorrowShares;
    // Interests last update (used to check if a market has been created).
    mapping(Id => uint256) public lastUpdate;
    // Fee.
    mapping(Id => uint256) public fee;
    // Enabled IRMs.
    mapping(IIrm => bool) public isIrmEnabled;
    // Enabled LLTVs.
    mapping(uint256 => bool) public isLltvEnabled;
    // User's authorizations. Note that by default, msg.sender is authorized by themself.
    mapping(address => mapping(address => bool)) public isAuthorized;
    // User's nonces. Used to prevent replay attacks with EIP-712 signatures.
    mapping(address => uint256) public nonce;

    // Constructor.

    constructor(address newOwner) {
        owner = newOwner;

        DOMAIN_SEPARATOR = keccak256(abi.encode(DOMAIN_TYPEHASH, keccak256("Blue"), block.chainid, address(this)));
    }

    // Modifiers.

    modifier onlyOwner() {
        require(msg.sender == owner, Errors.NOT_OWNER);
        _;
    }

    // Only owner functions.

    function setOwner(address newOwner) external onlyOwner {
        owner = newOwner;
    }

    function enableIrm(IIrm irm) external onlyOwner {
        isIrmEnabled[irm] = true;
    }

    function enableLltv(uint256 lltv) external onlyOwner {
        require(lltv < FixedPointMathLib.WAD, Errors.LLTV_TOO_HIGH);
        isLltvEnabled[lltv] = true;
    }

    /// @notice It is the owner's responsibility to ensure a fee recipient is set before setting a non-zero fee.
    function setFee(Market memory market, uint256 newFee) external onlyOwner {
        Id id = market.id();
        require(lastUpdate[id] != 0, Errors.MARKET_NOT_CREATED);
        require(newFee <= MAX_FEE, Errors.MAX_FEE_EXCEEDED);
        fee[id] = newFee;
    }

    function setFeeRecipient(address recipient) external onlyOwner {
        feeRecipient = recipient;
    }

    // Markets management.

    function createMarket(Market memory market) external {
        Id id = market.id();
        require(isIrmEnabled[market.irm], Errors.IRM_NOT_ENABLED);
        require(isLltvEnabled[market.lltv], Errors.LLTV_NOT_ENABLED);
        require(lastUpdate[id] == 0, Errors.MARKET_CREATED);

        _accrueInterests(market, id);
    }

    // Supply management.

    function supply(Market memory market, uint256 amount, address onBehalf, bytes calldata data) external {
        Id id = market.id();
        require(lastUpdate[id] != 0, Errors.MARKET_NOT_CREATED);
        require(amount != 0, Errors.ZERO_AMOUNT);

        _accrueInterests(market, id);

        uint256 shares = amount.toSharesDown(totalSupply[id], totalSupplyShares[id]);
        supplyShare[id][onBehalf] += shares;
        totalSupplyShares[id] += shares;

        totalSupply[id] += amount;

        if (data.length > 0) IBlueSupplyCallback(msg.sender).onBlueSupply(amount, data);

        market.borrowableAsset.safeTransferFrom(msg.sender, address(this), amount);
    }

    function withdraw(Market memory market, uint256 amount, address onBehalf, address receiver) external {
        Id id = market.id();
        require(lastUpdate[id] != 0, Errors.MARKET_NOT_CREATED);
<<<<<<< HEAD
        require(_isSenderOrIsApproved(onBehalf), Errors.MANAGER_NOT_APPROVED);
=======
        require(_isSenderAuthorized(onBehalf), Errors.UNAUTHORIZED);
>>>>>>> 783983ab

        _accrueInterests(market, id);

        uint256 shares;
        if (amount == type(uint256).max) {
            amount = supplyShare[id][onBehalf].toAssetsDown(totalSupply[id], totalSupplyShares[id]);
            shares = supplyShare[id][onBehalf];
        } else {
            shares = amount.toSharesUp(totalSupply[id], totalSupplyShares[id]);
        }

        require(amount != 0, Errors.ZERO_AMOUNT);

        supplyShare[id][onBehalf] -= shares;
        totalSupplyShares[id] -= shares;
        totalSupply[id] -= amount;

        require(totalBorrow[id] <= totalSupply[id], Errors.INSUFFICIENT_LIQUIDITY);

        market.borrowableAsset.safeTransfer(receiver, amount);
    }

    // Borrow management.

    function borrow(Market memory market, uint256 amount, address onBehalf, address receiver) external {
        Id id = market.id();
        require(lastUpdate[id] != 0, Errors.MARKET_NOT_CREATED);
        require(amount != 0, Errors.ZERO_AMOUNT);
        require(_isSenderAuthorized(onBehalf), Errors.UNAUTHORIZED);

        _accrueInterests(market, id);

        uint256 shares = amount.toSharesUp(totalBorrow[id], totalBorrowShares[id]);
        borrowShare[id][onBehalf] += shares;
        totalBorrowShares[id] += shares;

        totalBorrow[id] += amount;

        require(_isHealthy(market, id, onBehalf), Errors.INSUFFICIENT_COLLATERAL);
        require(totalBorrow[id] <= totalSupply[id], Errors.INSUFFICIENT_LIQUIDITY);

        market.borrowableAsset.safeTransfer(receiver, amount);
    }

    function repay(Market memory market, uint256 amount, address onBehalf, bytes calldata data) external {
        Id id = market.id();
        require(lastUpdate[id] != 0, Errors.MARKET_NOT_CREATED);

        _accrueInterests(market, id);

        uint256 shares;
        if (amount == type(uint256).max) {
            amount = borrowShare[id][onBehalf].toAssetsUp(totalBorrow[id], totalBorrowShares[id]);
            shares = borrowShare[id][onBehalf];
        } else {
            shares = amount.toSharesDown(totalBorrow[id], totalBorrowShares[id]);
        }

        require(amount != 0, Errors.ZERO_AMOUNT);

        borrowShare[id][onBehalf] -= shares;
        totalBorrowShares[id] -= shares;
        totalBorrow[id] -= amount;

        if (data.length > 0) IBlueRepayCallback(msg.sender).onBlueRepay(amount, data);

        market.borrowableAsset.safeTransferFrom(msg.sender, address(this), amount);
    }

    // Collateral management.

    /// @dev Don't accrue interests because it's not required and it saves gas.
    function supplyCollateral(Market memory market, uint256 amount, address onBehalf, bytes calldata data) external {
        Id id = market.id();
        require(lastUpdate[id] != 0, Errors.MARKET_NOT_CREATED);
        require(amount != 0, Errors.ZERO_AMOUNT);

        // Don't accrue interests because it's not required and it saves gas.

        collateral[id][onBehalf] += amount;

        if (data.length > 0) {
            IBlueSupplyCollateralCallback(msg.sender).onBlueSupplyCollateral(amount, data);
        }

        market.collateralAsset.safeTransferFrom(msg.sender, address(this), amount);
    }

    function withdrawCollateral(Market memory market, uint256 amount, address onBehalf, address receiver) external {
        Id id = market.id();
        require(lastUpdate[id] != 0, Errors.MARKET_NOT_CREATED);
        if (amount == type(uint256).max) amount = collateral[id][msg.sender];
        require(amount != 0, Errors.ZERO_AMOUNT);
        require(_isSenderAuthorized(onBehalf), Errors.UNAUTHORIZED);

        _accrueInterests(market, id);

        collateral[id][onBehalf] -= amount;

        require(_isHealthy(market, id, onBehalf), Errors.INSUFFICIENT_COLLATERAL);

        market.collateralAsset.safeTransfer(receiver, amount);
    }

    // Liquidation.

<<<<<<< HEAD
    function liquidate(Market memory market, address borrower, uint256 repaid) external returns (uint256 seized) {
=======
    function liquidate(Market memory market, address borrower, uint256 seized, bytes calldata data) external {
>>>>>>> 783983ab
        Id id = market.id();
        require(lastUpdate[id] != 0, Errors.MARKET_NOT_CREATED);
        require(repaid != 0, Errors.ZERO_AMOUNT);

        _accrueInterests(market, id);

        uint256 collateralPrice = market.collateralOracle.price();
        uint256 borrowablePrice = market.borrowableOracle.price();

        require(!_isHealthy(market, id, borrower, collateralPrice, borrowablePrice), Errors.HEALTHY_POSITION);

<<<<<<< HEAD
        uint256 repaidShares;
        if (repaid == type(uint256).max) {
            repaid = borrowShare[id][borrower].toAssetsUp(totalBorrow[id], totalBorrowShares[id]);
            repaidShares = borrowShare[id][borrower];
        } else {
            repaidShares = repaid.toSharesDown(totalBorrow[id], totalBorrowShares[id]);
        }
=======
        // The liquidation incentive is 1 + ALPHA * (1 / LLTV - 1).
        uint256 incentive = FixedPointMathLib.WAD
            + ALPHA.mulWadDown(FixedPointMathLib.WAD.divWadDown(market.lltv) - FixedPointMathLib.WAD);
        uint256 repaid = seized.mulWadUp(collateralPrice).divWadUp(incentive).divWadUp(borrowablePrice);
        uint256 repaidShares = repaid.toSharesDown(totalBorrow[id], totalBorrowShares[id]);
>>>>>>> 783983ab

        borrowShare[id][borrower] -= repaidShares;
        totalBorrowShares[id] -= repaidShares;
        totalBorrow[id] -= repaid;

        // The liquidation incentive is 1 + ALPHA * (1 / LLTV - 1).
        uint256 incentive = WAD + ALPHA.mulWadDown(WAD.divWadDown(market.lltv) - WAD);
        seized = repaid.mulWadDown(borrowablePrice).mulWadDown(incentive).divWadDown(collateralPrice);

        // Liquidations are not guaranteed to be profitable: the collateral seized is capped to the borrower's collateral.
        if (seized > collateral[id][borrower]) seized = collateral[id][borrower];
        collateral[id][borrower] -= seized;

        // Realize the bad debt if needed.
        if (collateral[id][borrower] == 0) {
            uint256 badDebt = borrowShare[id][borrower].toAssetsUp(totalBorrow[id], totalBorrowShares[id]);
            totalSupply[id] -= badDebt;
            totalBorrow[id] -= badDebt;
            totalBorrowShares[id] -= borrowShare[id][borrower];
            borrowShare[id][borrower] = 0;
        }

        market.collateralAsset.safeTransfer(msg.sender, seized);

        if (data.length > 0) IBlueLiquidateCallback(msg.sender).onBlueLiquidate(seized, repaid, data);

        market.borrowableAsset.safeTransferFrom(msg.sender, address(this), repaid);
    }

    // Flash Loans.

    /// @inheritdoc IFlashLender
    function flashLoan(IFlashBorrower receiver, address token, uint256 amount, bytes calldata data) external {
        IERC20(token).safeTransfer(address(receiver), amount);

        receiver.onBlueFlashLoan(msg.sender, token, amount, data);

        IERC20(token).safeTransferFrom(address(receiver), address(this), amount);
    }

    // Authorizations.

    /// @dev The signature is malleable, but it has no impact on the security here.
    function setAuthorization(
        address authorizer,
        address authorized,
        bool newIsAuthorized,
        uint256 deadline,
        Signature calldata signature
    ) external {
        require(block.timestamp < deadline, Errors.SIGNATURE_EXPIRED);

        bytes32 hashStruct = keccak256(
            abi.encode(AUTHORIZATION_TYPEHASH, authorizer, authorized, newIsAuthorized, nonce[authorizer]++, deadline)
        );
        bytes32 digest = keccak256(abi.encodePacked("\x19\x01", DOMAIN_SEPARATOR, hashStruct));
        address signatory = ecrecover(digest, signature.v, signature.r, signature.s);

        require(signatory != address(0) && authorizer == signatory, Errors.INVALID_SIGNATURE);

        isAuthorized[signatory][authorized] = newIsAuthorized;
    }

    function setAuthorization(address authorized, bool newIsAuthorized) external {
        isAuthorized[msg.sender][authorized] = newIsAuthorized;
    }

    function _isSenderAuthorized(address user) internal view returns (bool) {
        return msg.sender == user || isAuthorized[user][msg.sender];
    }

    // Interests management.

    function _accrueInterests(Market memory market, Id id) internal {
        uint256 elapsed = block.timestamp - lastUpdate[id];

        if (elapsed == 0) return;

        uint256 marketTotalBorrow = totalBorrow[id];

        if (marketTotalBorrow != 0) {
            uint256 borrowRate = market.irm.borrowRate(market);
            uint256 accruedInterests = marketTotalBorrow.mulWadDown(borrowRate * elapsed);
            totalBorrow[id] = marketTotalBorrow + accruedInterests;
            totalSupply[id] += accruedInterests;

            if (fee[id] != 0) {
                uint256 feeAmount = accruedInterests.mulWadDown(fee[id]);
                // The fee amount is subtracted from the total supply in this calculation to compensate for the fact that total supply is already updated.
                uint256 feeShares = feeAmount.mulDivDown(totalSupplyShares[id], totalSupply[id] - feeAmount);
                supplyShare[id][feeRecipient] += feeShares;
                totalSupplyShares[id] += feeShares;
            }
        }

        lastUpdate[id] = block.timestamp;
    }

    // Health check.

    function _isHealthy(Market memory market, Id id, address user) internal view returns (bool) {
        if (borrowShare[id][user] == 0) return true;

        uint256 collateralPrice = market.collateralOracle.price();
        uint256 borrowablePrice = market.borrowableOracle.price();

        return _isHealthy(market, id, user, collateralPrice, borrowablePrice);
    }

    function _isHealthy(Market memory market, Id id, address user, uint256 collateralPrice, uint256 borrowablePrice)
        internal
        view
        returns (bool)
    {
        uint256 borrowValue =
            borrowShare[id][user].toAssetsUp(totalBorrow[id], totalBorrowShares[id]).mulWadUp(borrowablePrice);
        uint256 collateralValue = collateral[id][user].mulWadDown(collateralPrice);

        return collateralValue.mulWadDown(market.lltv) >= borrowValue;
    }

    // Storage view.

    function extsload(bytes32[] calldata slots) external view returns (bytes32[] memory res) {
        uint256 nSlots = slots.length;

        res = new bytes32[](nSlots);

        for (uint256 i; i < nSlots;) {
            bytes32 slot = slots[i++];

            /// @solidity memory-safe-assembly
            assembly {
                mstore(add(res, mul(i, 32)), sload(slot))
            }
        }
    }
}<|MERGE_RESOLUTION|>--- conflicted
+++ resolved
@@ -154,11 +154,7 @@
     function withdraw(Market memory market, uint256 amount, address onBehalf, address receiver) external {
         Id id = market.id();
         require(lastUpdate[id] != 0, Errors.MARKET_NOT_CREATED);
-<<<<<<< HEAD
-        require(_isSenderOrIsApproved(onBehalf), Errors.MANAGER_NOT_APPROVED);
-=======
         require(_isSenderAuthorized(onBehalf), Errors.UNAUTHORIZED);
->>>>>>> 783983ab
 
         _accrueInterests(market, id);
 
@@ -265,11 +261,10 @@
 
     // Liquidation.
 
-<<<<<<< HEAD
-    function liquidate(Market memory market, address borrower, uint256 repaid) external returns (uint256 seized) {
-=======
-    function liquidate(Market memory market, address borrower, uint256 seized, bytes calldata data) external {
->>>>>>> 783983ab
+    function liquidate(Market memory market, address borrower, uint256 repaid, bytes calldata data)
+        external
+        returns (uint256 seized)
+    {
         Id id = market.id();
         require(lastUpdate[id] != 0, Errors.MARKET_NOT_CREATED);
         require(repaid != 0, Errors.ZERO_AMOUNT);
@@ -281,7 +276,6 @@
 
         require(!_isHealthy(market, id, borrower, collateralPrice, borrowablePrice), Errors.HEALTHY_POSITION);
 
-<<<<<<< HEAD
         uint256 repaidShares;
         if (repaid == type(uint256).max) {
             repaid = borrowShare[id][borrower].toAssetsUp(totalBorrow[id], totalBorrowShares[id]);
@@ -289,20 +283,14 @@
         } else {
             repaidShares = repaid.toSharesDown(totalBorrow[id], totalBorrowShares[id]);
         }
-=======
+
+        borrowShare[id][borrower] -= repaidShares;
+        totalBorrowShares[id] -= repaidShares;
+        totalBorrow[id] -= repaid;
+
         // The liquidation incentive is 1 + ALPHA * (1 / LLTV - 1).
         uint256 incentive = FixedPointMathLib.WAD
             + ALPHA.mulWadDown(FixedPointMathLib.WAD.divWadDown(market.lltv) - FixedPointMathLib.WAD);
-        uint256 repaid = seized.mulWadUp(collateralPrice).divWadUp(incentive).divWadUp(borrowablePrice);
-        uint256 repaidShares = repaid.toSharesDown(totalBorrow[id], totalBorrowShares[id]);
->>>>>>> 783983ab
-
-        borrowShare[id][borrower] -= repaidShares;
-        totalBorrowShares[id] -= repaidShares;
-        totalBorrow[id] -= repaid;
-
-        // The liquidation incentive is 1 + ALPHA * (1 / LLTV - 1).
-        uint256 incentive = WAD + ALPHA.mulWadDown(WAD.divWadDown(market.lltv) - WAD);
         seized = repaid.mulWadDown(borrowablePrice).mulWadDown(incentive).divWadDown(collateralPrice);
 
         // Liquidations are not guaranteed to be profitable: the collateral seized is capped to the borrower's collateral.

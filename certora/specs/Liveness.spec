// SPDX-License-Identifier: GPL-2.0-or-later
methods {
    function extSloads(bytes32[]) external returns bytes32[] => NONDET DELETE;
    function supplyShares(MorphoInternalAccess.Id, address) external returns uint256 envfree;
    function borrowShares(MorphoInternalAccess.Id, address) external returns uint256 envfree;
    function collateral(MorphoInternalAccess.Id, address) external returns uint256 envfree;
    function totalSupplyAssets(MorphoInternalAccess.Id) external returns uint256 envfree;
    function totalSupplyShares(MorphoInternalAccess.Id) external returns uint256 envfree;
    function totalBorrowAssets(MorphoInternalAccess.Id) external returns uint256 envfree;
    function totalBorrowShares(MorphoInternalAccess.Id) external returns uint256 envfree;
    function fee(MorphoInternalAccess.Id) external returns uint256 envfree;
    function lastUpdate(MorphoInternalAccess.Id) external returns uint256 envfree;
    function nonce(address) external returns uint256 envfree;
    function isAuthorized(address, address) external returns bool envfree;

    function libId(MorphoInternalAccess.MarketParams) external returns MorphoInternalAccess.Id envfree;
    function refId(MorphoInternalAccess.MarketParams) external returns MorphoInternalAccess.Id envfree;

    function _._accrueInterest(MorphoInternalAccess.MarketParams memory marketParams, MorphoInternalAccess.Id id) internal with (env e) => summaryAccrueInterest(e, marketParams, id) expect void;

    function MarketParamsLib.id(MorphoInternalAccess.MarketParams memory marketParams) internal returns MorphoInternalAccess.Id => summaryId(marketParams);
    function SafeTransferLib.safeTransfer(address token, address to, uint256 value) internal => summarySafeTransferFrom(token, currentContract, to, value);
    function SafeTransferLib.safeTransferFrom(address token, address from, address to, uint256 value) internal => summarySafeTransferFrom(token, from, to, value);
}

ghost mapping(address => mathint) myBalances {
    init_state axiom (forall address token. myBalances[token] == 0);
}

function summaryId(MorphoInternalAccess.MarketParams marketParams) returns MorphoInternalAccess.Id {
    return refId(marketParams);
}

function summarySafeTransferFrom(address token, address from, address to, uint256 amount) {
    if (from == currentContract) {
        // Safe require because the reference implementation would revert.
        myBalances[token] = require_uint256(myBalances[token] - amount);
    }
    if (to == currentContract) {
        // Safe require because the reference implementation would revert.
        myBalances[token] = require_uint256(myBalances[token] + amount);
    }
}

function min(mathint a, mathint b) returns mathint {
    return a < b ? a : b;
}

// Assume no fee.
// Summarize the accrue interest to avoid having to deal with reverts with absurdly high borrow rates.
function summaryAccrueInterest(env e, MorphoInternalAccess.MarketParams marketParams, MorphoInternalAccess.Id id) {
    // Safe require because timestamps cannot realistically be that large.
    require e.block.timestamp < 2^128;
    if (e.block.timestamp != lastUpdate(id) && totalBorrowAssets(id) != 0) {
        uint128 interest;
        uint256 borrow = totalBorrowAssets(id);
        uint256 supply = totalSupplyAssets(id);
        // Safe requires because the reference implementation would revert.
        require interest + borrow < 2^256;
        require interest + supply < 2^256;
        increaseInterest(e, id, interest);
    }

    update(e, id, e.block.timestamp);
}

definition isCreated(MorphoInternalAccess.Id id) returns bool =
    lastUpdate(id) != 0;

// Check that tokens and shares are properly accounted following a supply.
rule supplyChangesTokensAndShares(env e, MorphoInternalAccess.MarketParams marketParams, uint256 assets, uint256 shares, address onBehalf, bytes data) {
    MorphoInternalAccess.Id id = libId(marketParams);

    // Safe require because Morpho cannot call such functions by itself.
    require currentContract != e.msg.sender;
    // Assumption to ensure that no interest is accumulated.
    require lastUpdate(id) == e.block.timestamp;

    mathint sharesBefore = supplyShares(id, onBehalf);
    mathint balanceBefore = myBalances[marketParams.loanToken];
    mathint liquidityBefore = totalSupplyAssets(id) - totalBorrowAssets(id);

    uint256 suppliedAssets;
    uint256 suppliedShares;
    suppliedAssets, suppliedShares = supply(e, marketParams, assets, shares, onBehalf, data);

    mathint sharesAfter = supplyShares(id, onBehalf);
    mathint balanceAfter = myBalances[marketParams.loanToken];
    mathint liquidityAfter = totalSupplyAssets(id) - totalBorrowAssets(id);

    assert assets != 0 => suppliedAssets == assets;
    assert shares != 0 => suppliedShares == shares;
    assert sharesAfter == sharesBefore + suppliedShares;
    assert balanceAfter == balanceBefore + suppliedAssets;
    assert liquidityAfter == liquidityBefore + suppliedAssets;
}

// Check that tokens and shares are properly accounted following a withdraw.
rule withdrawChangesTokensAndShares(env e, MorphoInternalAccess.MarketParams marketParams, uint256 assets, uint256 shares, address onBehalf, address receiver) {
    MorphoInternalAccess.Id id = libId(marketParams);

    // Assume that Morpho is not the receiver.
    require currentContract != receiver;
    // Assumption to ensure that no interest is accumulated.
    require lastUpdate(id) == e.block.timestamp;

    mathint sharesBefore = supplyShares(id, onBehalf);
    mathint balanceBefore = myBalances[marketParams.loanToken];
    mathint liquidityBefore = totalSupplyAssets(id) - totalBorrowAssets(id);

    uint256 withdrawnAssets;
    uint256 withdrawnShares;
    withdrawnAssets, withdrawnShares = withdraw(e, marketParams, assets, shares, onBehalf, receiver);

    mathint sharesAfter = supplyShares(id, onBehalf);
    mathint balanceAfter = myBalances[marketParams.loanToken];
    mathint liquidityAfter = totalSupplyAssets(id) - totalBorrowAssets(id);

    assert assets != 0 => withdrawnAssets == assets;
    assert shares != 0 => withdrawnShares == shares;
    assert sharesAfter == sharesBefore - withdrawnShares;
    assert balanceAfter == balanceBefore - withdrawnAssets;
    assert liquidityAfter == liquidityBefore - withdrawnAssets;
}

// Check that tokens and shares are properly accounted following a borrow.
rule borrowChangesTokensAndShares(env e, MorphoInternalAccess.MarketParams marketParams, uint256 assets, uint256 shares, address onBehalf, address receiver) {
    MorphoInternalAccess.Id id = libId(marketParams);

    // Assume that Morpho is not the receiver.
    require currentContract != receiver;
    // Assumption to ensure that no interest is accumulated.
    require lastUpdate(id) == e.block.timestamp;

    mathint sharesBefore = borrowShares(id, onBehalf);
    mathint balanceBefore = myBalances[marketParams.loanToken];
    mathint liquidityBefore = totalSupplyAssets(id) - totalBorrowAssets(id);

    uint256 borrowedAssets;
    uint256 borrowedShares;
    borrowedAssets, borrowedShares = borrow(e, marketParams, assets, shares, onBehalf, receiver);

    mathint sharesAfter = borrowShares(id, onBehalf);
    mathint balanceAfter = myBalances[marketParams.loanToken];
    mathint liquidityAfter = totalSupplyAssets(id) - totalBorrowAssets(id);

    assert assets != 0 => borrowedAssets == assets;
    assert shares != 0 => borrowedShares == shares;
    assert sharesAfter == sharesBefore + borrowedShares;
    assert balanceAfter == balanceBefore - borrowedAssets;
    assert liquidityAfter == liquidityBefore - borrowedAssets;
}

// Check that tokens and shares are properly accounted following a repay.
rule repayChangesTokensAndShares(env e, MorphoInternalAccess.MarketParams marketParams, uint256 assets, uint256 shares, address onBehalf, bytes data) {
    MorphoInternalAccess.Id id = libId(marketParams);

    // Safe require because Morpho cannot call such functions by itself.
    require currentContract != e.msg.sender;
    // Assumption to ensure that no interest is accumulated.
    require lastUpdate(id) == e.block.timestamp;

    mathint sharesBefore = borrowShares(id, onBehalf);
    mathint balanceBefore = myBalances[marketParams.loanToken];
    mathint liquidityBefore = totalSupplyAssets(id) - totalBorrowAssets(id);

    mathint borrowAssetsBefore = totalBorrowAssets(id);

    uint256 repaidAssets;
    uint256 repaidShares;
    repaidAssets, repaidShares = repay(e, marketParams, assets, shares, onBehalf, data);

    mathint sharesAfter = borrowShares(id, onBehalf);
    mathint balanceAfter = myBalances[marketParams.loanToken];
    mathint liquidityAfter = totalSupplyAssets(id) - totalBorrowAssets(id);

    assert assets != 0 => repaidAssets == assets;
    assert shares != 0 => repaidShares == shares;
    assert sharesAfter == sharesBefore - repaidShares;
    assert balanceAfter == balanceBefore + repaidAssets;
    // Taking the min to handle the zeroFloorSub in the code.
    assert liquidityAfter == liquidityBefore + min(repaidAssets, borrowAssetsBefore);
}

// Check that tokens and balances are properly accounted following a supplyCollateral.
rule supplyCollateralChangesTokensAndBalance(env e, MorphoInternalAccess.MarketParams marketParams, uint256 assets, address onBehalf, bytes data) {
    MorphoInternalAccess.Id id = libId(marketParams);

    // Safe require because Morpho cannot call such functions by itself.
    require currentContract != e.msg.sender;

    mathint collateralBefore = collateral(id, onBehalf);
    mathint balanceBefore = myBalances[marketParams.collateralToken];

    supplyCollateral(e, marketParams, assets, onBehalf, data);

    mathint collateralAfter = collateral(id, onBehalf);
    mathint balanceAfter = myBalances[marketParams.collateralToken];

    assert collateralAfter == collateralBefore + assets;
    assert balanceAfter == balanceBefore + assets;
}

// Check that tokens and balances are properly accounted following a withdrawCollateral.
rule withdrawCollateralChangesTokensAndBalance(env e, MorphoInternalAccess.MarketParams marketParams, uint256 assets, address onBehalf, address receiver) {
    MorphoInternalAccess.Id id = libId(marketParams);

    // Assume that Morpho is not the receiver.
    require currentContract != receiver;
    // Assumption to ensure that no interest is accumulated.
    require lastUpdate(id) == e.block.timestamp;

    mathint collateralBefore = collateral(id, onBehalf);
    mathint balanceBefore = myBalances[marketParams.collateralToken];

    withdrawCollateral(e, marketParams, assets, onBehalf, receiver);

    mathint collateralAfter = collateral(id, onBehalf);
    mathint balanceAfter = myBalances[marketParams.collateralToken];

    assert collateralAfter == collateralBefore - assets;
    assert balanceAfter == balanceBefore - assets;
}

<<<<<<< HEAD
// Check that nonce and authorization are properly updated with calling setAuthorizationWithSig.
rule setAuthorizationWithSigChangesNonceAndAuthorizes(env e, MorphoInternalAccess.Authorization authorization, MorphoInternalAccess.Signature signature) {
    mathint nonceBefore = nonce(authorization.authorizer);

    setAuthorizationWithSig(e, authorization, signature);

    mathint nonceAfter = nonce(authorization.authorizer);

    assert nonceAfter == nonceBefore + 1;
    assert isAuthorized(authorization.authorizer, authorization.authorized) == authorization.isAuthorized;
=======
// Check that tokens are properly accounted following a liquidate.
rule liquidateChangesTokens(env e, MorphoInternalAccess.MarketParams marketParams, address borrower, uint256 seized, uint256 repaidShares, bytes data) {
    MorphoInternalAccess.Id id = libId(marketParams);

    // Safe require because Morpho cannot call such functions by itself.
    require currentContract != e.msg.sender;
    // Assumption to simplify the balance specification in the rest of this rule.
    require marketParams.loanToken != marketParams.collateralToken;
    // Assumption to ensure that no interest is accumulated.
    require lastUpdate(id) == e.block.timestamp;

    mathint collateralBefore = collateral(id, borrower);
    mathint balanceLoanBefore = myBalances[marketParams.loanToken];
    mathint balanceCollateralBefore = myBalances[marketParams.collateralToken];
    mathint liquidityBefore = totalSupplyAssets(id) - totalBorrowAssets(id);

    mathint borrowLoanAssetsBefore = totalBorrowAssets(id);

    uint256 seizedAssets;
    uint256 repaidAssets;
    seizedAssets, repaidAssets = liquidate(e, marketParams, borrower, seized, repaidShares, data);

    mathint collateralAfter = collateral(id, borrower);
    mathint balanceLoanAfter = myBalances[marketParams.loanToken];
    mathint balanceCollateralAfter = myBalances[marketParams.collateralToken];
    mathint liquidityAfter = totalSupplyAssets(id) - totalBorrowAssets(id);

    assert seized != 0 => seizedAssets == seized;
    assert collateralBefore > to_mathint(seizedAssets) => collateralAfter == collateralBefore - seizedAssets;
    assert balanceLoanAfter == balanceLoanBefore + repaidAssets;
    assert balanceCollateralAfter == balanceCollateralBefore - seizedAssets;
    // Taking the min to handle the zeroFloorSub in the code.
    assert liquidityAfter == liquidityBefore + min(repaidAssets, borrowLoanAssetsBefore);
>>>>>>> 2a0028f1
}

// Check that one can always repay the debt in full.
rule canRepayAll(env e, MorphoInternalAccess.MarketParams marketParams, uint256 shares, bytes data) {
    MorphoInternalAccess.Id id = libId(marketParams);

    // Assume no callback, which still allows to repay all.
    require data.length == 0;

    // Assume a full repay.
    require shares == borrowShares(id, e.msg.sender);
    // Omit sanity checks.
    require isCreated(id);
    require e.msg.sender != 0;
    require e.msg.value == 0;
    require shares > 0;
    // Safe require because of the noTimeTravel rule.
    require lastUpdate(id) <= e.block.timestamp;
    // Safe require because of the sumBorrowSharesCorrect invariant.
    require shares <= totalBorrowShares(id);

    // Accrue interest first to ensure that the accrued interest is reasonable (next require).
    // Safe because of the AccrueInterest.repayAccruesInterest rule
    summaryAccrueInterest(e, marketParams, id);

    // Assume that the invariant about tokens total supply is respected.
    require totalBorrowAssets(id) < 10^35;

    repay@withrevert(e, marketParams, 0, shares, e.msg.sender, data);

    assert !lastReverted;
}

// Check the one can always withdraw all, under the condition that there are no outstanding debt on the market.
rule canWithdrawAll(env e, MorphoInternalAccess.MarketParams marketParams, uint256 shares, address receiver) {
    MorphoInternalAccess.Id id = libId(marketParams);

    // Assume a full withdraw.
    require shares == supplyShares(id, e.msg.sender);
    // Omit sanity checks.
    require isCreated(id);
    require e.msg.sender != 0;
    require receiver != 0;
    require e.msg.value == 0;
    require shares > 0;
    // Assume no outstanding debt on the market.
    require totalBorrowAssets(id) == 0;
    // Safe require because of the noTimeTravel rule.
    require lastUpdate(id) <= e.block.timestamp;
    // Safe require because of the sumSupplySharesCorrect invariant.
    require shares <= totalSupplyShares(id);

    withdraw@withrevert(e, marketParams, 0, shares, e.msg.sender, receiver);

    assert !lastReverted;
}

// Check that a user can always withdraw all, under the condition that this user does not have an outstanding debt.
// Combined with the canRepayAll rule, this ensures that a borrower can always fully exit a market.
rule canWithdrawCollateralAll(env e, MorphoInternalAccess.MarketParams marketParams, uint256 assets, address receiver) {
    MorphoInternalAccess.Id id = libId(marketParams);

    // Ensure a full withdrawCollateral.
    require assets == collateral(id, e.msg.sender);
    // Omit sanity checks.
    require isCreated(id);
    require receiver != 0;
    require e.msg.value == 0;
    require assets > 0;
    // Safe require because of the noTimeTravel rule.
    require lastUpdate(id) <= e.block.timestamp;
    // Assume that the user does not have an outstanding debt.
    require borrowShares(id, e.msg.sender) == 0;

    withdrawCollateral@withrevert(e, marketParams, assets, e.msg.sender, receiver);

    assert !lastReverted;
}<|MERGE_RESOLUTION|>--- conflicted
+++ resolved
@@ -222,18 +222,6 @@
     assert balanceAfter == balanceBefore - assets;
 }
 
-<<<<<<< HEAD
-// Check that nonce and authorization are properly updated with calling setAuthorizationWithSig.
-rule setAuthorizationWithSigChangesNonceAndAuthorizes(env e, MorphoInternalAccess.Authorization authorization, MorphoInternalAccess.Signature signature) {
-    mathint nonceBefore = nonce(authorization.authorizer);
-
-    setAuthorizationWithSig(e, authorization, signature);
-
-    mathint nonceAfter = nonce(authorization.authorizer);
-
-    assert nonceAfter == nonceBefore + 1;
-    assert isAuthorized(authorization.authorizer, authorization.authorized) == authorization.isAuthorized;
-=======
 // Check that tokens are properly accounted following a liquidate.
 rule liquidateChangesTokens(env e, MorphoInternalAccess.MarketParams marketParams, address borrower, uint256 seized, uint256 repaidShares, bytes data) {
     MorphoInternalAccess.Id id = libId(marketParams);
@@ -267,7 +255,18 @@
     assert balanceCollateralAfter == balanceCollateralBefore - seizedAssets;
     // Taking the min to handle the zeroFloorSub in the code.
     assert liquidityAfter == liquidityBefore + min(repaidAssets, borrowLoanAssetsBefore);
->>>>>>> 2a0028f1
+}
+
+// Check that nonce and authorization are properly updated with calling setAuthorizationWithSig.
+rule setAuthorizationWithSigChangesNonceAndAuthorizes(env e, MorphoInternalAccess.Authorization authorization, MorphoInternalAccess.Signature signature) {
+    mathint nonceBefore = nonce(authorization.authorizer);
+
+    setAuthorizationWithSig(e, authorization, signature);
+
+    mathint nonceAfter = nonce(authorization.authorizer);
+
+    assert nonceAfter == nonceBefore + 1;
+    assert isAuthorized(authorization.authorizer, authorization.authorized) == authorization.isAuthorized;
 }
 
 // Check that one can always repay the debt in full.

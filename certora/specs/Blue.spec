methods {
    function supply(MorphoHarness.Market, uint256, uint256, address, bytes) external;
    function getVirtualTotalSupply(MorphoHarness.Id) external returns uint256 envfree;
    function getVirtualTotalSupplyShares(MorphoHarness.Id) external returns uint256 envfree;
    function totalSupply(MorphoHarness.Id) external returns uint256 envfree;
    function totalBorrow(MorphoHarness.Id) external returns uint256 envfree;
    function totalSupplyShares(MorphoHarness.Id) external returns uint256 envfree;
    function totalBorrowShares(MorphoHarness.Id) external returns uint256 envfree;
    function fee(MorphoHarness.Id) external returns uint256 envfree;

<<<<<<< HEAD
    function _.borrowRate(MorphoHarness.Market) external => HAVOC_ECF;
=======
    function lastUpdate(MorphoHarness.Id) external returns uint256 envfree;
    function isLltvEnabled(uint256) external returns bool envfree;
    function isIrmEnabled(address) external returns bool envfree;

    function _.borrowRate(MorphoHarness.Market) external => DISPATCHER(true);

    function getMarketId(MorphoHarness.Market) external returns MorphoHarness.Id envfree;
    // function _.safeTransfer(address, uint256) internal => DISPATCHER(true);
    // function _.safeTransferFrom(address, address, uint256) internal => DISPATCHER(true);
>>>>>>> 85c85517

    function mathLibMulDivUp(uint256, uint256, uint256) external returns uint256 envfree;
    function mathLibMulDivDown(uint256, uint256, uint256) external returns uint256 envfree;
    function _.safeTransfer(address, uint256) internal => DISPATCHER(true);
    function _.safeTransferFrom(address, address, uint256) internal => DISPATCHER(true);
}

ghost mapping(MorphoHarness.Id => mathint) sumSupplyShares
{
    init_state axiom (forall MorphoHarness.Id id. sumSupplyShares[id] == 0);
}
ghost mapping(MorphoHarness.Id => mathint) sumBorrowShares
{
    init_state axiom (forall MorphoHarness.Id id. sumBorrowShares[id] == 0);
}
ghost mapping(MorphoHarness.Id => mathint) sumCollateral
{
    init_state axiom (forall MorphoHarness.Id id. sumCollateral[id] == 0);
}

hook Sstore supplyShares[KEY MorphoHarness.Id id][KEY address owner] uint256 newShares (uint256 oldShares) STORAGE {
    sumSupplyShares[id] = sumSupplyShares[id] - oldShares + newShares;
}

hook Sstore borrowShares[KEY MorphoHarness.Id id][KEY address owner] uint256 newShares (uint256 oldShares) STORAGE {
    sumBorrowShares[id] = sumBorrowShares[id] - oldShares + newShares;
}

hook Sstore collateral[KEY MorphoHarness.Id id][KEY address owner] uint256 newAmount (uint256 oldAmount) STORAGE {
    sumCollateral[id] = sumCollateral[id] - oldAmount + newAmount;
}

definition VIRTUAL_ASSETS() returns mathint = 1;
definition VIRTUAL_SHARES() returns mathint = 1000000000000000000;
definition MAX_FEE() returns mathint = 250000000000000000;

invariant feeInRange(MorphoHarness.Id id)
    to_mathint(fee(id)) <= MAX_FEE();

invariant sumSupplySharesCorrect(MorphoHarness.Id id)
    to_mathint(totalSupplyShares(id)) == sumSupplyShares[id];
invariant sumBorrowSharesCorrect(MorphoHarness.Id id)
    to_mathint(totalBorrowShares(id)) == sumBorrowShares[id];

invariant borrowLessSupply(MorphoHarness.Id id)
    totalBorrow(id) <= totalSupply(id);

rule supplyRevertZero(MorphoHarness.Market market) {
    env e;
    bytes b;

    supply@withrevert(e, market, 0, 0, e.msg.sender, b);

    assert lastReverted;
}

<<<<<<< HEAD
/* Check the summaries required by BlueRatioMath.spec */
rule checkSummaryToAssetsUp(uint256 x, uint256 y, uint256 d) {
    uint256 result = mathLibMulDivUp(x, y, d);
    assert result * d >= x * y;
}

rule checkSummaryToAssetsDown(uint256 x, uint256 y, uint256 d) {
    uint256 result = mathLibMulDivDown(x, y, d);
    assert result * d <= x * y;
}
=======
invariant invOnlyEnabledLltv(MorphoHarness.Market market)
    lastUpdate(getMarketId(market)) != 0 => isLltvEnabled(market.lltv);

invariant invOnlyEnabledIrm(MorphoHarness.Market market)
    lastUpdate(getMarketId(market)) != 0 => isIrmEnabled(market.irm);
>>>>>>> 85c85517
<|MERGE_RESOLUTION|>--- conflicted
+++ resolved
@@ -8,19 +8,15 @@
     function totalBorrowShares(MorphoHarness.Id) external returns uint256 envfree;
     function fee(MorphoHarness.Id) external returns uint256 envfree;
 
-<<<<<<< HEAD
-    function _.borrowRate(MorphoHarness.Market) external => HAVOC_ECF;
-=======
     function lastUpdate(MorphoHarness.Id) external returns uint256 envfree;
     function isLltvEnabled(uint256) external returns bool envfree;
     function isIrmEnabled(address) external returns bool envfree;
 
-    function _.borrowRate(MorphoHarness.Market) external => DISPATCHER(true);
+    function _.borrowRate(MorphoHarness.Market) external => HAVOC_ECF;
 
     function getMarketId(MorphoHarness.Market) external returns MorphoHarness.Id envfree;
     // function _.safeTransfer(address, uint256) internal => DISPATCHER(true);
     // function _.safeTransferFrom(address, address, uint256) internal => DISPATCHER(true);
->>>>>>> 85c85517
 
     function mathLibMulDivUp(uint256, uint256, uint256) external returns uint256 envfree;
     function mathLibMulDivDown(uint256, uint256, uint256) external returns uint256 envfree;
@@ -77,7 +73,12 @@
     assert lastReverted;
 }
 
-<<<<<<< HEAD
+invariant invOnlyEnabledLltv(MorphoHarness.Market market)
+    lastUpdate(getMarketId(market)) != 0 => isLltvEnabled(market.lltv);
+
+invariant invOnlyEnabledIrm(MorphoHarness.Market market)
+    lastUpdate(getMarketId(market)) != 0 => isIrmEnabled(market.irm);
+
 /* Check the summaries required by BlueRatioMath.spec */
 rule checkSummaryToAssetsUp(uint256 x, uint256 y, uint256 d) {
     uint256 result = mathLibMulDivUp(x, y, d);
@@ -87,11 +88,4 @@
 rule checkSummaryToAssetsDown(uint256 x, uint256 y, uint256 d) {
     uint256 result = mathLibMulDivDown(x, y, d);
     assert result * d <= x * y;
-}
-=======
-invariant invOnlyEnabledLltv(MorphoHarness.Market market)
-    lastUpdate(getMarketId(market)) != 0 => isLltvEnabled(market.lltv);
-
-invariant invOnlyEnabledIrm(MorphoHarness.Market market)
-    lastUpdate(getMarketId(market)) != 0 => isIrmEnabled(market.irm);
->>>>>>> 85c85517
+}
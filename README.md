# Morpho Blue

Morpho Blue is a noncustodial lending protocol implemented for the Ethereum Virtual Machine.
Morpho Blue offers a new trustless primitive with increased efficiency and flexibility compared to existing lending platforms.
It provides permissionless risk management and permissionless market creation with oracle agnostic pricing.
It also enables higher collateralization factors, improved interest rates, and lower gas consumption.
The protocol is designed to be a simple, immutable, and governance-minimized base layer that allows for a wide variety of other layers to be built on top.
Morpho Blue also offers a convenient developer experience with a singleton implementation, callbacks, free flash loans, and account management features.

## Whitepaper

<<<<<<< HEAD
All files in the following folders can also be licensed under `GPL-2.0-or-later` (as indicated in their SPDX headers):
- `src/interfaces`, see [`src/interfaces/LICENSE`](./src/interfaces/LICENSE)
- `src/libraries`, see [`src/libraries/LICENSE`](./src/libaries/LICENSE)
- `src/mocks`, see [`src/mocks/LICENSE`](./src/mocks/LICENSE)
- `test`, see [`test/LICENSE`](./test/LICENSE)
- `certora`, see [`certora/LICENSE`](./certora/LICENSE)
=======
The protocol is described in detail in the [Morpho Blue Whitepaper](./morpho-blue-whitepaper.pdf).

## Repository Structure

[`Morpho.sol`](./src/Morpho.sol) contains most of the source code of the core contract of Morpho Blue.
It solely relies on internal libraries in the [`src/libraries`](./src/libraries) subdirectory.

Libraries in the [`src/libraries/periphery`](./src/libraries/periphery) directory are not used by Morpho Blue.
They are useful helpers that integrators can reuse or adapt to their own needs.

The [`src/mocks`](./src/mocks) directory contains contracts designed exclusively for testing.

You'll find relevant comments in [`IMorpho.sol`](./src/interfaces/IMorpho.sol), notably a list of requirements about market dependencies.

## Getting Started

Install dependencies: `yarn`

Run forge tests: `yarn test:forge`

Run hardhat tests: `yarn test:hardhat`

You will find other useful commands in the [`package.json`](./package.json) file.

## Audits

All audits are stored in the [audits](./audits/)' folder.

## Licences

The primary license for Morpho Blue is the Business Source License 1.1 (`BUSL-1.1`), see [`LICENSE`](./LICENSE).
However, all files in the following folders can also be licensed under `GPL-2.0-or-later` (as indicated in their SPDX headers): [`src/interfaces`](./src/interfaces), [`src/libraries`](./src/libraries), [`src/mocks`](./src/mocks), [`test`](./test).
>>>>>>> bb0499be
<|MERGE_RESOLUTION|>--- conflicted
+++ resolved
@@ -9,14 +9,6 @@
 
 ## Whitepaper
 
-<<<<<<< HEAD
-All files in the following folders can also be licensed under `GPL-2.0-or-later` (as indicated in their SPDX headers):
-- `src/interfaces`, see [`src/interfaces/LICENSE`](./src/interfaces/LICENSE)
-- `src/libraries`, see [`src/libraries/LICENSE`](./src/libaries/LICENSE)
-- `src/mocks`, see [`src/mocks/LICENSE`](./src/mocks/LICENSE)
-- `test`, see [`test/LICENSE`](./test/LICENSE)
-- `certora`, see [`certora/LICENSE`](./certora/LICENSE)
-=======
 The protocol is described in detail in the [Morpho Blue Whitepaper](./morpho-blue-whitepaper.pdf).
 
 ## Repository Structure
@@ -48,5 +40,4 @@
 ## Licences
 
 The primary license for Morpho Blue is the Business Source License 1.1 (`BUSL-1.1`), see [`LICENSE`](./LICENSE).
-However, all files in the following folders can also be licensed under `GPL-2.0-or-later` (as indicated in their SPDX headers): [`src/interfaces`](./src/interfaces), [`src/libraries`](./src/libraries), [`src/mocks`](./src/mocks), [`test`](./test).
->>>>>>> bb0499be
+However, all files in the following folders can also be licensed under `GPL-2.0-or-later` (as indicated in their SPDX headers): [`src/interfaces`](./src/interfaces), [`src/libraries`](./src/libraries), [`src/mocks`](./src/mocks), [`test`](./test), [`certora`](./certora).
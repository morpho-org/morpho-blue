import { defaultAbiCoder } from "@ethersproject/abi";
import { mine } from "@nomicfoundation/hardhat-network-helpers";
import { SignerWithAddress } from "@nomiclabs/hardhat-ethers/signers";
import { expect } from "chai";
import { BigNumber, constants, utils } from "ethers";
<<<<<<< HEAD
import hre, { ethers } from "hardhat";
=======
import { parseUnits } from "ethers/lib/utils";
import hre from "hardhat";
>>>>>>> 88033f72
import { Morpho, OracleMock, ERC20Mock, IrmMock } from "types";
import { MarketStruct } from "types/src/Morpho";
import { FlashBorrowerMock } from "types/src/mocks/FlashBorrowerMock";

const closePositions = false;
<<<<<<< HEAD
// Without the division it overflows.
const initBalance = constants.MaxUint256.div(ethers.utils.parseEther("10000000000000000"));
=======
const initBalance = constants.MaxUint256.div(2);
const oraclePriceScale = parseUnits("1", 36);
>>>>>>> 88033f72

let seed = 42;
const random = () => {
  seed = (seed * 16807) % 2147483647;

  return (seed - 1) / 2147483646;
};

const identifier = (market: MarketStruct) => {
  const encodedMarket = defaultAbiCoder.encode(
    ["address", "address", "address", "address", "uint256"],
    Object.values(market),
  );

  return Buffer.from(utils.keccak256(encodedMarket).slice(2), "hex");
};

describe("Morpho", () => {
  let signers: SignerWithAddress[];
  let admin: SignerWithAddress;
  let liquidator: SignerWithAddress;

  let morpho: Morpho;
  let borrowable: ERC20Mock;
  let collateral: ERC20Mock;
  let oracle: OracleMock;
  let irm: IrmMock;
  let flashBorrower: FlashBorrowerMock;

  let market: MarketStruct;
  let id: Buffer;

  let nbLiquidations: number;

  const updateMarket = (newMarket: Partial<MarketStruct>) => {
    market = { ...market, ...newMarket };
    id = identifier(market);
  };

  beforeEach(async () => {
    const allSigners = await hre.ethers.getSigners();

    signers = allSigners.slice(0, -2);
    [admin, liquidator] = allSigners.slice(-2);

    nbLiquidations = Math.floor((signers.length - 2) / 2);

    const ERC20MockFactory = await hre.ethers.getContractFactory("ERC20Mock", admin);

    borrowable = await ERC20MockFactory.deploy("DAI", "DAI");
    collateral = await ERC20MockFactory.deploy("Wrapped BTC", "WBTC");

    const OracleMockFactory = await hre.ethers.getContractFactory("OracleMock", admin);

    oracle = await OracleMockFactory.deploy();

    await oracle.setPrice(oraclePriceScale);

    const MorphoFactory = await hre.ethers.getContractFactory("Morpho", admin);

    morpho = await MorphoFactory.deploy(admin.address);

    const IrmMockFactory = await hre.ethers.getContractFactory("IrmMock", admin);

    irm = await IrmMockFactory.deploy(morpho.address);

    updateMarket({
      borrowableToken: borrowable.address,
      collateralToken: collateral.address,
      oracle: oracle.address,
      irm: irm.address,
      lltv: BigNumber.WAD.div(2).add(1),
    });

    await morpho.enableLltv(market.lltv);
    await morpho.enableIrm(market.irm);
    await morpho.createMarket(market);

    for (const signer of signers) {
      await borrowable.setBalance(signer.address, initBalance);
      await borrowable.connect(signer).approve(morpho.address, constants.MaxUint256);
      await collateral.setBalance(signer.address, initBalance);
      await collateral.connect(signer).approve(morpho.address, constants.MaxUint256);
    }

    await borrowable.setBalance(admin.address, initBalance);
    await borrowable.connect(admin).approve(morpho.address, constants.MaxUint256);

    await borrowable.setBalance(liquidator.address, initBalance);
    await borrowable.connect(liquidator).approve(morpho.address, constants.MaxUint256);

    const FlashBorrowerFactory = await hre.ethers.getContractFactory("FlashBorrowerMock", admin);

    flashBorrower = await FlashBorrowerFactory.deploy(morpho.address);
  });

  it("should simulate gas cost [main]", async () => {
    await hre.network.provider.send("evm_setAutomine", [false]);
    await hre.network.provider.send("evm_setIntervalMining", [0]);

    for (let i = 0; i < signers.length; ++i) {
      if (i % 20 == 0) console.log("[main]", Math.floor((100 * i) / signers.length), "%");

      if (random() < 1 / 2) await mine(1 + Math.floor(random() * 100), { interval: 12 });

      const user = signers[i];

      let assets = BigNumber.WAD.mul(1 + Math.floor(random() * 100));

      if (random() < 2 / 3) {
        Promise.all([
          morpho.connect(user).supply(market, assets, 0, user.address, []),
          morpho.connect(user).withdraw(market, assets.div(2), 0, user.address, user.address),
        ]);
      } else {
        const totalSupply = await morpho.totalSupply(id);
        const totalBorrow = await morpho.totalBorrow(id);
        const liquidity = BigNumber.from(totalSupply).sub(BigNumber.from(totalBorrow));

        assets = BigNumber.min(assets, BigNumber.from(liquidity).div(2));

        if (assets > BigNumber.from(0)) {
          Promise.all([
            morpho.connect(user).supplyCollateral(market, assets, user.address, []),
            morpho.connect(user).borrow(market, assets.div(2), 0, user.address, user.address),
            morpho.connect(user).repay(market, assets.div(4), 0, user.address, []),
            morpho.connect(user).withdrawCollateral(market, assets.div(8), user.address, user.address),
          ]);
        }
      }
    }

    await hre.network.provider.send("evm_setAutomine", [true]);
  });

  it("should simulate gas cost [liquidations]", async () => {
    for (let i = 0; i < nbLiquidations; ++i) {
      if (i % 20 == 0) console.log("[liquidations]", Math.floor((100 * i) / nbLiquidations), "%");

      const user = signers[i];
      const borrower = signers[nbLiquidations + i];

      const lltv = BigNumber.WAD.mul(i + 1).div(nbLiquidations + 1);
      const assets = BigNumber.WAD.mul(1 + Math.floor(random() * 100));
      const borrowedAmount = assets.wadMulDown(lltv.sub(1));

      if (!(await morpho.isLltvEnabled(lltv))) {
        await morpho.enableLltv(lltv);
        await morpho.enableIrm(market.irm);
        await morpho.createMarket({ ...market, lltv });
      }

      updateMarket({ lltv });

      // We use 2 different users to borrow from a market so that liquidations do not put the borrow storage back to 0 on that market.
      await morpho.connect(user).supply(market, assets, 0, user.address, "0x");
      await morpho.connect(user).supplyCollateral(market, assets, user.address, "0x");
      await morpho.connect(user).borrow(market, borrowedAmount, 0, user.address, user.address);

      await morpho.connect(borrower).supply(market, assets, 0, borrower.address, "0x");
      await morpho.connect(borrower).supplyCollateral(market, assets, borrower.address, "0x");
      await morpho.connect(borrower).borrow(market, borrowedAmount, 0, borrower.address, user.address);

      await oracle.setPrice(oraclePriceScale.div(100));

      const seized = closePositions ? assets : assets.div(2);

      await morpho.connect(liquidator).liquidate(market, borrower.address, seized, "0x");

      const remainingCollateral = await morpho.collateral(id, borrower.address);

      if (closePositions)
        expect(remainingCollateral.isZero(), "did not take the whole collateral when closing the position").to.be.true;
      else expect(!remainingCollateral.isZero(), "unexpectedly closed the position").to.be.true;

      await oracle.setPrice(oraclePriceScale);
    }
  });

  it("should simuate gas cost [flashLoans]", async () => {
    const user = signers[0];
    const assets = BigNumber.WAD;

    await morpho.connect(user).supply(market, assets, 0, user.address, "0x");

    const data = defaultAbiCoder.encode(["address"], [borrowable.address]);
    await flashBorrower.flashLoan(borrowable.address, assets.div(2), data);
  });
});<|MERGE_RESOLUTION|>--- conflicted
+++ resolved
@@ -3,24 +3,16 @@
 import { SignerWithAddress } from "@nomiclabs/hardhat-ethers/signers";
 import { expect } from "chai";
 import { BigNumber, constants, utils } from "ethers";
-<<<<<<< HEAD
-import hre, { ethers } from "hardhat";
-=======
 import { parseUnits } from "ethers/lib/utils";
 import hre from "hardhat";
->>>>>>> 88033f72
 import { Morpho, OracleMock, ERC20Mock, IrmMock } from "types";
 import { MarketStruct } from "types/src/Morpho";
 import { FlashBorrowerMock } from "types/src/mocks/FlashBorrowerMock";
 
 const closePositions = false;
-<<<<<<< HEAD
 // Without the division it overflows.
-const initBalance = constants.MaxUint256.div(ethers.utils.parseEther("10000000000000000"));
-=======
-const initBalance = constants.MaxUint256.div(2);
+const initBalance = constants.MaxUint256.div(parseUnits("10000000000000000"));
 const oraclePriceScale = parseUnits("1", 36);
->>>>>>> 88033f72
 
 let seed = 42;
 const random = () => {

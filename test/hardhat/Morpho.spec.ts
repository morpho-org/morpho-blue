import { defaultAbiCoder } from "@ethersproject/abi";
import { mine } from "@nomicfoundation/hardhat-network-helpers";
import { SignerWithAddress } from "@nomiclabs/hardhat-ethers/signers";
import { expect } from "chai";
import { BigNumber, constants, utils } from "ethers";
import { parseUnits } from "ethers/lib/utils";
import hre from "hardhat";
import { Morpho, OracleMock, ERC20Mock, IrmMock } from "types";
import { MarketParamsStruct } from "types/src/Morpho";
import { FlashBorrowerMock } from "types/src/mocks/FlashBorrowerMock";

const closePositions = false;
// Without the division it overflows.
const initBalance = constants.MaxUint256.div(parseUnits("10000000000000000"));
const oraclePriceScale = parseUnits("1", 36);

let seed = 42;
const random = () => {
  seed = (seed * 16807) % 2147483647;

  return (seed - 1) / 2147483646;
};

const identifier = (marketParams: MarketParamsStruct) => {
  const encodedMarket = defaultAbiCoder.encode(
    ["address", "address", "address", "address", "uint256"],
    Object.values(marketParams),
  );

  return Buffer.from(utils.keccak256(encodedMarket).slice(2), "hex");
};

describe("Morpho", () => {
  let signers: SignerWithAddress[];
  let admin: SignerWithAddress;
  let liquidator: SignerWithAddress;

  let morpho: Morpho;
  let borrowable: ERC20Mock;
  let collateral: ERC20Mock;
  let oracle: OracleMock;
  let irm: IrmMock;
  let flashBorrower: FlashBorrowerMock;

  let marketParams: MarketParamsStruct;
  let id: Buffer;

  let nbLiquidations: number;

  const updateMarket = (newMarket: Partial<MarketParamsStruct>) => {
    marketParams = { ...marketParams, ...newMarket };
    id = identifier(marketParams);
  };

  beforeEach(async () => {
    const allSigners = await hre.ethers.getSigners();

    signers = allSigners.slice(0, -2);
    [admin, liquidator] = allSigners.slice(-2);

    nbLiquidations = Math.floor((signers.length - 2) / 2);

    const ERC20MockFactory = await hre.ethers.getContractFactory("ERC20Mock", admin);

    borrowable = await ERC20MockFactory.deploy("DAI", "DAI");
    collateral = await ERC20MockFactory.deploy("Wrapped BTC", "WBTC");

    const OracleMockFactory = await hre.ethers.getContractFactory("OracleMock", admin);

    oracle = await OracleMockFactory.deploy();

    await oracle.setPrice(oraclePriceScale);

    const MorphoFactory = await hre.ethers.getContractFactory("Morpho", admin);

    morpho = await MorphoFactory.deploy(admin.address);

    const IrmMockFactory = await hre.ethers.getContractFactory("IrmMock", admin);

    irm = await IrmMockFactory.deploy(morpho.address);

    updateMarket({
      borrowableToken: borrowable.address,
      collateralToken: collateral.address,
      oracle: oracle.address,
      irm: irm.address,
      lltv: BigNumber.WAD.div(2).add(1),
    });

    await morpho.enableLltv(marketParams.lltv);
    await morpho.enableIrm(marketParams.irm);
    await morpho.createMarket(marketParams);

    for (const signer of signers) {
      await borrowable.setBalance(signer.address, initBalance);
      await borrowable.connect(signer).approve(morpho.address, constants.MaxUint256);
      await collateral.setBalance(signer.address, initBalance);
      await collateral.connect(signer).approve(morpho.address, constants.MaxUint256);
    }

    await borrowable.setBalance(admin.address, initBalance);
    await borrowable.connect(admin).approve(morpho.address, constants.MaxUint256);

    await borrowable.setBalance(liquidator.address, initBalance);
    await borrowable.connect(liquidator).approve(morpho.address, constants.MaxUint256);

    const FlashBorrowerFactory = await hre.ethers.getContractFactory("FlashBorrowerMock", admin);

    flashBorrower = await FlashBorrowerFactory.deploy(morpho.address);
  });

  it("should simulate gas cost [main]", async () => {
    for (let i = 0; i < signers.length; ++i) {
      console.log("[main]", i, "/", signers.length);

      const user = signers[i];

      let assets = BigNumber.WAD.mul(1 + Math.floor(random() * 100));

      await morpho.connect(user).supply(marketParams, assets, 0, user.address, []);
      await morpho.connect(user).withdraw(marketParams, assets.div(2), 0, user.address, user.address);
      const totalSupplyAssets = (await morpho.market(id)).totalSupplyAssets;
      const totalBorrowAssets = (await morpho.market(id)).totalBorrowAssets;
      const liquidity = BigNumber.from(totalSupplyAssets).sub(BigNumber.from(totalBorrowAssets));

      assets = BigNumber.min(assets, BigNumber.from(liquidity).div(2));

      await morpho.connect(user).supplyCollateral(marketParams, assets, user.address, []);
      await morpho.connect(user).borrow(marketParams, assets.div(2), 0, user.address, user.address);
      await morpho.connect(user).repay(marketParams, assets.div(4), 0, user.address, []);
      await morpho.connect(user).withdrawCollateral(marketParams, assets.div(8), user.address, user.address);
    }

    await hre.network.provider.send("evm_setAutomine", [true]);
  });

  it("should simulate gas cost [liquidations]", async () => {
    for (let i = 0; i < nbLiquidations; ++i) {
      if (i % 20 == 0) console.log("[liquidations]", Math.floor((100 * i) / nbLiquidations), "%");

      const user = signers[i];
      const borrower = signers[nbLiquidations + i];

      const lltv = BigNumber.WAD.mul(i + 1).div(nbLiquidations + 1);
      const assets = BigNumber.WAD.mul(1 + Math.floor(random() * 100));
      const borrowedAmount = assets.wadMulDown(lltv.sub(1));

      if (!(await morpho.isLltvEnabled(lltv))) {
        await morpho.enableLltv(lltv);
<<<<<<< HEAD
        await morpho.enableIrm(marketParams.irm);
        await morpho.createMarket({ ...marketParams, lltv });
=======
        await morpho.createMarket({ ...market, lltv });
>>>>>>> c9dfd04f
      }

      updateMarket({ lltv });

      // We use 2 different users to borrow from a marketParams so that liquidations do not put the borrow storage back to 0 on that marketParams.
      await morpho.connect(user).supply(marketParams, assets, 0, user.address, "0x");
      await morpho.connect(user).supplyCollateral(marketParams, assets, user.address, "0x");
      await morpho.connect(user).borrow(marketParams, borrowedAmount, 0, user.address, user.address);

      await morpho.connect(borrower).supply(marketParams, assets, 0, borrower.address, "0x");
      await morpho.connect(borrower).supplyCollateral(marketParams, assets, borrower.address, "0x");
      await morpho.connect(borrower).borrow(marketParams, borrowedAmount, 0, borrower.address, user.address);

      await oracle.setPrice(oraclePriceScale.div(1000));

      const seized = closePositions ? assets : assets.div(2);

      await morpho.connect(liquidator).liquidate(marketParams, borrower.address, seized, "0x");

      const remainingCollateral = (await morpho.user(id, borrower.address)).collateral;

      if (closePositions)
        expect(remainingCollateral.isZero(), "did not take the whole collateral when closing the position").to.be.true;
      else expect(!remainingCollateral.isZero(), "unexpectedly closed the position").to.be.true;

      await oracle.setPrice(oraclePriceScale);
    }
  });

  it("should simuate gas cost [flashLoans]", async () => {
    const user = signers[0];
    const assets = BigNumber.WAD;

    await morpho.connect(user).supply(marketParams, assets, 0, user.address, "0x");

    const data = defaultAbiCoder.encode(["address"], [borrowable.address]);
    await flashBorrower.flashLoan(borrowable.address, assets.div(2), data);
  });
});<|MERGE_RESOLUTION|>--- conflicted
+++ resolved
@@ -147,12 +147,7 @@
 
       if (!(await morpho.isLltvEnabled(lltv))) {
         await morpho.enableLltv(lltv);
-<<<<<<< HEAD
-        await morpho.enableIrm(marketParams.irm);
         await morpho.createMarket({ ...marketParams, lltv });
-=======
-        await morpho.createMarket({ ...market, lltv });
->>>>>>> c9dfd04f
       }
 
       updateMarket({ lltv });

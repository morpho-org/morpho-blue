--- conflicted
+++ resolved
@@ -165,11 +165,7 @@
 
       const seized = closePositions ? assets : assets.div(2);
 
-<<<<<<< HEAD
-      await morpho.connect(liquidator).liquidate(market, borrower.address, seized, 0, "0x");
-=======
-      await morpho.connect(liquidator).liquidate(marketParams, borrower.address, seized, "0x");
->>>>>>> 47a06190
+      await morpho.connect(liquidator).liquidate(marketParams, borrower.address, seized, 0, "0x");
 
       const remainingCollateral = (await morpho.user(id, borrower.address)).collateral;
 

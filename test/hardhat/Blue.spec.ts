import { defaultAbiCoder } from "@ethersproject/abi";
import { mine } from "@nomicfoundation/hardhat-network-helpers";
import { SignerWithAddress } from "@nomiclabs/hardhat-ethers/signers";
import { expect } from "chai";
import { BigNumber, constants, utils } from "ethers";
import hre from "hardhat";
import { Blue, OracleMock, ERC20Mock, IrmMock } from "types";
<<<<<<< HEAD
import { MarketStruct } from "types/src/Blue";
=======
import { FlashBorrowerMock } from "types/src/mocks/FlashBorrowerMock";
>>>>>>> 4c549069

const closePositions = false;
const initBalance = constants.MaxUint256.div(2);

let seed = 42;
const random = () => {
  seed = (seed * 16807) % 2147483647;

  return (seed - 1) / 2147483646;
};

const identifier = (market: MarketStruct) => {
  const encodedMarket = defaultAbiCoder.encode(
    ["address", "address", "address", "address", "uint256"],
    Object.values(market),
  );

  return Buffer.from(utils.keccak256(encodedMarket).slice(2), "hex");
};

describe("Blue", () => {
  let signers: SignerWithAddress[];
  let admin: SignerWithAddress;
  let liquidator: SignerWithAddress;

  let blue: Blue;
  let borrowable: ERC20Mock;
  let collateral: ERC20Mock;
  let oracle: OracleMock;
  let irm: IrmMock;
  let flashBorrower: FlashBorrowerMock;

  let market: MarketStruct;
  let id: Buffer;

  let nbLiquidations: number;

  const updateMarket = (newMarket: Partial<MarketStruct>) => {
    market = { ...market, ...newMarket };
    id = identifier(market);
  };

  beforeEach(async () => {
    const allSigners = await hre.ethers.getSigners();

    signers = allSigners.slice(0, -2);
    [admin, liquidator] = allSigners.slice(-2);

    nbLiquidations = Math.floor((signers.length - 2) / 2);

    const ERC20MockFactory = await hre.ethers.getContractFactory("ERC20Mock", admin);

    borrowable = await ERC20MockFactory.deploy("DAI", "DAI", 18);
    collateral = await ERC20MockFactory.deploy("Wrapped BTC", "WBTC", 18);

    const OracleMockFactory = await hre.ethers.getContractFactory("OracleMock", admin);

    oracle = await OracleMockFactory.deploy();

    await oracle.setPrice(BigNumber.WAD);

    const BlueFactory = await hre.ethers.getContractFactory("Blue", admin);

    blue = await BlueFactory.deploy(admin.address);

    const IrmMockFactory = await hre.ethers.getContractFactory("IrmMock", admin);

    irm = await IrmMockFactory.deploy(blue.address);

    updateMarket({
      borrowableAsset: borrowable.address,
      collateralAsset: collateral.address,
      oracle: oracle.address,
      irm: irm.address,
      lltv: BigNumber.WAD.div(2).add(1),
    });

    await blue.enableLltv(market.lltv);
    await blue.enableIrm(market.irm);
    await blue.createMarket(market);

    for (const signer of signers) {
      await borrowable.setBalance(signer.address, initBalance);
      await borrowable.connect(signer).approve(blue.address, constants.MaxUint256);
      await collateral.setBalance(signer.address, initBalance);
      await collateral.connect(signer).approve(blue.address, constants.MaxUint256);
    }

    await borrowable.setBalance(admin.address, initBalance);
    await borrowable.connect(admin).approve(blue.address, constants.MaxUint256);

    await borrowable.setBalance(liquidator.address, initBalance);
    await borrowable.connect(liquidator).approve(blue.address, constants.MaxUint256);

    const FlashBorrowerFactory = await hre.ethers.getContractFactory("FlashBorrowerMock", admin);

    flashBorrower = await FlashBorrowerFactory.deploy(blue.address);
  });

  it("should simulate gas cost [main]", async () => {
    for (let i = 0; i < signers.length; ++i) {
      if (i % 20 == 0) console.log("[main]", Math.floor((100 * i) / signers.length), "%");

      if (random() < 1 / 2) await mine(1 + Math.floor(random() * 100), { interval: 12 });

      const user = signers[i];

      let amount = BigNumber.WAD.mul(1 + Math.floor(random() * 100));

      if (random() < 2 / 3) {
        await blue.connect(user).supply(market, amount, user.address, "0x");
        await blue.connect(user).withdraw(market, amount.div(2), user.address);
      } else {
        const totalSupply = await blue.totalSupply(id);
        const totalBorrow = await blue.totalBorrow(id);
        const liquidity = BigNumber.from(totalSupply).sub(BigNumber.from(totalBorrow));

        amount = BigNumber.min(amount, BigNumber.from(liquidity).div(2));

        if (amount > BigNumber.from(0)) {
          await blue.connect(user).supplyCollateral(market, amount, user.address, "0x");
          await blue.connect(user).borrow(market, amount.div(2), user.address);
          await blue.connect(user).repay(market, amount.div(4), user.address, "0x");
          await blue.connect(user).withdrawCollateral(market, amount.div(8), user.address);
        }
      }
    }
  });

  it("should simulate gas cost [liquidations]", async () => {
    for (let i = 0; i < nbLiquidations; ++i) {
      if (i % 20 == 0) console.log("[liquidations]", Math.floor((100 * i) / nbLiquidations), "%");

      const user = signers[i];
      const borrower = signers[nbLiquidations + i];

      const lltv = BigNumber.WAD.mul(i + 1).div(nbLiquidations + 1);
      const amount = BigNumber.WAD.mul(1 + Math.floor(random() * 100));
      const borrowedAmount = amount.wadMulDown(lltv.sub(1));

      if (!(await blue.isLltvEnabled(lltv))) {
        await blue.enableLltv(lltv);
        await blue.enableIrm(market.irm);
        await blue.createMarket({ ...market, lltv });
      }

      updateMarket({ lltv });

      // We use 2 different users to borrow from a market so that liquidations do not put the borrow storage back to 0 on that market.
      await blue.connect(user).supply(market, amount, user.address, "0x");
      await blue.connect(user).supplyCollateral(market, amount, user.address, "0x");
      await blue.connect(user).borrow(market, borrowedAmount, user.address);

      await blue.connect(borrower).supply(market, amount, borrower.address, "0x");
      await blue.connect(borrower).supplyCollateral(market, amount, borrower.address, "0x");
      await blue.connect(borrower).borrow(market, borrowedAmount, borrower.address);

      await oracle.setPrice(BigNumber.WAD.mul(1000));

      const seized = closePositions ? constants.MaxUint256 : amount.div(2);

      await blue.connect(liquidator).liquidate(market, borrower.address, seized, "0x");

      const remainingCollateral = await blue.collateral(id, borrower.address);

      if (closePositions)
        expect(remainingCollateral.isZero(), "did not take the whole collateral when closing the position").to.be.true;
      else expect(!remainingCollateral.isZero(), "unexpectedly closed the position").to.be.true;

      await oracle.setPrice(BigNumber.WAD);
    }
  });

  it("should simuate gas cost [flashloan]", async () => {
    const user = signers[0];
    const amount = BigNumber.WAD;

    await blue.connect(user).supply(market, amount, user.address, "0x");

    await blue.flashLoan(flashBorrower.address, borrowable.address, amount.div(2), []);
  });
});<|MERGE_RESOLUTION|>--- conflicted
+++ resolved
@@ -5,11 +5,8 @@
 import { BigNumber, constants, utils } from "ethers";
 import hre from "hardhat";
 import { Blue, OracleMock, ERC20Mock, IrmMock } from "types";
-<<<<<<< HEAD
 import { MarketStruct } from "types/src/Blue";
-=======
 import { FlashBorrowerMock } from "types/src/mocks/FlashBorrowerMock";
->>>>>>> 4c549069
 
 const closePositions = false;
 const initBalance = constants.MaxUint256.div(2);

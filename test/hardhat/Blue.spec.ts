import { hexZeroPad } from "@ethersproject/bytes";
import { setBalance } from "@nomicfoundation/hardhat-network-helpers";
import { SignerWithAddress } from "@nomiclabs/hardhat-ethers/signers";
import { expect } from "chai";
import { BigNumber, Wallet, constants, utils } from "ethers";
import hre from "hardhat";
import { Blue, OracleMock, ERC20Mock, IrmMock } from "types";

const iterations = 500;
const closePositions = false;
const nbLiquidations = 50;
// The liquidations gas test expects that 2*nbLiquidations + 1 is strictly less than the number of signers.
const initBalance = constants.MaxUint256.div(2);

let seed = 42;

function next() {
  seed = (seed * 16807) % 2147483647;
  return seed;
}

function random() {
  return (next() - 1) / 2147483646;
}

<<<<<<< HEAD
interface MarketParams {
=======
const abiCoder = new utils.AbiCoder();

function identifier(market: Market) {
  const values = Object.values(market);
  const encodedMarket = abiCoder.encode(["address", "address", "address", "address", "address", "uint256"], values);

  return Buffer.from(utils.keccak256(encodedMarket).slice(2), "hex");
}

interface Market {
>>>>>>> d998d91c
  borrowableAsset: string;
  collateralAsset: string;
  borrowableOracle: string;
  collateralOracle: string;
  irm: string;
  lltv: BigNumber;
}

describe("Blue", () => {
  let signers: SignerWithAddress[];
  let admin: SignerWithAddress;
  let liquidator: SignerWithAddress;

  let blue: Blue;
  let borrowable: ERC20Mock;
  let collateral: ERC20Mock;
  let borrowableOracle: OracleMock;
  let collateralOracle: OracleMock;
  let irm: IrmMock;
  let marketParams: MarketParams;
  let id: Buffer;

  beforeEach(async () => {
    signers = await hre.ethers.getSigners();
    admin = signers[2 * nbLiquidations];
    liquidator = signers[2 * nbLiquidations + 1];

    const ERC20MockFactory = await hre.ethers.getContractFactory("ERC20Mock", admin);

    borrowable = await ERC20MockFactory.deploy("DAI", "DAI", 18);
    collateral = await ERC20MockFactory.deploy("Wrapped BTC", "WBTC", 18);

    const OracleMockFactory = await hre.ethers.getContractFactory("OracleMock", admin);

    borrowableOracle = await OracleMockFactory.deploy();
    collateralOracle = await OracleMockFactory.deploy();

    await borrowableOracle.connect(admin).setPrice(BigNumber.WAD);
    await collateralOracle.connect(admin).setPrice(BigNumber.WAD);

    const BlueFactory = await hre.ethers.getContractFactory("Blue", admin);

    blue = await BlueFactory.deploy(admin.address);

    const IrmMockFactory = await hre.ethers.getContractFactory("IrmMock", admin);

    irm = await IrmMockFactory.deploy(blue.address);

    marketParams = {
      borrowableAsset: borrowable.address,
      collateralAsset: collateral.address,
      borrowableOracle: borrowableOracle.address,
      collateralOracle: collateralOracle.address,
      irm: irm.address,
      lltv: BigNumber.WAD.div(2),
    };

<<<<<<< HEAD
    const abiCoder = new utils.AbiCoder();
    const values = Object.values(marketParams);
    const encodedMarket = abiCoder.encode(["address", "address", "address", "address", "address", "uint256"], values);

    id = Buffer.from(utils.keccak256(encodedMarket).slice(2), "hex");

    await blue.connect(signers[0]).enableIrm(irm.address);
    await blue.connect(signers[0]).createMarket(marketParams);
=======
    id = identifier(market);

    await blue.connect(admin).enableLltv(market.lltv);
    await blue.connect(admin).enableIrm(market.irm);
    await blue.connect(admin).createMarket(market);
>>>>>>> d998d91c
  });

  it("should simulate gas cost [main]", async () => {
    for (let i = 1; i < iterations; ++i) {
      console.log(i, "/", iterations);

      const user = new Wallet(hexZeroPad(BigNumber.from(i).toHexString(), 32), hre.ethers.provider);
      await setBalance(user.address, initBalance);
      await borrowable.setBalance(user.address, initBalance);
      await borrowable.connect(user).approve(blue.address, constants.MaxUint256);
      await collateral.setBalance(user.address, initBalance);
      await collateral.connect(user).approve(blue.address, constants.MaxUint256);

      let amount = BigNumber.WAD.mul(1 + Math.floor(random() * 100));

      let supplyOnly: boolean = random() < 2 / 3;
      if (supplyOnly) {
        if (amount > BigNumber.from(0)) {
          await blue.connect(user).supply(marketParams, amount);
          await blue.connect(user).withdraw(marketParams, amount.div(2));
        }
      } else {
        const totalSupply = (await blue.getMarket(id)).totalSupply;
        const totalBorrow = (await blue.getMarket(id)).totalBorrow;
        let liq = BigNumber.from(totalSupply).sub(BigNumber.from(totalBorrow));
        amount = BigNumber.min(amount, BigNumber.from(liq).div(2));

        if (amount > BigNumber.from(0)) {
          await blue.connect(user).supplyCollateral(marketParams, amount);
          await blue.connect(user).borrow(marketParams, amount.div(2));
          await blue.connect(user).repay(marketParams, amount.div(4));
          await blue.connect(user).withdrawCollateral(marketParams, amount.div(8));
        }
      }
    }
  });

  it("should simulate gas cost [liquidations]", async () => {
    let liquidationData = [];

    // Create accounts close to liquidation
    for (let i = 0; i < 2 * nbLiquidations; ++i) {
      const user = signers[i];
      const tranche = Math.floor(1 + i / 2);
      const lltv = BigNumber.WAD.mul(tranche).div(nbLiquidations + 1);

      const amount = BigNumber.WAD.mul(1 + Math.floor(random() * 100));
      const borrowedAmount = amount.mul(lltv).div(BigNumber.WAD);
      const maxSeize = closePositions ? constants.MaxUint256 : amount.div(2);

      market.lltv = lltv;
      // We use 2 different users to borrow from a market so that liquidations do not put the borrow storage back to 0 on that market.
      // Consequently, we should only create the market on a particular lltv once.
      if (i % 2 == 0) {
        await blue.connect(admin).enableLltv(market.lltv);
        await blue.connect(admin).enableIrm(market.irm);
        await blue.connect(admin).createMarket(market);
        liquidationData.push({
          lltv: lltv,
          borrower: user.address,
          maxSeize: maxSeize,
        });
      }

      await setBalance(user.address, initBalance);
      await borrowable.setBalance(user.address, initBalance);
      await borrowable.connect(user).approve(blue.address, constants.MaxUint256);
      await collateral.setBalance(user.address, initBalance);
      await collateral.connect(user).approve(blue.address, constants.MaxUint256);

      await blue.connect(user).supply(market, amount);
      await blue.connect(user).supplyCollateral(market, amount);

      await blue.connect(user).borrow(market, borrowedAmount);
    }

    await borrowableOracle.connect(admin).setPrice(BigNumber.WAD.mul(1000));

    await setBalance(liquidator.address, initBalance);
    await borrowable.connect(liquidator).approve(blue.address, constants.MaxUint256);
    await borrowable.setBalance(liquidator.address, initBalance);
    for (let i = 0; i < liquidationData.length; i++) {
      let data = liquidationData[i];
      market.lltv = data.lltv;
      await blue.connect(liquidator).liquidate(market, data.borrower, data.maxSeize);
    }

    for (let i = 0; i < 2 * nbLiquidations; i++) {
      const user = signers[i];
      const tranche = Math.floor(1 + i / 2);
      const lltv = BigNumber.WAD.mul(tranche).div(nbLiquidations + 1);

      market.lltv = lltv;
      id = identifier(market);

      let collat = await blue.collateral(id, user.address);
      expect(
        !closePositions || collat == BigNumber.from(0),
        "did not take the whole collateral when closing the position"
      ).true;
      expect(closePositions || collat != BigNumber.from(0), "unexpectedly closed the position").true;
    }
  });
});<|MERGE_RESOLUTION|>--- conflicted
+++ resolved
@@ -23,20 +23,16 @@
   return (next() - 1) / 2147483646;
 }
 
-<<<<<<< HEAD
+const abiCoder = new utils.AbiCoder();
+
+function identifier(marketParams: MarketParams) {
+  const values = Object.values(marketParams);
+  const encodedMarket = abiCoder.encode(["address", "address", "address", "address", "address", "uint256"], values);
+
+  return Buffer.from(utils.keccak256(encodedMarket).slice(2), "hex");
+}
+
 interface MarketParams {
-=======
-const abiCoder = new utils.AbiCoder();
-
-function identifier(market: Market) {
-  const values = Object.values(market);
-  const encodedMarket = abiCoder.encode(["address", "address", "address", "address", "address", "uint256"], values);
-
-  return Buffer.from(utils.keccak256(encodedMarket).slice(2), "hex");
-}
-
-interface Market {
->>>>>>> d998d91c
   borrowableAsset: string;
   collateralAsset: string;
   borrowableOracle: string;
@@ -94,22 +90,11 @@
       lltv: BigNumber.WAD.div(2),
     };
 
-<<<<<<< HEAD
-    const abiCoder = new utils.AbiCoder();
-    const values = Object.values(marketParams);
-    const encodedMarket = abiCoder.encode(["address", "address", "address", "address", "address", "uint256"], values);
-
-    id = Buffer.from(utils.keccak256(encodedMarket).slice(2), "hex");
-
-    await blue.connect(signers[0]).enableIrm(irm.address);
-    await blue.connect(signers[0]).createMarket(marketParams);
-=======
-    id = identifier(market);
-
-    await blue.connect(admin).enableLltv(market.lltv);
-    await blue.connect(admin).enableIrm(market.irm);
-    await blue.connect(admin).createMarket(market);
->>>>>>> d998d91c
+    id = identifier(marketParams);
+
+    await blue.connect(admin).enableLltv(marketParams.lltv);
+    await blue.connect(admin).enableIrm(marketParams.irm);
+    await blue.connect(admin).createMarket(marketParams);
   });
 
   it("should simulate gas cost [main]", async () => {

--- conflicted
+++ resolved
@@ -129,13 +129,8 @@
 
       const user = signers[i];
 
-<<<<<<< HEAD
-      let assets = BigNumber.WAD.mul(1 + Math.floor(random() * 100));      
-      
-=======
-      let amount = BigNumber.WAD.mul(1 + Math.floor(random() * 100));
-
->>>>>>> a41f6cfd
+      let assets = BigNumber.WAD.mul(1 + Math.floor(random() * 100));
+
       if (random() < 2 / 3) {
         const totalSupply = await blue.totalSupply(id);
         const totalSupplyShares = await blue.totalSupplyShares(id);
@@ -148,17 +143,10 @@
         const totalBorrow = await blue.totalBorrow(id);
         const totalBorrowShares = await blue.totalBorrowShares(id);
         const liquidity = BigNumber.from(totalSupply).sub(BigNumber.from(totalBorrow));
-<<<<<<< HEAD
-        
+
         assets = BigNumber.min(assets, BigNumber.from(liquidity).div(2));
-        
+
         if (assets > BigNumber.from(0)) {
-=======
-
-        amount = BigNumber.min(amount, BigNumber.from(liquidity).div(2));
-
-        if (amount > BigNumber.from(0)) {
->>>>>>> a41f6cfd
           Promise.all([
             blue.connect(user).supplyCollateral(market, assets, user.address, []),
             blue.connect(user).borrowAssets(market, assets.div(2), user.address, user.address),

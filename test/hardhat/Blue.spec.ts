import { defaultAbiCoder } from "@ethersproject/abi";
import { mine, setBalance } from "@nomicfoundation/hardhat-network-helpers";
import { SignerWithAddress } from "@nomiclabs/hardhat-ethers/signers";
import { expect } from "chai";
import { BigNumber, constants, utils } from "ethers";
import hre from "hardhat";
import { Blue, OracleMock, ERC20Mock, IrmMock } from "types";

const closePositions = false;
const initBalance = constants.MaxUint256.div(2);

let seed = 42;
const random = () => {
  seed = (seed * 16807) % 2147483647;

  return (seed - 1) / 2147483646;
};

const identifier = (market: Market) => {
  const encodedMarket = defaultAbiCoder.encode(
    ["address", "address", "address", "address", "address", "uint256"],
    Object.values(market),
  );

  return Buffer.from(utils.keccak256(encodedMarket).slice(2), "hex");
};

interface Market {
  borrowableAsset: string;
  collateralAsset: string;
  borrowableOracle: string;
  collateralOracle: string;
  irm: string;
  lltv: BigNumber;
}

describe("Blue", () => {
  let signers: SignerWithAddress[];
  let admin: SignerWithAddress;
  let liquidator: SignerWithAddress;

  let blue: Blue;
  let borrowable: ERC20Mock;
  let collateral: ERC20Mock;
  let borrowableOracle: OracleMock;
  let collateralOracle: OracleMock;
  let irm: IrmMock;

  let market: Market;
  let id: Buffer;

  let nbLiquidations: number;

  const updateMarket = (newMarket: Partial<Market>) => {
    market = { ...market, ...newMarket };
    id = identifier(market);
  };

  beforeEach(async () => {
    const allSigners = await hre.ethers.getSigners();

    signers = allSigners.slice(0, -2);
    [admin, liquidator] = allSigners.slice(-2);

    nbLiquidations = Math.floor((signers.length - 2) / 2);

    const ERC20MockFactory = await hre.ethers.getContractFactory("ERC20Mock", admin);

    borrowable = await ERC20MockFactory.deploy("DAI", "DAI", 18);
    collateral = await ERC20MockFactory.deploy("Wrapped BTC", "WBTC", 18);

    const OracleMockFactory = await hre.ethers.getContractFactory("OracleMock", admin);

    borrowableOracle = await OracleMockFactory.deploy();
    collateralOracle = await OracleMockFactory.deploy();

<<<<<<< HEAD
    await collateralOracle.connect(admin).setPrice(BigNumber.WAD);
=======
    await borrowableOracle.setPrice(BigNumber.WAD);
    await collateralOracle.setPrice(BigNumber.WAD);
>>>>>>> 86fc677f

    const BlueFactory = await hre.ethers.getContractFactory("Blue", admin);

    blue = await BlueFactory.deploy(admin.address);

    const IrmMockFactory = await hre.ethers.getContractFactory("IrmMock", admin);

    irm = await IrmMockFactory.deploy(blue.address);

    updateMarket({
      borrowableAsset: borrowable.address,
      collateralAsset: collateral.address,
      borrowableOracle: borrowableOracle.address,
      collateralOracle: collateralOracle.address,
      irm: irm.address,
      lltv: BigNumber.WAD.div(2).add(1),
    });

    await blue.enableLltv(market.lltv);
    await blue.enableIrm(market.irm);
    await blue.createMarket(market);

    for (const signer of signers) {
      await borrowable.setBalance(signer.address, initBalance);
      await borrowable.connect(signer).approve(blue.address, constants.MaxUint256);
      await collateral.setBalance(signer.address, initBalance);
      await collateral.connect(signer).approve(blue.address, constants.MaxUint256);
    }

    await borrowable.setBalance(admin.address, initBalance);
    await borrowable.connect(admin).approve(blue.address, constants.MaxUint256);

    await borrowable.setBalance(liquidator.address, initBalance);
    await borrowable.connect(liquidator).approve(blue.address, constants.MaxUint256);
  });

  it("should simulate gas cost [main]", async () => {
    for (let i = 0; i < signers.length; ++i) {
      if (i % 20 == 0) console.log("[main]", Math.floor((100 * i) / signers.length), "%");

      if (random() < 1 / 2) await mine(1 + Math.floor(random() * 100), { interval: 12 });

      const user = signers[i];

      let amount = BigNumber.WAD.mul(1 + Math.floor(random() * 100));

      if (random() < 2 / 3) {
        await blue.connect(user).supply(market, amount, user.address);
        await blue.connect(user).withdraw(market, amount.div(2), user.address);
      } else {
        const totalSupply = await blue.totalSupply(id);
        const totalBorrow = await blue.totalBorrow(id);
        const liquidity = BigNumber.from(totalSupply).sub(BigNumber.from(totalBorrow));

        amount = BigNumber.min(amount, BigNumber.from(liquidity).div(2));

        if (amount > BigNumber.from(0)) {
          await blue.connect(user).supplyCollateral(market, amount, user.address);
          await blue.connect(user).borrow(market, amount.div(2), user.address);
          await blue.connect(user).repay(market, amount.div(4), user.address);
          await blue.connect(user).withdrawCollateral(market, amount.div(8), user.address);
        }
      }
    }
  });

  it("should simulate gas cost [liquidations]", async () => {
    for (let i = 0; i < nbLiquidations; ++i) {
      if (i % 20 == 0) console.log("[liquidations]", Math.floor((100 * i) / nbLiquidations), "%");

      const user = signers[i];
      const borrower = signers[nbLiquidations + i];

      const lltv = BigNumber.WAD.mul(i + 1).div(nbLiquidations + 1);
      const amount = BigNumber.WAD.mul(1 + Math.floor(random() * 100));
      const borrowedAmount = amount.wadMulDown(lltv.sub(1));

      if (!(await blue.isLltvEnabled(lltv))) {
        await blue.enableLltv(lltv);
        await blue.enableIrm(market.irm);
        await blue.createMarket({ ...market, lltv });
      }

      updateMarket({ lltv });

      // We use 2 different users to borrow from a market so that liquidations do not put the borrow storage back to 0 on that market.
      await blue.connect(user).supply(market, amount, user.address);
      await blue.connect(user).supplyCollateral(market, amount, user.address);
      await blue.connect(user).borrow(market, borrowedAmount, user.address);

      await blue.connect(borrower).supply(market, amount, borrower.address);
      await blue.connect(borrower).supplyCollateral(market, amount, borrower.address);
      await blue.connect(borrower).borrow(market, borrowedAmount, borrower.address);

      await borrowableOracle.setPrice(BigNumber.WAD.mul(1000));

      const seized = closePositions ? constants.MaxUint256 : amount.div(2);

      await blue.connect(liquidator).liquidate(market, borrower.address, seized);

      const remainingCollateral = await blue.collateral(id, borrower.address);

      if (closePositions)
        expect(remainingCollateral.isZero(), "did not take the whole collateral when closing the position").to.be.true;
      else expect(!remainingCollateral.isZero(), "unexpectedly closed the position").to.be.true;

      await borrowableOracle.setPrice(BigNumber.WAD);
    }
  });
});<|MERGE_RESOLUTION|>--- conflicted
+++ resolved
@@ -74,12 +74,8 @@
     borrowableOracle = await OracleMockFactory.deploy();
     collateralOracle = await OracleMockFactory.deploy();
 
-<<<<<<< HEAD
-    await collateralOracle.connect(admin).setPrice(BigNumber.WAD);
-=======
     await borrowableOracle.setPrice(BigNumber.WAD);
     await collateralOracle.setPrice(BigNumber.WAD);
->>>>>>> 86fc677f
 
     const BlueFactory = await hre.ethers.getContractFactory("Blue", admin);
 

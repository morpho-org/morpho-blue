// SPDX-License-Identifier: UNLICENSED
pragma solidity ^0.8.0;

import "../BaseTest.sol";

contract IntegrationAccrueInterestTest is BaseTest {
    using MathLib for uint256;
    using MorphoLib for Morpho;
    using SharesMathLib for uint256;

    function testAccrueInterestNoTimeElapsed(uint256 amountSupplied, uint256 amountBorrowed) public {
        uint256 collateralPrice = IOracle(marketParams.oracle).price();
        uint256 amountCollateral;
        (amountCollateral, amountBorrowed,) = _boundHealthyPosition(amountCollateral, amountBorrowed, collateralPrice);
        amountSupplied = bound(amountSupplied, amountBorrowed, MAX_TEST_AMOUNT);

        // Set fee parameters.
        vm.prank(OWNER);
        morpho.setFeeRecipient(OWNER);

        borrowableToken.setBalance(address(this), amountSupplied);
        morpho.supply(marketParams, amountSupplied, 0, address(this), hex"");

        collateralToken.setBalance(BORROWER, amountCollateral);

        vm.startPrank(BORROWER);
        morpho.supplyCollateral(marketParams, amountCollateral, BORROWER, hex"");
        morpho.borrow(marketParams, amountBorrowed, 0, BORROWER, BORROWER);
        vm.stopPrank();

        uint256 totalBorrowBeforeAccrued = morpho.totalBorrowAssets(id);
        uint256 totalSupplyBeforeAccrued = morpho.totalSupplyAssets(id);
        uint256 totalSupplySharesBeforeAccrued = morpho.totalSupplyShares(id);

        _accrueInterest();

        assertEq(morpho.totalBorrowAssets(id), totalBorrowBeforeAccrued, "total borrow");
        assertEq(morpho.totalSupplyAssets(id), totalSupplyBeforeAccrued, "total supply");
        assertEq(morpho.totalSupplyShares(id), totalSupplySharesBeforeAccrued, "total supply shares");
        assertEq(morpho.supplyShares(id, OWNER), 0, "feeRecipient's supply shares");
    }

    function testAccrueInterestNoBorrow(uint256 amountSupplied, uint256 timeElapsed) public {
        amountSupplied = bound(amountSupplied, 2, MAX_TEST_AMOUNT);
        timeElapsed = uint32(bound(timeElapsed, 1, type(uint32).max));

        // Set fee parameters.
        vm.prank(OWNER);
        morpho.setFeeRecipient(OWNER);

        borrowableToken.setBalance(address(this), amountSupplied);
        morpho.supply(marketParams, amountSupplied, 0, address(this), hex"");

        // New block.
        vm.roll(block.number + 1);
        vm.warp(block.timestamp + timeElapsed);

        uint256 totalBorrowBeforeAccrued = morpho.totalBorrowAssets(id);
        uint256 totalSupplyBeforeAccrued = morpho.totalSupplyAssets(id);
        uint256 totalSupplySharesBeforeAccrued = morpho.totalSupplyShares(id);

        _accrueInterest();

        assertEq(morpho.totalBorrowAssets(id), totalBorrowBeforeAccrued, "total borrow");
        assertEq(morpho.totalSupplyAssets(id), totalSupplyBeforeAccrued, "total supply");
        assertEq(morpho.totalSupplyShares(id), totalSupplySharesBeforeAccrued, "total supply shares");
        assertEq(morpho.supplyShares(id, OWNER), 0, "feeRecipient's supply shares");
        assertEq(morpho.lastUpdate(id), block.timestamp, "last update");
    }

    function testAccrueInterestNoFee(uint256 amountSupplied, uint256 amountBorrowed, uint256 timeElapsed) public {
        uint256 collateralPrice = IOracle(marketParams.oracle).price();
        uint256 amountCollateral;
        (amountCollateral, amountBorrowed,) = _boundHealthyPosition(amountCollateral, amountBorrowed, collateralPrice);
        amountSupplied = bound(amountSupplied, amountBorrowed, MAX_TEST_AMOUNT);
        timeElapsed = uint32(bound(timeElapsed, 1, type(uint32).max));

        // Set fee parameters.
        vm.prank(OWNER);
        morpho.setFeeRecipient(OWNER);

        borrowableToken.setBalance(address(this), amountSupplied);
        borrowableToken.setBalance(address(this), amountSupplied);
        morpho.supply(marketParams, amountSupplied, 0, address(this), hex"");

        collateralToken.setBalance(BORROWER, amountCollateral);

        vm.startPrank(BORROWER);
        morpho.supplyCollateral(marketParams, amountCollateral, BORROWER, hex"");

        morpho.borrow(marketParams, amountBorrowed, 0, BORROWER, BORROWER);
        vm.stopPrank();

        // New block.
        vm.roll(block.number + 1);
        vm.warp(block.timestamp + timeElapsed);

        uint256 borrowRate = (morpho.totalBorrowAssets(id).wDivDown(morpho.totalSupplyAssets(id))) / 365 days;
        uint256 totalBorrowBeforeAccrued = morpho.totalBorrowAssets(id);
        uint256 totalSupplyBeforeAccrued = morpho.totalSupplyAssets(id);
        uint256 totalSupplySharesBeforeAccrued = morpho.totalSupplyShares(id);
        uint256 expectedAccruedInterest = totalBorrowBeforeAccrued.wMulDown(borrowRate.wTaylorCompounded(timeElapsed));

        collateralToken.setBalance(address(this), 1);
        morpho.supplyCollateral(market, 1, address(this), hex"");
        vm.expectEmit(true, true, true, true, address(morpho));
        emit EventsLib.AccrueInterest(id, borrowRate, expectedAccruedInterest, 0);
        // Accrues interest.
        morpho.withdrawCollateral(market, 1, address(this), address(this));

        assertEq(morpho.totalBorrowAssets(id), totalBorrowBeforeAccrued + expectedAccruedInterest, "total borrow");
        assertEq(morpho.totalSupplyAssets(id), totalSupplyBeforeAccrued + expectedAccruedInterest, "total supply");
        assertEq(morpho.totalSupplyShares(id), totalSupplySharesBeforeAccrued, "total supply shares");
        assertEq(morpho.supplyShares(id, OWNER), 0, "feeRecipient's supply shares");
        assertEq(morpho.lastUpdate(id), block.timestamp, "last update");
    }

    struct AccrueInterestWithFeesTestParams {
        uint256 borrowRate;
        uint256 totalBorrowBeforeAccrued;
        uint256 totalSupplyBeforeAccrued;
        uint256 totalSupplySharesBeforeAccrued;
        uint256 expectedAccruedInterest;
        uint256 feeAmount;
        uint256 feeShares;
    }

    function testAccrueInterestWithFees(
        uint256 amountSupplied,
        uint256 amountBorrowed,
        uint256 timeElapsed,
        uint256 fee
    ) public {
        AccrueInterestWithFeesTestParams memory params;

        uint256 collateralPrice = IOracle(marketParams.oracle).price();
        uint256 amountCollateral;
        (amountCollateral, amountBorrowed,) = _boundHealthyPosition(amountCollateral, amountBorrowed, collateralPrice);
        amountSupplied = bound(amountSupplied, amountBorrowed, MAX_TEST_AMOUNT);
        timeElapsed = uint32(bound(timeElapsed, 1, 1e8));
        fee = bound(fee, 1, MAX_FEE);

        // Set fee parameters.
        vm.startPrank(OWNER);
        morpho.setFeeRecipient(OWNER);
<<<<<<< HEAD
        morpho.setFee(marketParams, fee);
=======
        if (fee != morpho.fee(id)) morpho.setFee(market, fee);
>>>>>>> c9dfd04f
        vm.stopPrank();

        borrowableToken.setBalance(address(this), amountSupplied);
        morpho.supply(marketParams, amountSupplied, 0, address(this), hex"");

        collateralToken.setBalance(BORROWER, amountCollateral);

        vm.startPrank(BORROWER);
        morpho.supplyCollateral(marketParams, amountCollateral, BORROWER, hex"");
        morpho.borrow(marketParams, amountBorrowed, 0, BORROWER, BORROWER);
        vm.stopPrank();

        // New block.
        vm.roll(block.number + 1);
        vm.warp(block.timestamp + timeElapsed);

        params.borrowRate = (morpho.totalBorrowAssets(id).wDivDown(morpho.totalSupplyAssets(id))) / 365 days;
        params.totalBorrowBeforeAccrued = morpho.totalBorrowAssets(id);
        params.totalSupplyBeforeAccrued = morpho.totalSupplyAssets(id);
        params.totalSupplySharesBeforeAccrued = morpho.totalSupplyShares(id);
        params.expectedAccruedInterest =
            params.totalBorrowBeforeAccrued.wMulDown(params.borrowRate.wTaylorCompounded(timeElapsed));
        params.feeAmount = params.expectedAccruedInterest.wMulDown(fee);
        params.feeShares = params.feeAmount.toSharesDown(
            params.totalSupplyBeforeAccrued + params.expectedAccruedInterest - params.feeAmount,
            params.totalSupplySharesBeforeAccrued
        );

        collateralToken.setBalance(address(this), 1);
        morpho.supplyCollateral(market, 1, address(this), hex"");
        vm.expectEmit(true, true, true, true, address(morpho));
        emit EventsLib.AccrueInterest(id, params.borrowRate, params.expectedAccruedInterest, params.feeShares);
        // Accrues interest.
        morpho.withdrawCollateral(market, 1, address(this), address(this));

        assertEq(
            morpho.totalSupplyAssets(id),
            params.totalSupplyBeforeAccrued + params.expectedAccruedInterest,
            "total supply"
        );
        assertEq(
            morpho.totalBorrowAssets(id),
            params.totalBorrowBeforeAccrued + params.expectedAccruedInterest,
            "total borrow"
        );
        assertEq(
            morpho.totalSupplyShares(id),
            params.totalSupplySharesBeforeAccrued + params.feeShares,
            "total supply shares"
        );
        assertEq(morpho.supplyShares(id, OWNER), params.feeShares, "feeRecipient's supply shares");
        assertEq(morpho.lastUpdate(id), block.timestamp, "last update");
    }
}<|MERGE_RESOLUTION|>--- conflicted
+++ resolved
@@ -102,11 +102,11 @@
         uint256 expectedAccruedInterest = totalBorrowBeforeAccrued.wMulDown(borrowRate.wTaylorCompounded(timeElapsed));
 
         collateralToken.setBalance(address(this), 1);
-        morpho.supplyCollateral(market, 1, address(this), hex"");
+        morpho.supplyCollateral(marketParams, 1, address(this), hex"");
         vm.expectEmit(true, true, true, true, address(morpho));
         emit EventsLib.AccrueInterest(id, borrowRate, expectedAccruedInterest, 0);
         // Accrues interest.
-        morpho.withdrawCollateral(market, 1, address(this), address(this));
+        morpho.withdrawCollateral(marketParams, 1, address(this), address(this));
 
         assertEq(morpho.totalBorrowAssets(id), totalBorrowBeforeAccrued + expectedAccruedInterest, "total borrow");
         assertEq(morpho.totalSupplyAssets(id), totalSupplyBeforeAccrued + expectedAccruedInterest, "total supply");
@@ -143,11 +143,7 @@
         // Set fee parameters.
         vm.startPrank(OWNER);
         morpho.setFeeRecipient(OWNER);
-<<<<<<< HEAD
-        morpho.setFee(marketParams, fee);
-=======
-        if (fee != morpho.fee(id)) morpho.setFee(market, fee);
->>>>>>> c9dfd04f
+        if (fee != morpho.fee(id)) morpho.setFee(marketParams, fee);
         vm.stopPrank();
 
         borrowableToken.setBalance(address(this), amountSupplied);
@@ -177,11 +173,11 @@
         );
 
         collateralToken.setBalance(address(this), 1);
-        morpho.supplyCollateral(market, 1, address(this), hex"");
+        morpho.supplyCollateral(marketParams, 1, address(this), hex"");
         vm.expectEmit(true, true, true, true, address(morpho));
         emit EventsLib.AccrueInterest(id, params.borrowRate, params.expectedAccruedInterest, params.feeShares);
         // Accrues interest.
-        morpho.withdrawCollateral(market, 1, address(this), address(this));
+        morpho.withdrawCollateral(marketParams, 1, address(this), address(this));
 
         assertEq(
             morpho.totalSupplyAssets(id),

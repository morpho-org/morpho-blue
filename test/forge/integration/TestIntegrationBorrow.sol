// SPDX-License-Identifier: UNLICENSED
pragma solidity 0.8.21;

import "test/forge/BlueBase.t.sol";

contract IntegrationBorrowTest is BlueBaseTest {
    using FixedPointMathLib for uint256;

    function testBorrowUnknownMarket(Market memory marketFuzz, address borrowerFuzz, address receiver, uint256 amount) public {
        vm.assume(neq(marketFuzz, market) && receiver != address(0));

        vm.prank(borrowerFuzz);
        vm.expectRevert(bytes(Errors.MARKET_NOT_CREATED));
        blue.borrow(marketFuzz, amount, borrowerFuzz, receiver);
    }

    function testBorrowZeroAmount(address borrowerFuzz, address receiver) public {
        vm.prank(borrowerFuzz);
        vm.expectRevert(bytes(Errors.ZERO_AMOUNT));
        blue.borrow(market, 0, borrowerFuzz, receiver);
    }

    function testBorrowToZeroAddress(address borrowerFuzz, uint256 amount) public {
        amount = bound(amount, 1, 2 ** 64);

        _provideLiquidity(amount);

        vm.prank(borrowerFuzz);
        vm.expectRevert(bytes(Errors.ZERO_ADDRESS));
        blue.borrow(market, amount, borrowerFuzz, address(0));
    }

<<<<<<< HEAD
    function testBorrowUnauthorized(address supplier, address attacker, address receiver, uint256 amount) public {
        vm.assume(supplier != attacker && supplier != address(0) && receiver != address(0));
        amount = bound(amount, 1, 2 ** 64);
=======
    function testBorrowUnauthorized(address borrowerFuzz, address onBehalf, address receiver, uint256 amount) public {
        vm.assume(borrowerFuzz != onBehalf && receiver != address(0));
        amount = bound(amount, 1, MAX_TEST_AMOUNT);
>>>>>>> 3fc6e27a

        _provideLiquidity(amount);

        collateralAsset.setBalance(supplier, amount);

        vm.startPrank(supplier);
        collateralAsset.approve(address(blue), amount);
        blue.supplyCollateral(market, amount, supplier, hex"");
        vm.stopPrank();

        vm.prank(attacker);
        vm.expectRevert(bytes(Errors.UNAUTHORIZED));
        blue.borrow(market, amount, supplier, receiver);
    }

    function testBorrowUnhealthyPosition(
        uint256 amountCollateral,
        uint256 amountSupplied,
        uint256 amountBorrowed,
        uint256 priceCollateral
    ) public {
        (amountCollateral, amountBorrowed, priceCollateral) =
            _boundUnhealthyPosition(amountCollateral, amountBorrowed, priceCollateral);

        amountSupplied = bound(amountSupplied, amountBorrowed, 2 ** 64);
        _provideLiquidity(amountSupplied);

        borrowableOracle.setPrice(FixedPointMathLib.WAD);
        collateralOracle.setPrice(priceCollateral);

        collateralAsset.setBalance(BORROWER, amountCollateral);

        vm.startPrank(BORROWER);
        blue.supplyCollateral(market, amountCollateral, BORROWER, hex"");
        vm.expectRevert(bytes(Errors.INSUFFICIENT_COLLATERAL));
        blue.borrow(market, amountBorrowed, BORROWER, BORROWER);
        vm.stopPrank();
    }

    function testBorrowUnsufficientLiquidity(
        uint256 amountCollateral,
        uint256 amountSupplied,
        uint256 amountBorrowed,
        uint256 priceCollateral
    ) public {
        (amountCollateral, amountBorrowed, priceCollateral) =
            _boundHealthyPosition(amountCollateral, amountBorrowed, priceCollateral);

        amountSupplied = bound(amountSupplied, 1, amountBorrowed - 1);
        _provideLiquidity(amountSupplied);

        borrowableOracle.setPrice(FixedPointMathLib.WAD);
        collateralOracle.setPrice(priceCollateral);

        collateralAsset.setBalance(BORROWER, amountCollateral);

        vm.startPrank(BORROWER);
        blue.supplyCollateral(market, amountCollateral, BORROWER, hex"");
        vm.expectRevert(bytes(Errors.INSUFFICIENT_LIQUIDITY));
        blue.borrow(market, amountBorrowed, BORROWER, BORROWER);
        vm.stopPrank();
    }

    function testBorrow(
        uint256 amountCollateral,
        uint256 amountSupplied,
        uint256 amountBorrowed,
        uint256 priceCollateral,
        address receiver
    ) public {
        vm.assume(receiver != address(0) && receiver != address(blue));

        (amountCollateral, amountBorrowed, priceCollateral) =
            _boundHealthyPosition(amountCollateral, amountBorrowed, priceCollateral);

        amountSupplied = bound(amountSupplied, amountBorrowed, MAX_TEST_AMOUNT);
        _provideLiquidity(amountSupplied);

        borrowableOracle.setPrice(FixedPointMathLib.WAD);
        collateralOracle.setPrice(priceCollateral);

        collateralAsset.setBalance(BORROWER, amountCollateral);

        vm.startPrank(BORROWER);
        blue.supplyCollateral(market, amountCollateral, BORROWER, hex"");

        vm.expectEmit(true, true, true, true, address(blue));
        emit Events.Borrow(id, BORROWER, BORROWER, receiver, amountBorrowed, amountBorrowed * SharesMath.VIRTUAL_SHARES);
        blue.borrow(market, amountBorrowed, BORROWER, receiver);
        vm.stopPrank();

        assertEq(blue.totalBorrow(id), amountBorrowed, "total borrow");
        assertEq(blue.borrowShares(id, BORROWER), amountBorrowed * SharesMath.VIRTUAL_SHARES, "borrow shares");
        assertEq(borrowableAsset.balanceOf(receiver), amountBorrowed, "borrower balance");
        assertEq(borrowableAsset.balanceOf(address(blue)), amountSupplied - amountBorrowed, "blue balance");
    }

    function testBorrowOnBehalf(
        uint256 amountCollateral,
        uint256 amountSupplied,
        uint256 amountBorrowed,
        uint256 priceCollateral,
        address onBehalf,
        address receiver
    ) public {
        vm.assume(onBehalf != address(0) && onBehalf != address(blue));
        vm.assume(receiver != address(0) && receiver != address(blue));

        (amountCollateral, amountBorrowed, priceCollateral) =
            _boundHealthyPosition(amountCollateral, amountBorrowed, priceCollateral);

        amountSupplied = bound(amountSupplied, amountBorrowed, MAX_TEST_AMOUNT);
        _provideLiquidity(amountSupplied);

        borrowableOracle.setPrice(FixedPointMathLib.WAD);
        collateralOracle.setPrice(priceCollateral);

        collateralAsset.setBalance(onBehalf, amountCollateral);

        vm.startPrank(onBehalf);
        collateralAsset.approve(address(blue), amountCollateral);
        blue.supplyCollateral(market, amountCollateral, onBehalf, hex"");
        blue.setAuthorization(BORROWER, true);
        vm.stopPrank();

        vm.prank(BORROWER);
        vm.expectEmit(true, true, true, true, address(blue));
        emit Events.Borrow(id, BORROWER, onBehalf, receiver, amountBorrowed, amountBorrowed * SharesMath.VIRTUAL_SHARES);
        blue.borrow(market, amountBorrowed, onBehalf, receiver);

        assertEq(blue.totalBorrow(id), amountBorrowed, "total borrow");
        assertEq(blue.borrowShares(id, onBehalf), amountBorrowed * SharesMath.VIRTUAL_SHARES, "borrow shares");
        assertEq(borrowableAsset.balanceOf(receiver), amountBorrowed, "borrower balance");
        assertEq(borrowableAsset.balanceOf(address(blue)), amountSupplied - amountBorrowed, "blue balance");
    }
}<|MERGE_RESOLUTION|>--- conflicted
+++ resolved
@@ -21,7 +21,7 @@
     }
 
     function testBorrowToZeroAddress(address borrowerFuzz, uint256 amount) public {
-        amount = bound(amount, 1, 2 ** 64);
+        amount = bound(amount, 1, MAX_TEST_AMOUNT);
 
         _provideLiquidity(amount);
 
@@ -30,15 +30,9 @@
         blue.borrow(market, amount, borrowerFuzz, address(0));
     }
 
-<<<<<<< HEAD
     function testBorrowUnauthorized(address supplier, address attacker, address receiver, uint256 amount) public {
         vm.assume(supplier != attacker && supplier != address(0) && receiver != address(0));
-        amount = bound(amount, 1, 2 ** 64);
-=======
-    function testBorrowUnauthorized(address borrowerFuzz, address onBehalf, address receiver, uint256 amount) public {
-        vm.assume(borrowerFuzz != onBehalf && receiver != address(0));
         amount = bound(amount, 1, MAX_TEST_AMOUNT);
->>>>>>> 3fc6e27a
 
         _provideLiquidity(amount);
 
@@ -63,7 +57,7 @@
         (amountCollateral, amountBorrowed, priceCollateral) =
             _boundUnhealthyPosition(amountCollateral, amountBorrowed, priceCollateral);
 
-        amountSupplied = bound(amountSupplied, amountBorrowed, 2 ** 64);
+        amountSupplied = bound(amountSupplied, amountBorrowed, MAX_TEST_AMOUNT);
         _provideLiquidity(amountSupplied);
 
         borrowableOracle.setPrice(FixedPointMathLib.WAD);

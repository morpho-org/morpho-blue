--- conflicted
+++ resolved
@@ -124,11 +124,7 @@
     function testRepayCallback(uint256 loanAmount) public {
         loanAmount = bound(loanAmount, MIN_TEST_AMOUNT, MAX_TEST_AMOUNT);
         uint256 collateralAmount;
-<<<<<<< HEAD
-        (collateralAmount, loanAmount,) = _boundHealthyPosition(0, loanAmount, IOracle(marketParams.oracle).price());
-=======
-        (collateralAmount, borrowableAmount,) = _boundHealthyPosition(0, borrowableAmount, oracle.price());
->>>>>>> 08472125
+        (collateralAmount, loanAmount,) = _boundHealthyPosition(0, loanAmount, oracle.price());
 
         oracle.setPrice(ORACLE_PRICE_SCALE);
 
@@ -149,11 +145,7 @@
     function testLiquidateCallback(uint256 loanAmount) public {
         loanAmount = bound(loanAmount, MIN_TEST_AMOUNT, MAX_TEST_AMOUNT);
         uint256 collateralAmount;
-<<<<<<< HEAD
-        (collateralAmount, loanAmount,) = _boundHealthyPosition(0, loanAmount, IOracle(marketParams.oracle).price());
-=======
-        (collateralAmount, borrowableAmount,) = _boundHealthyPosition(0, borrowableAmount, oracle.price());
->>>>>>> 08472125
+        (collateralAmount, loanAmount,) = _boundHealthyPosition(0, loanAmount, oracle.price());
 
         oracle.setPrice(ORACLE_PRICE_SCALE);
 
@@ -179,11 +171,7 @@
     function testFlashActions(uint256 loanAmount) public {
         loanAmount = bound(loanAmount, MIN_TEST_AMOUNT, MAX_TEST_AMOUNT);
         uint256 collateralAmount;
-<<<<<<< HEAD
-        (collateralAmount, loanAmount,) = _boundHealthyPosition(0, loanAmount, IOracle(marketParams.oracle).price());
-=======
-        (collateralAmount, borrowableAmount,) = _boundHealthyPosition(0, borrowableAmount, oracle.price());
->>>>>>> 08472125
+        (collateralAmount, loanAmount,) = _boundHealthyPosition(0, loanAmount, oracle.price());
 
         oracle.setPrice(ORACLE_PRICE_SCALE);
 

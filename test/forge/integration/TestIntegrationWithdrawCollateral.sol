// SPDX-License-Identifier: UNLICENSED
pragma solidity 0.8.21;

import "test/forge/BlueBase.t.sol";

contract IntegrationWithdrawCollateralTest is BlueBaseTest {
    using FixedPointMathLib for uint256;

    function testWithdrawCollateralMarketNotCreated(Market memory marketFuzz, address supplier, address receiver) public {
        vm.assume(neq(marketFuzz, market) && receiver != address(0));

        vm.prank(supplier);
        vm.expectRevert(bytes(Errors.MARKET_NOT_CREATED));
        blue.withdrawCollateral(marketFuzz, 1, supplier, receiver);
    }

<<<<<<< HEAD
    function testWithdrawCollateralZeroAmount(address supplier, address receiver, uint256 amount) public {
        vm.assume(supplier != address(0));
        amount = bound(amount, 1, 2 ** 64);
=======
    function testWithdrawCollateralZeroAmount(uint256 amount) public {
        amount = bound(amount, 1, MAX_TEST_AMOUNT);
>>>>>>> 3fc6e27a

        collateralAsset.setBalance(supplier, amount);

        vm.startPrank(supplier);
        collateralAsset.approve(address(blue), amount);
        blue.supplyCollateral(market, amount, supplier, hex"");

        vm.expectRevert(bytes(Errors.ZERO_AMOUNT));
        blue.withdrawCollateral(market, 0, supplier, receiver);
        vm.stopPrank();
    }

<<<<<<< HEAD
    function testWithdrawCollateralToZeroAddress(address supplier, uint256 amount) public {
        vm.assume(supplier != address(0));
        amount = bound(amount, 1, 2 ** 64);
=======
    function testWithdrawCollateralToZeroAddress(uint256 amount) public {
        amount = bound(amount, 1, MAX_TEST_AMOUNT);
>>>>>>> 3fc6e27a

        collateralAsset.setBalance(supplier, amount);

        vm.startPrank(supplier);
        collateralAsset.approve(address(blue), type(uint256).max);
        blue.supplyCollateral(market, amount, supplier, hex"");

        vm.expectRevert(bytes(Errors.ZERO_ADDRESS));
        blue.withdrawCollateral(market, amount, supplier, address(0));
        vm.stopPrank();
    }

<<<<<<< HEAD
    function testWithdrawCollateralUnauthorized(address supplier, address attacker, address receiver, uint256 amount) public {
        vm.assume(supplier != attacker && supplier != address(0) && receiver != address(0));
        amount = bound(amount, 1, 2 ** 64);
=======
    function testWithdrawCollateralUnauthorized(address attacker, uint256 amount) public {
        vm.assume(attacker != address(this));
        amount = bound(amount, 1, MAX_TEST_AMOUNT);
>>>>>>> 3fc6e27a

        collateralAsset.setBalance(supplier, amount);

        vm.startPrank(supplier);
        collateralAsset.approve(address(blue), amount);
        blue.supplyCollateral(market, amount, supplier, hex"");
        vm.stopPrank();

        vm.prank(attacker);
        vm.expectRevert(bytes(Errors.UNAUTHORIZED));
        blue.withdrawCollateral(market, amount, supplier, receiver);
    }

    function testWithdrawCollateralUnhealthyPosition(
        uint256 amountCollateral,
        uint256 amountSupplied,
        uint256 amountBorrowed,
        uint256 priceCollateral
    ) public {
        (amountCollateral, amountBorrowed, priceCollateral) =
            _boundHealthyPosition(amountCollateral, amountBorrowed, priceCollateral);

        amountSupplied = bound(amountSupplied, amountBorrowed, MAX_TEST_AMOUNT);
        _provideLiquidity(amountSupplied);

        borrowableOracle.setPrice(FixedPointMathLib.WAD);
        collateralOracle.setPrice(priceCollateral);

        collateralAsset.setBalance(BORROWER, amountCollateral);

        vm.startPrank(BORROWER);
        blue.supplyCollateral(market, amountCollateral, BORROWER, hex"");
        blue.borrow(market, amountBorrowed, BORROWER, BORROWER);
        vm.expectRevert(bytes(Errors.INSUFFICIENT_COLLATERAL));
        blue.withdrawCollateral(market, amountCollateral, BORROWER, BORROWER);
        vm.stopPrank();
    }

    function testWithdrawCollateral(
        uint256 amountCollateral,
        uint256 amountCollateralExcess,
        uint256 amountSupplied,
        uint256 amountBorrowed,
        uint256 priceCollateral,
        address receiver
    ) public {
        vm.assume(receiver != address(0) && receiver != address(blue));

        (amountCollateral, amountBorrowed, priceCollateral) =
            _boundHealthyPosition(amountCollateral, amountBorrowed, priceCollateral);

        amountSupplied = bound(amountSupplied, amountBorrowed, MAX_TEST_AMOUNT);
        _provideLiquidity(amountSupplied);

        amountCollateralExcess = bound(amountCollateralExcess, 1, MAX_TEST_AMOUNT);

        borrowableOracle.setPrice(FixedPointMathLib.WAD);
        collateralOracle.setPrice(priceCollateral);

        collateralAsset.setBalance(BORROWER, amountCollateral + amountCollateralExcess);

        vm.startPrank(BORROWER);

        blue.supplyCollateral(market, amountCollateral + amountCollateralExcess, BORROWER, hex"");
        blue.borrow(market, amountBorrowed, BORROWER, BORROWER);

        vm.expectEmit(true, true, true, true, address(blue));
        emit Events.WithdrawCollateral(id, BORROWER, BORROWER, receiver, amountCollateralExcess);
        blue.withdrawCollateral(market, amountCollateralExcess, BORROWER, receiver);

        vm.stopPrank();

        assertEq(blue.collateral(id, BORROWER), amountCollateral, "collateral balance");
        assertEq(collateralAsset.balanceOf(receiver), amountCollateralExcess, "lender balance");
        assertEq(collateralAsset.balanceOf(address(blue)), amountCollateral, "blue balance");
    }

    function testWithdrawCollateralOnBehalf(
        uint256 amountCollateral,
        uint256 amountCollateralExcess,
        uint256 amountSupplied,
        uint256 amountBorrowed,
        uint256 priceCollateral,
        address onBehalf,
        address receiver
    ) public {
        vm.assume(onBehalf != address(0) && onBehalf != address(blue));
        vm.assume(receiver != address(0) && receiver != address(blue));

        (amountCollateral, amountBorrowed, priceCollateral) =
            _boundHealthyPosition(amountCollateral, amountBorrowed, priceCollateral);

        amountSupplied = bound(amountSupplied, amountBorrowed, MAX_TEST_AMOUNT);
        _provideLiquidity(amountSupplied);

        amountCollateralExcess = bound(amountCollateralExcess, 1, MAX_TEST_AMOUNT);

        collateralAsset.setBalance(onBehalf, amountCollateral + amountCollateralExcess);

        vm.startPrank(onBehalf);

        collateralAsset.approve(address(blue), amountCollateral + amountCollateralExcess);
        blue.supplyCollateral(market, amountCollateral + amountCollateralExcess, onBehalf, hex"");
        blue.setAuthorization(BORROWER, true);
        blue.borrow(market, amountBorrowed, onBehalf, onBehalf);
        vm.stopPrank();

        vm.prank(BORROWER);

        vm.expectEmit(true, true, true, true, address(blue));
        emit Events.WithdrawCollateral(id, BORROWER, onBehalf, receiver, amountCollateralExcess);
        blue.withdrawCollateral(market, amountCollateralExcess, onBehalf, receiver);

        assertEq(blue.collateral(id, onBehalf), amountCollateral, "collateral balance");
        assertEq(collateralAsset.balanceOf(receiver), amountCollateralExcess, "lender balance");
        assertEq(collateralAsset.balanceOf(address(blue)), amountCollateral, "blue balance");
    }
}<|MERGE_RESOLUTION|>--- conflicted
+++ resolved
@@ -14,14 +14,9 @@
         blue.withdrawCollateral(marketFuzz, 1, supplier, receiver);
     }
 
-<<<<<<< HEAD
     function testWithdrawCollateralZeroAmount(address supplier, address receiver, uint256 amount) public {
         vm.assume(supplier != address(0));
-        amount = bound(amount, 1, 2 ** 64);
-=======
-    function testWithdrawCollateralZeroAmount(uint256 amount) public {
         amount = bound(amount, 1, MAX_TEST_AMOUNT);
->>>>>>> 3fc6e27a
 
         collateralAsset.setBalance(supplier, amount);
 
@@ -34,14 +29,9 @@
         vm.stopPrank();
     }
 
-<<<<<<< HEAD
     function testWithdrawCollateralToZeroAddress(address supplier, uint256 amount) public {
         vm.assume(supplier != address(0));
-        amount = bound(amount, 1, 2 ** 64);
-=======
-    function testWithdrawCollateralToZeroAddress(uint256 amount) public {
         amount = bound(amount, 1, MAX_TEST_AMOUNT);
->>>>>>> 3fc6e27a
 
         collateralAsset.setBalance(supplier, amount);
 
@@ -54,15 +44,9 @@
         vm.stopPrank();
     }
 
-<<<<<<< HEAD
     function testWithdrawCollateralUnauthorized(address supplier, address attacker, address receiver, uint256 amount) public {
         vm.assume(supplier != attacker && supplier != address(0) && receiver != address(0));
-        amount = bound(amount, 1, 2 ** 64);
-=======
-    function testWithdrawCollateralUnauthorized(address attacker, uint256 amount) public {
-        vm.assume(attacker != address(this));
         amount = bound(amount, 1, MAX_TEST_AMOUNT);
->>>>>>> 3fc6e27a
 
         collateralAsset.setBalance(supplier, amount);
 

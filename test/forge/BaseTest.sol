// SPDX-License-Identifier: GPL-2.0-or-later
pragma solidity ^0.8.0;

import "../../lib/forge-std/src/Test.sol";
import "../../lib/forge-std/src/console.sol";

import {IMorpho} from "../../src/interfaces/IMorpho.sol";
import "../../src/interfaces/IMorphoCallbacks.sol";
import {IrmMock} from "../../src/mocks/IrmMock.sol";
import {ERC20Mock} from "../../src/mocks/ERC20Mock.sol";
import {OracleMock} from "../../src/mocks/OracleMock.sol";

import "../../src/Morpho.sol";
import {Math} from "./helpers/Math.sol";
import {SigUtils} from "./helpers/SigUtils.sol";
import {ArrayLib} from "./helpers/ArrayLib.sol";
import {MorphoLib} from "../../src/libraries/periphery/MorphoLib.sol";
import {MorphoBalancesLib} from "../../src/libraries/periphery/MorphoBalancesLib.sol";

contract BaseTest is Test {
    using Math for uint256;
    using MathLib for uint256;
    using SharesMathLib for uint256;
    using ArrayLib for address[];
    using MorphoLib for IMorpho;
    using MorphoBalancesLib for IMorpho;
    using MarketParamsLib for MarketParams;

    uint256 internal constant BLOCK_TIME = 1;
    uint256 internal constant HIGH_COLLATERAL_AMOUNT = 1e35;
    uint256 internal constant MIN_TEST_AMOUNT = 100;
    uint256 internal constant MAX_TEST_AMOUNT = 1e28;
    uint256 internal constant MIN_TEST_SHARES = MIN_TEST_AMOUNT * SharesMathLib.VIRTUAL_SHARES;
    uint256 internal constant MAX_TEST_SHARES = MAX_TEST_AMOUNT * SharesMathLib.VIRTUAL_SHARES;
    uint256 internal constant MIN_TEST_LLTV = 0.01 ether;
    uint256 internal constant MAX_TEST_LLTV = 0.99 ether;
    uint256 internal constant DEFAULT_TEST_LLTV = 0.8 ether;
    uint256 internal constant MIN_COLLATERAL_PRICE = 1e10;
    uint256 internal constant MAX_COLLATERAL_PRICE = 1e40;
    uint256 internal constant MAX_COLLATERAL_ASSETS = type(uint128).max;

    address internal SUPPLIER;
    address internal BORROWER;
    address internal REPAYER;
    address internal ONBEHALF;
    address internal RECEIVER;
    address internal LIQUIDATOR;
    address internal OWNER;
    address internal FEE_RECIPIENT;

    IMorpho internal morpho;
    ERC20Mock internal loanToken;
    ERC20Mock internal collateralToken;
    OracleMock internal oracle;
    IrmMock internal irm;

    MarketParams internal marketParams;
    Id internal id;

    function setUp() public virtual {
        SUPPLIER = makeAddr("Supplier");
        BORROWER = makeAddr("Borrower");
        REPAYER = makeAddr("Repayer");
        ONBEHALF = makeAddr("OnBehalf");
        RECEIVER = makeAddr("Receiver");
        LIQUIDATOR = makeAddr("Liquidator");
        OWNER = makeAddr("Owner");
        FEE_RECIPIENT = makeAddr("FeeRecipient");

        morpho = IMorpho(address(new Morpho(OWNER)));

        loanToken = new ERC20Mock();
        vm.label(address(loanToken), "LoanToken");

        collateralToken = new ERC20Mock();
        vm.label(address(collateralToken), "CollateralToken");

        oracle = new OracleMock();

        oracle.setPrice(ORACLE_PRICE_SCALE);

        irm = new IrmMock();

        vm.startPrank(OWNER);
        morpho.enableIrm(address(0));
        morpho.enableIrm(address(irm));
        morpho.enableLltv(0);
        morpho.setFeeRecipient(FEE_RECIPIENT);
        vm.stopPrank();

        loanToken.approve(address(morpho), type(uint256).max);
        collateralToken.approve(address(morpho), type(uint256).max);

        vm.startPrank(SUPPLIER);
        loanToken.approve(address(morpho), type(uint256).max);
        collateralToken.approve(address(morpho), type(uint256).max);

        vm.startPrank(BORROWER);
        loanToken.approve(address(morpho), type(uint256).max);
        collateralToken.approve(address(morpho), type(uint256).max);

        vm.startPrank(REPAYER);
        loanToken.approve(address(morpho), type(uint256).max);
        collateralToken.approve(address(morpho), type(uint256).max);

        vm.startPrank(LIQUIDATOR);
        loanToken.approve(address(morpho), type(uint256).max);
        collateralToken.approve(address(morpho), type(uint256).max);

        vm.startPrank(ONBEHALF);
        loanToken.approve(address(morpho), type(uint256).max);
        collateralToken.approve(address(morpho), type(uint256).max);
        morpho.setAuthorization(BORROWER, true);
        vm.stopPrank();

        _setLltv(DEFAULT_TEST_LLTV);
    }

    function _setLltv(uint256 lltv) internal {
        marketParams = MarketParams(address(loanToken), address(collateralToken), address(oracle), address(irm), lltv);
        id = marketParams.id();

        vm.startPrank(OWNER);
        if (!morpho.isLltvEnabled(lltv)) morpho.enableLltv(lltv);
        if (morpho.lastUpdate(marketParams.id()) == 0) morpho.createMarket(marketParams);
        vm.stopPrank();

        _forward(1);
    }

    /// @dev Rolls & warps the given number of blocks forward the blockchain.
    function _forward(uint256 blocks) internal {
        vm.roll(block.number + blocks);
        vm.warp(block.timestamp + blocks * BLOCK_TIME); // Block speed should depend on test network.
    }

    /// @dev Bounds the fuzzing input to a realistic number of blocks.
    function _boundBlocks(uint256 blocks) internal pure returns (uint256) {
        return bound(blocks, 1, type(uint32).max);
    }

    function _supply(uint256 amount) internal {
        loanToken.setBalance(address(this), amount);
        morpho.supply(marketParams, amount, 0, address(this), hex"");
    }

    function _supplyCollateralForBorrower(address borrower) internal {
        collateralToken.setBalance(borrower, HIGH_COLLATERAL_AMOUNT);
        vm.startPrank(borrower);
        collateralToken.approve(address(morpho), type(uint256).max);
        morpho.supplyCollateral(marketParams, HIGH_COLLATERAL_AMOUNT, borrower, hex"");
        vm.stopPrank();
    }

    function _boundHealthyPosition(uint256 amountCollateral, uint256 amountBorrowed, uint256 priceCollateral)
        internal
        view
        returns (uint256, uint256, uint256)
    {
        priceCollateral = bound(priceCollateral, MIN_COLLATERAL_PRICE, MAX_COLLATERAL_PRICE);
        amountBorrowed = bound(amountBorrowed, MIN_TEST_AMOUNT, MAX_TEST_AMOUNT);

        uint256 minCollateral = amountBorrowed.wDivUp(marketParams.lltv).mulDivUp(ORACLE_PRICE_SCALE, priceCollateral);

        if (minCollateral <= MAX_COLLATERAL_ASSETS) {
            amountCollateral = bound(amountCollateral, minCollateral, MAX_COLLATERAL_ASSETS);
        } else {
            amountCollateral = MAX_COLLATERAL_ASSETS;
            amountBorrowed = Math.min(
                amountBorrowed.wMulDown(marketParams.lltv).mulDivDown(priceCollateral, ORACLE_PRICE_SCALE),
                MAX_TEST_AMOUNT
            );
        }

        vm.assume(amountBorrowed > 0);
        vm.assume(amountCollateral < type(uint256).max / priceCollateral);
        return (amountCollateral, amountBorrowed, priceCollateral);
    }

    function _boundUnhealthyPosition(uint256 amountCollateral, uint256 amountBorrowed, uint256 priceCollateral)
        internal
        view
        returns (uint256, uint256, uint256)
    {
        priceCollateral = bound(priceCollateral, MIN_COLLATERAL_PRICE, MAX_COLLATERAL_PRICE);
        amountBorrowed = bound(amountBorrowed, MIN_TEST_AMOUNT, MAX_TEST_AMOUNT);

        uint256 maxCollateral =
            amountBorrowed.wDivDown(marketParams.lltv).mulDivDown(ORACLE_PRICE_SCALE, priceCollateral);
        amountCollateral = bound(amountCollateral, 0, Math.min(maxCollateral, MAX_COLLATERAL_ASSETS));

        vm.assume(amountCollateral > 0 && amountCollateral < maxCollateral);
        return (amountCollateral, amountBorrowed, priceCollateral);
    }

    function _boundTestLltv(uint256 lltv) internal pure returns (uint256) {
        return bound(lltv, MIN_TEST_LLTV, MAX_TEST_LLTV);
    }

    function _boundSupplyCollateralAssets(MarketParams memory _marketParams, address onBehalf, uint256 assets)
        internal
        view
        returns (uint256)
    {
        Id _id = _marketParams.id();

        uint256 collateral = morpho.collateral(_id, onBehalf);

        return bound(assets, 0, MAX_TEST_AMOUNT.zeroFloorSub(collateral));
    }

    function _boundWithdrawCollateralAssets(MarketParams memory _marketParams, address onBehalf, uint256 assets)
        internal
        view
        returns (uint256)
    {
        Id _id = _marketParams.id();

        uint256 collateral = morpho.collateral(_id, onBehalf);
        uint256 collateralPrice = IOracle(_marketParams.oracle).price();
        uint256 borrowed = morpho.expectedBorrowAssets(_marketParams, onBehalf);

        return bound(
            assets,
            0,
            collateral.zeroFloorSub(borrowed.wDivUp(_marketParams.lltv).mulDivUp(ORACLE_PRICE_SCALE, collateralPrice))
        );
    }

    function _boundSupplyAssets(MarketParams memory _marketParams, address onBehalf, uint256 assets)
        internal
        view
        returns (uint256)
    {
        uint256 supplyBalance = morpho.expectedSupplyAssets(_marketParams, onBehalf);

        return bound(assets, 0, MAX_TEST_AMOUNT.zeroFloorSub(supplyBalance));
    }

    function _boundSupplyShares(MarketParams memory _marketParams, address onBehalf, uint256 assets)
        internal
        view
        returns (uint256)
    {
        Id _id = _marketParams.id();

        uint256 supplyShares = morpho.supplyShares(_id, onBehalf);

        return bound(
            assets,
            0,
            MAX_TEST_AMOUNT.toSharesDown(morpho.totalSupplyAssets(_id), morpho.totalSupplyShares(_id)).zeroFloorSub(
                supplyShares
            )
        );
    }

    function _boundWithdrawAssets(MarketParams memory _marketParams, address onBehalf, uint256 assets)
        internal
        view
        returns (uint256)
    {
        Id _id = _marketParams.id();

        uint256 supplyBalance = morpho.expectedSupplyAssets(_marketParams, onBehalf);
        uint256 liquidity = morpho.totalSupplyAssets(_id) - morpho.totalBorrowAssets(_id);

        return bound(assets, 0, MAX_TEST_AMOUNT.min(supplyBalance).min(liquidity));
    }

    function _boundWithdrawShares(MarketParams memory _marketParams, address onBehalf, uint256 shares)
        internal
        view
        returns (uint256)
    {
        Id _id = _marketParams.id();

        uint256 supplyShares = morpho.supplyShares(_id, onBehalf);
        uint256 totalSupplyAssets = morpho.totalSupplyAssets(_id);

        uint256 liquidity = totalSupplyAssets - morpho.totalBorrowAssets(_id);
        uint256 liquidityShares = liquidity.toSharesDown(totalSupplyAssets, morpho.totalSupplyShares(_id));

        return bound(shares, 0, supplyShares.min(liquidityShares));
    }

    function _boundBorrowAssets(MarketParams memory _marketParams, address onBehalf, uint256 assets)
        internal
        view
        returns (uint256)
    {
        Id _id = _marketParams.id();

        uint256 maxBorrow = _maxBorrow(_marketParams, onBehalf);
        uint256 borrowed = morpho.expectedBorrowAssets(_marketParams, onBehalf);
        uint256 liquidity = morpho.totalSupplyAssets(_id) - morpho.totalBorrowAssets(_id);

        return bound(assets, 0, MAX_TEST_AMOUNT.min(maxBorrow - borrowed).min(liquidity));
    }

    function _boundRepayAssets(MarketParams memory _marketParams, address onBehalf, uint256 assets)
        internal
        view
        returns (uint256)
    {
        Id _id = _marketParams.id();

        uint256 borrowShares = morpho.borrowShares(_id, onBehalf);

        (,, uint256 totalBorrowAssets, uint256 totalBorrowShares) = morpho.expectedMarketBalances(_marketParams);
        // Rounding assets up can yield a value larger than `totalBorrowAssets` in case `totalBorrowAssets` is zero.
        uint256 maxRepayAssets =
            UtilsLib.min(borrowShares.toAssetsUp(totalBorrowAssets, totalBorrowShares), totalBorrowAssets);

        return bound(assets, 0, maxRepayAssets);
    }

    function _boundRepayShares(MarketParams memory _marketParams, address onBehalf, uint256 shares)
        internal
        view
        returns (uint256)
    {
        Id _id = _marketParams.id();

        uint256 borrowShares = morpho.borrowShares(_id, onBehalf);

        return bound(shares, 0, borrowShares);
    }

    function _boundLiquidateSeizedAssets(MarketParams memory _marketParams, address borrower, uint256 seizedAssets)
        internal
        view
        returns (uint256)
    {
        Id _id = _marketParams.id();

<<<<<<< HEAD
        (,, uint256 totalBorrowAssets, uint256 totalBorrowShares) = morpho.expectedMarketBalances(_marketParams);

        // Rounding assets up can yield a value larger than `totalBorrowAssets` in case `totalBorrowAssets` is zero.
        uint256 maxRepaidAssets = UtilsLib.min(
            morpho.borrowShares(_id, borrower).toAssetsUp(totalBorrowAssets, totalBorrowShares), totalBorrowAssets
        );

        uint256 collateralPrice = IOracle(_marketParams.oracle).price();
=======
        uint256 collateralPrice = IOracle(_marketParams.oracle).price();
        uint256 borrowShares = morpho.borrowShares(_id, borrower);
        (,, uint256 totalBorrowAssets, uint256 totalBorrowShares) = morpho.expectedMarketBalances(_marketParams);
        uint256 maxRepaidAssets = borrowShares.toAssetsDown(totalBorrowAssets, totalBorrowShares);
>>>>>>> 12b8a453
        uint256 maxSeizedAssets = maxRepaidAssets.wMulDown(_liquidationIncentiveFactor(_marketParams.lltv)).mulDivDown(
            ORACLE_PRICE_SCALE, collateralPrice
        );

<<<<<<< HEAD
        return bound(seizedAssets, 0, Math.min(morpho.collateral(_id, borrower), maxSeizedAssets));
=======
        uint256 collateral = morpho.collateral(_id, borrower);
        return bound(seizedAssets, 0, Math.min(collateral, maxSeizedAssets));
>>>>>>> 12b8a453
    }

    function _boundLiquidateRepaidShares(MarketParams memory _marketParams, address borrower, uint256 repaidShares)
        internal
        view
        returns (uint256)
    {
        Id _id = _marketParams.id();

        uint256 collateralPrice = IOracle(_marketParams.oracle).price();
        uint256 maxRepaidAssets = morpho.collateral(_id, borrower).mulDivDown(collateralPrice, ORACLE_PRICE_SCALE)
            .wDivDown(_liquidationIncentiveFactor(_marketParams.lltv));

        (,, uint256 totalBorrowAssets, uint256 totalBorrowShares) = morpho.expectedMarketBalances(marketParams);
        uint256 maxRepaidShares = maxRepaidAssets.toSharesDown(totalBorrowAssets, totalBorrowShares);

        return bound(repaidShares, 0, Math.min(morpho.borrowShares(_id, borrower), maxRepaidShares));
    }

    function _maxBorrow(MarketParams memory _marketParams, address user) internal view returns (uint256) {
        Id _id = _marketParams.id();

        uint256 collateralPrice = IOracle(_marketParams.oracle).price();

        return morpho.collateral(_id, user).mulDivDown(collateralPrice, ORACLE_PRICE_SCALE).wMulDown(_marketParams.lltv);
    }

    function _isHealthy(MarketParams memory _marketParams, address user) internal view returns (bool) {
        uint256 maxBorrow = _maxBorrow(_marketParams, user);
        uint256 borrowed = morpho.expectedBorrowAssets(_marketParams, user);

        return maxBorrow >= borrowed;
    }

    function _liquidationIncentiveFactor(uint256 lltv) internal pure returns (uint256) {
        return Math.min(MAX_LIQUIDATION_INCENTIVE_FACTOR, WAD.wDivDown(WAD - LIQUIDATION_CURSOR.wMulDown(WAD - lltv)));
    }

    function _boundValidLltv(uint256 lltv) internal pure returns (uint256) {
        return bound(lltv, 0, WAD - 1);
    }

    function neq(MarketParams memory a, MarketParams memory b) internal pure returns (bool) {
        return (Id.unwrap(a.id()) != Id.unwrap(b.id()));
    }

    function _randomCandidate(address[] memory candidates, uint256 seed) internal pure returns (address) {
        if (candidates.length == 0) return address(0);

        return candidates[seed % candidates.length];
    }

    function _randomNonZero(address[] memory users, uint256 seed) internal pure returns (address) {
        users = users.removeAll(address(0));

        return _randomCandidate(users, seed);
    }
}<|MERGE_RESOLUTION|>--- conflicted
+++ resolved
@@ -305,25 +305,21 @@
     {
         Id _id = _marketParams.id();
 
+        (,, uint256 totalBorrowAssets, uint256 totalBorrowShares) = morpho.expectedMarketBalances(_marketParams);
+        uint256 maxRepayAssets = morpho.borrowShares(_id, onBehalf).toAssetsDown(totalBorrowAssets, totalBorrowShares);
+
+        return bound(assets, 0, maxRepayAssets);
+    }
+
+    function _boundRepayShares(MarketParams memory _marketParams, address onBehalf, uint256 shares)
+        internal
+        view
+        returns (uint256)
+    {
+        Id _id = _marketParams.id();
+
         uint256 borrowShares = morpho.borrowShares(_id, onBehalf);
 
-        (,, uint256 totalBorrowAssets, uint256 totalBorrowShares) = morpho.expectedMarketBalances(_marketParams);
-        // Rounding assets up can yield a value larger than `totalBorrowAssets` in case `totalBorrowAssets` is zero.
-        uint256 maxRepayAssets =
-            UtilsLib.min(borrowShares.toAssetsUp(totalBorrowAssets, totalBorrowShares), totalBorrowAssets);
-
-        return bound(assets, 0, maxRepayAssets);
-    }
-
-    function _boundRepayShares(MarketParams memory _marketParams, address onBehalf, uint256 shares)
-        internal
-        view
-        returns (uint256)
-    {
-        Id _id = _marketParams.id();
-
-        uint256 borrowShares = morpho.borrowShares(_id, onBehalf);
-
         return bound(shares, 0, borrowShares);
     }
 
@@ -334,31 +330,16 @@
     {
         Id _id = _marketParams.id();
 
-<<<<<<< HEAD
-        (,, uint256 totalBorrowAssets, uint256 totalBorrowShares) = morpho.expectedMarketBalances(_marketParams);
-
-        // Rounding assets up can yield a value larger than `totalBorrowAssets` in case `totalBorrowAssets` is zero.
-        uint256 maxRepaidAssets = UtilsLib.min(
-            morpho.borrowShares(_id, borrower).toAssetsUp(totalBorrowAssets, totalBorrowShares), totalBorrowAssets
-        );
-
-        uint256 collateralPrice = IOracle(_marketParams.oracle).price();
-=======
         uint256 collateralPrice = IOracle(_marketParams.oracle).price();
         uint256 borrowShares = morpho.borrowShares(_id, borrower);
         (,, uint256 totalBorrowAssets, uint256 totalBorrowShares) = morpho.expectedMarketBalances(_marketParams);
         uint256 maxRepaidAssets = borrowShares.toAssetsDown(totalBorrowAssets, totalBorrowShares);
->>>>>>> 12b8a453
         uint256 maxSeizedAssets = maxRepaidAssets.wMulDown(_liquidationIncentiveFactor(_marketParams.lltv)).mulDivDown(
             ORACLE_PRICE_SCALE, collateralPrice
         );
 
-<<<<<<< HEAD
-        return bound(seizedAssets, 0, Math.min(morpho.collateral(_id, borrower), maxSeizedAssets));
-=======
         uint256 collateral = morpho.collateral(_id, borrower);
         return bound(seizedAssets, 0, Math.min(collateral, maxSeizedAssets));
->>>>>>> 12b8a453
     }
 
     function _boundLiquidateRepaidShares(MarketParams memory _marketParams, address borrower, uint256 repaidShares)
@@ -375,7 +356,8 @@
         (,, uint256 totalBorrowAssets, uint256 totalBorrowShares) = morpho.expectedMarketBalances(marketParams);
         uint256 maxRepaidShares = maxRepaidAssets.toSharesDown(totalBorrowAssets, totalBorrowShares);
 
-        return bound(repaidShares, 0, Math.min(morpho.borrowShares(_id, borrower), maxRepaidShares));
+        uint256 borrowShares = morpho.borrowShares(_id, borrower);
+        return bound(repaidShares, 0, Math.min(borrowShares, maxRepaidShares));
     }
 
     function _maxBorrow(MarketParams memory _marketParams, address user) internal view returns (uint256) {

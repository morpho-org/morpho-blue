// SPDX-License-Identifier: UNLICENSED
pragma solidity 0.8.20;

import "forge-std/Test.sol";
import "forge-std/console.sol";

import "src/Blue.sol";
import {ERC20Mock as ERC20} from "src/mocks/ERC20Mock.sol";
import {OracleMock as Oracle} from "src/mocks/OracleMock.sol";
import {IrmMock as Irm} from "src/mocks/IrmMock.sol";

contract BlueTest is Test {
    using MathLib for uint256;

    address private constant BORROWER = address(1234);
    address private constant LIQUIDATOR = address(5678);
    uint256 private constant LLTV = 0.8 ether;
    address private constant OWNER = address(0xdead);

    Blue private blue;
    ERC20 private borrowableAsset;
    ERC20 private collateralAsset;
    Oracle private borrowableOracle;
    Oracle private collateralOracle;
    Irm private irm;
    Market public market;
    Id public id;

    function setUp() public {
        // Create Blue.
        blue = new Blue(OWNER);

        // List a market.
        borrowableAsset = new ERC20("borrowable", "B", 18);
        collateralAsset = new ERC20("collateral", "C", 18);
        borrowableOracle = new Oracle();
        collateralOracle = new Oracle();

        irm = new Irm(blue);
        market = Market(
            IERC20(address(borrowableAsset)),
            IERC20(address(collateralAsset)),
            borrowableOracle,
            collateralOracle,
            irm,
            LLTV
        );
        id = Id.wrap(keccak256(abi.encode(market)));

        vm.startPrank(OWNER);
        blue.enableIrm(irm);
        blue.enableLltv(LLTV);
        blue.createMarket(market);
        vm.stopPrank();

        // We set the price of the borrowable asset to zero so that borrowers
        // don't need to deposit any collateral.
        borrowableOracle.setPrice(0);
        collateralOracle.setPrice(1e18);

        borrowableAsset.approve(address(blue), type(uint256).max);
        collateralAsset.approve(address(blue), type(uint256).max);
        vm.startPrank(BORROWER);
        borrowableAsset.approve(address(blue), type(uint256).max);
        collateralAsset.approve(address(blue), type(uint256).max);
        vm.stopPrank();
        vm.startPrank(LIQUIDATOR);
        borrowableAsset.approve(address(blue), type(uint256).max);
        collateralAsset.approve(address(blue), type(uint256).max);
        vm.stopPrank();
    }

    // To move to a test utils file later.

    function netWorth(address user) internal view returns (uint256) {
        uint256 collateralAssetValue = collateralAsset.balanceOf(user).wMul(collateralOracle.price());
        uint256 borrowableAssetValue = borrowableAsset.balanceOf(user).wMul(borrowableOracle.price());
        return collateralAssetValue + borrowableAssetValue;
    }

    function supplyBalance(address user) internal view returns (uint256) {
        uint256 supplyShares = blue.supplyShare(id, user);
        if (supplyShares == 0) return 0;
        uint256 totalShares = blue.totalSupplyShares(id);
        uint256 totalSupply = blue.totalSupply(id);
        return supplyShares.wMul(totalSupply).wDiv(totalShares);
    }

    function borrowBalance(address user) internal view returns (uint256) {
        uint256 borrowerShares = blue.borrowShare(id, user);
        if (borrowerShares == 0) return 0;
        uint256 totalShares = blue.totalBorrowShares(id);
        uint256 totalBorrow = blue.totalBorrow(id);
        return borrowerShares.wMul(totalBorrow).wDiv(totalShares);
    }

    // Invariants

    function invariantLiquidity() public {
        assertLe(blue.totalBorrow(id), blue.totalSupply(id), "liquidity");
    }

    function invariantLltvEnabled() public {
        assertTrue(blue.isLltvEnabled(LLTV));
    }

    // Tests

    function testOwner(address newOwner) public {
        Blue blue2 = new Blue(newOwner);

        assertEq(blue2.owner(), newOwner, "owner");
    }

    function testTransferOwnership(address oldOwner, address newOwner) public {
        Blue blue2 = new Blue(oldOwner);

        vm.prank(oldOwner);
        blue2.transferOwnership(newOwner);
        assertEq(blue2.owner(), newOwner, "owner");
    }

    function testTransferOwnershipWhenNotOwner(address attacker, address newOwner) public {
        vm.assume(attacker != OWNER);

        Blue blue2 = new Blue(OWNER);

        vm.prank(attacker);
        vm.expectRevert(bytes(Errors.NOT_OWNER));
        blue2.transferOwnership(newOwner);
    }

    function testEnableIrmWhenNotOwner(address attacker, IIrm newIrm) public {
        vm.assume(attacker != blue.owner());

        vm.prank(attacker);
        vm.expectRevert(bytes(Errors.NOT_OWNER));
        blue.enableIrm(newIrm);
    }

    function testEnableIrm(IIrm newIrm) public {
        vm.prank(OWNER);
        blue.enableIrm(newIrm);

        assertTrue(blue.isIrmEnabled(newIrm));
    }

    function testCreateMarketWithEnabledIrm(Market memory marketFuzz) public {
        marketFuzz.lltv = LLTV;

        vm.startPrank(OWNER);
        blue.enableIrm(marketFuzz.irm);
        blue.createMarket(marketFuzz);
        vm.stopPrank();
    }

    function testCreateMarketWithNotEnabledIrm(Market memory marketFuzz) public {
        vm.assume(marketFuzz.irm != irm);

        vm.prank(OWNER);
        vm.expectRevert(bytes(Errors.IRM_DISABLED));
        blue.createMarket(marketFuzz);
    }

    function testEnableLltvWhenNotOwner(address attacker, uint256 newLltv) public {
        vm.assume(attacker != OWNER);

        vm.prank(attacker);
        vm.expectRevert(bytes(Errors.NOT_OWNER));
        blue.enableLltv(newLltv);
    }

    function testEnableLltv(uint256 newLltv) public {
        newLltv = bound(newLltv, 0, WAD - 1);

        vm.prank(OWNER);
        blue.enableLltv(newLltv);

        assertTrue(blue.isLltvEnabled(newLltv));
    }

    function testEnableLltvShouldFailWhenLltvTooHigh(uint256 newLltv) public {
        newLltv = bound(newLltv, WAD, type(uint256).max);

        vm.prank(OWNER);
        vm.expectRevert(bytes(Errors.LLTV_TOO_HIGH));
        blue.enableLltv(newLltv);
    }

    function testSetFee(uint256 fee) public {
        fee = bound(fee, 0, WAD);

        vm.prank(OWNER);
        blue.setFee(market, fee);

        assertEq(blue.fee(id), fee);
    }

    function testSetFeeShouldRevertIfTooHigh(uint256 fee) public {
        fee = bound(fee, WAD + 1, type(uint256).max);

        vm.prank(OWNER);
        vm.expectRevert("fee must be <= 1");
        blue.setFee(market, fee);
    }

    function testSetFeeShouldRevertIfMarketNotCreated(Market memory marketFuzz, uint256 fee) public {
        vm.assume(neq(marketFuzz, market));
        fee = bound(fee, 0, WAD);

        vm.prank(OWNER);
        vm.expectRevert("unknown market");
        blue.setFee(marketFuzz, fee);
    }

    function testSetFeeShouldRevertIfNotOwner(uint256 fee, address caller) public {
        vm.assume(caller != OWNER);
        fee = bound(fee, 0, WAD);

        vm.expectRevert("not owner");
        blue.setFee(market, fee);
    }

    function testSetFeeRecipient(address recipient) public {
        vm.prank(OWNER);
        blue.setFeeRecipient(recipient);

        assertEq(blue.feeRecipient(), recipient);
    }

    function testSetFeeRecipientShouldRevertIfNotOwner(address caller, address recipient) public {
        vm.assume(caller != OWNER);

        vm.expectRevert("not owner");
        vm.prank(caller);
        blue.setFeeRecipient(recipient);
    }

    function testFeeAccrues(uint256 amountLent, uint256 amountBorrowed, uint256 fee, uint256 timeElapsed) public {
        amountLent = bound(amountLent, 1, 2 ** 64);
        amountBorrowed = bound(amountBorrowed, 1, amountLent);
        timeElapsed = bound(timeElapsed, 1, 365 days);
        fee = bound(fee, 0, 1e18);
        address recipient = OWNER;

        vm.startPrank(OWNER);
        blue.setFee(market, fee);
        blue.setFeeRecipient(recipient);
        vm.stopPrank();

        borrowableAsset.setBalance(address(this), amountLent);
        blue.supply(market, amountLent, address(this));

        vm.prank(BORROWER);
        blue.borrow(market, amountBorrowed, BORROWER);

        uint256 totalSupplyBefore = blue.totalSupply(id);

        // Trigger an accrue.
        vm.warp(block.timestamp + timeElapsed);
        collateralAsset.setBalance(address(this), 1);
        blue.supplyCollateral(market, 1, address(this));
        blue.withdrawCollateral(market, 1, address(this));
        uint256 totalSupplyAfter = blue.totalSupply(id);

        vm.assume(totalSupplyAfter > totalSupplyBefore);

        uint256 accrued = totalSupplyAfter - totalSupplyBefore;
        uint256 expectedFee = accrued.wMul(fee);
        uint256 expectedFeeShares =
            expectedFee.wMul(blue.totalSupplyShares(id)).wDiv(blue.totalSupply(id) - expectedFee);

        assertEq(blue.supplyShare(id, recipient), expectedFeeShares);
    }

    function testCreateMarketWithNotEnabledLltv(Market memory marketFuzz) public {
        vm.assume(marketFuzz.lltv != LLTV);
        marketFuzz.irm = irm;

        vm.prank(OWNER);
        vm.expectRevert(bytes(Errors.LLTV_DISABLED));
        blue.createMarket(marketFuzz);
    }

    function testSupplyOnBehalf(uint256 amount, address onBehalf) public {
        vm.assume(onBehalf != address(blue));
        amount = bound(amount, 1, 2 ** 64);

        borrowableAsset.setBalance(address(this), amount);
        blue.supply(market, amount, onBehalf);

        assertEq(blue.supplyShare(id, onBehalf), 1e18, "supply share");
        assertEq(borrowableAsset.balanceOf(onBehalf), 0, "lender balance");
        assertEq(borrowableAsset.balanceOf(address(blue)), amount, "blue balance");
    }

    function testBorrow(uint256 amountLent, uint256 amountBorrowed) public {
        amountLent = bound(amountLent, 1, 2 ** 64);
        amountBorrowed = bound(amountBorrowed, 1, 2 ** 64);

        borrowableAsset.setBalance(address(this), amountLent);
        blue.supply(market, amountLent, address(this));

        if (amountBorrowed == 0) {
            blue.borrow(market, amountBorrowed, address(this));
            return;
        }

        if (amountBorrowed > amountLent) {
            vm.prank(BORROWER);
<<<<<<< HEAD
            vm.expectRevert(bytes(Errors.INSUFFICIENT_LIQUIDITY));
            blue.borrow(market, amountBorrowed);
=======
            vm.expectRevert("not enough liquidity");
            blue.borrow(market, amountBorrowed, BORROWER);
>>>>>>> 28e96a53
            return;
        }

        vm.prank(BORROWER);
        blue.borrow(market, amountBorrowed, BORROWER);

        assertEq(blue.borrowShare(id, BORROWER), 1e18, "borrow share");
        assertEq(borrowableAsset.balanceOf(BORROWER), amountBorrowed, "BORROWER balance");
        assertEq(borrowableAsset.balanceOf(address(blue)), amountLent - amountBorrowed, "blue balance");
    }

    function testWithdraw(uint256 amountLent, uint256 amountWithdrawn, uint256 amountBorrowed) public {
        amountLent = bound(amountLent, 1, 2 ** 64);
        amountWithdrawn = bound(amountWithdrawn, 1, 2 ** 64);
        amountBorrowed = bound(amountBorrowed, 1, 2 ** 64);
        vm.assume(amountLent >= amountBorrowed);

        borrowableAsset.setBalance(address(this), amountLent);
        blue.supply(market, amountLent, address(this));

        vm.prank(BORROWER);
        blue.borrow(market, amountBorrowed, BORROWER);

        if (amountWithdrawn > amountLent - amountBorrowed) {
            if (amountWithdrawn > amountLent) {
                vm.expectRevert();
            } else {
                vm.expectRevert(bytes(Errors.INSUFFICIENT_LIQUIDITY));
            }
            blue.withdraw(market, amountWithdrawn, address(this));
            return;
        }

        blue.withdraw(market, amountWithdrawn, address(this));

        assertApproxEqAbs(
            blue.supplyShare(id, address(this)), (amountLent - amountWithdrawn) * 1e18 / amountLent, 1e3, "supply share"
        );
        assertEq(borrowableAsset.balanceOf(address(this)), amountWithdrawn, "this balance");
        assertEq(
            borrowableAsset.balanceOf(address(blue)), amountLent - amountBorrowed - amountWithdrawn, "blue balance"
        );
    }

    function testCollateralRequirements(
        uint256 amountCollateral,
        uint256 amountBorrowed,
        uint256 priceCollateral,
        uint256 priceBorrowable
    ) public {
        amountBorrowed = bound(amountBorrowed, 1, 2 ** 64);
        priceBorrowable = bound(priceBorrowable, 0, 2 ** 64);
        amountCollateral = bound(amountCollateral, 1, 2 ** 64);
        priceCollateral = bound(priceCollateral, 0, 2 ** 64);

        borrowableOracle.setPrice(priceBorrowable);
        collateralOracle.setPrice(priceCollateral);

        borrowableAsset.setBalance(address(this), amountBorrowed);
        collateralAsset.setBalance(BORROWER, amountCollateral);

        blue.supply(market, amountBorrowed, address(this));

        vm.prank(BORROWER);
        blue.supplyCollateral(market, amountCollateral, BORROWER);

        uint256 collateralValue = amountCollateral.wMul(priceCollateral);
        uint256 borrowValue = amountBorrowed.wMul(priceBorrowable);
        if (borrowValue == 0 || (collateralValue > 0 && borrowValue <= collateralValue.wMul(LLTV))) {
            vm.prank(BORROWER);
            blue.borrow(market, amountBorrowed, BORROWER);
        } else {
            vm.prank(BORROWER);
<<<<<<< HEAD
            vm.expectRevert(bytes(Errors.INSUFFICIENT_COLLATERAL));
            blue.borrow(market, amountBorrowed);
=======
            vm.expectRevert("not enough collateral");
            blue.borrow(market, amountBorrowed, BORROWER);
>>>>>>> 28e96a53
        }
    }

    function testRepay(uint256 amountLent, uint256 amountBorrowed, uint256 amountRepaid) public {
        amountLent = bound(amountLent, 1, 2 ** 64);
        amountBorrowed = bound(amountBorrowed, 1, amountLent);
        amountRepaid = bound(amountRepaid, 1, amountBorrowed);

        borrowableAsset.setBalance(address(this), amountLent);
        blue.supply(market, amountLent, address(this));

        vm.startPrank(BORROWER);
        blue.borrow(market, amountBorrowed, BORROWER);
        blue.repay(market, amountRepaid, BORROWER);
        vm.stopPrank();

        assertApproxEqAbs(
            blue.borrowShare(id, BORROWER), (amountBorrowed - amountRepaid) * 1e18 / amountBorrowed, 1e3, "borrow share"
        );
        assertEq(borrowableAsset.balanceOf(BORROWER), amountBorrowed - amountRepaid, "BORROWER balance");
        assertEq(borrowableAsset.balanceOf(address(blue)), amountLent - amountBorrowed + amountRepaid, "blue balance");
    }

    function testRepayOnBehalf(uint256 amountLent, uint256 amountBorrowed, uint256 amountRepaid, address onBehalf)
        public
    {
        vm.assume(onBehalf != address(blue));
        vm.assume(onBehalf != address(this));
        amountLent = bound(amountLent, 1, 2 ** 64);
        amountBorrowed = bound(amountBorrowed, 1, amountLent);
        amountRepaid = bound(amountRepaid, 1, amountBorrowed);

        borrowableAsset.setBalance(address(this), amountLent + amountRepaid);
        blue.supply(market, amountLent, address(this));

        vm.prank(onBehalf);
        blue.borrow(market, amountBorrowed, onBehalf);

        blue.repay(market, amountRepaid, onBehalf);

        assertApproxEqAbs(
            blue.borrowShare(id, onBehalf), (amountBorrowed - amountRepaid) * 1e18 / amountBorrowed, 1e3, "borrow share"
        );
        assertEq(borrowableAsset.balanceOf(onBehalf), amountBorrowed, "onBehalf balance");
        assertEq(borrowableAsset.balanceOf(address(blue)), amountLent - amountBorrowed + amountRepaid, "blue balance");
    }

    function testSupplyCollateralOnBehalf(uint256 amount, address onBehalf) public {
        vm.assume(onBehalf != address(blue));
        amount = bound(amount, 1, 2 ** 64);

        collateralAsset.setBalance(address(this), amount);
        blue.supplyCollateral(market, amount, onBehalf);

        assertEq(blue.collateral(id, onBehalf), amount, "collateral");
        assertEq(collateralAsset.balanceOf(onBehalf), 0, "onBehalf balance");
        assertEq(collateralAsset.balanceOf(address(blue)), amount, "blue balance");
    }

    function testWithdrawCollateral(uint256 amountDeposited, uint256 amountWithdrawn) public {
        amountDeposited = bound(amountDeposited, 1, 2 ** 64);
        amountWithdrawn = bound(amountWithdrawn, 1, 2 ** 64);

        collateralAsset.setBalance(address(this), amountDeposited);
        blue.supplyCollateral(market, amountDeposited, address(this));

        if (amountWithdrawn > amountDeposited) {
            vm.expectRevert(stdError.arithmeticError);
            blue.withdrawCollateral(market, amountWithdrawn, address(this));
            return;
        }

        blue.withdrawCollateral(market, amountWithdrawn, address(this));

        assertEq(blue.collateral(id, address(this)), amountDeposited - amountWithdrawn, "this collateral");
        assertEq(collateralAsset.balanceOf(address(this)), amountWithdrawn, "this balance");
        assertEq(collateralAsset.balanceOf(address(blue)), amountDeposited - amountWithdrawn, "blue balance");
    }

    function testLiquidate(uint256 amountLent) public {
        borrowableOracle.setPrice(1e18);
        amountLent = bound(amountLent, 1000, 2 ** 64);

        uint256 amountCollateral = amountLent;
        uint256 borrowingPower = amountCollateral.wMul(LLTV);
        uint256 amountBorrowed = borrowingPower.wMul(0.8e18);
        uint256 toSeize = amountCollateral.wMul(LLTV);
        uint256 incentive = WAD + ALPHA.wMul(WAD.wDiv(LLTV) - WAD);

        borrowableAsset.setBalance(address(this), amountLent);
        collateralAsset.setBalance(BORROWER, amountCollateral);
        borrowableAsset.setBalance(LIQUIDATOR, amountBorrowed);

        // Supply
        blue.supply(market, amountLent, address(this));

        // Borrow
        vm.startPrank(BORROWER);
        blue.supplyCollateral(market, amountCollateral, BORROWER);
        blue.borrow(market, amountBorrowed, BORROWER);
        vm.stopPrank();

        // Price change
        borrowableOracle.setPrice(2e18);

        uint256 liquidatorNetWorthBefore = netWorth(LIQUIDATOR);

        // Liquidate
        vm.prank(LIQUIDATOR);
        blue.liquidate(market, BORROWER, toSeize);

        uint256 liquidatorNetWorthAfter = netWorth(LIQUIDATOR);

        uint256 expectedRepaid = toSeize.wMul(collateralOracle.price()).wDiv(incentive).wDiv(borrowableOracle.price());
        uint256 expectedNetWorthAfter = liquidatorNetWorthBefore + toSeize.wMul(collateralOracle.price())
            - expectedRepaid.wMul(borrowableOracle.price());
        assertEq(liquidatorNetWorthAfter, expectedNetWorthAfter, "LIQUIDATOR net worth");
        assertApproxEqAbs(borrowBalance(BORROWER), amountBorrowed - expectedRepaid, 100, "BORROWER balance");
        assertEq(blue.collateral(id, BORROWER), amountCollateral - toSeize, "BORROWER collateral");
    }

    function testRealizeBadDebt(uint256 amountLent) public {
        borrowableOracle.setPrice(1e18);
        amountLent = bound(amountLent, 1000, 2 ** 64);

        uint256 amountCollateral = amountLent;
        uint256 borrowingPower = amountCollateral.wMul(LLTV);
        uint256 amountBorrowed = borrowingPower.wMul(0.8e18);
        uint256 toSeize = amountCollateral;
        uint256 incentive = WAD + ALPHA.wMul(WAD.wDiv(market.lltv) - WAD);

        borrowableAsset.setBalance(address(this), amountLent);
        collateralAsset.setBalance(BORROWER, amountCollateral);
        borrowableAsset.setBalance(LIQUIDATOR, amountBorrowed);

        // Supply
        blue.supply(market, amountLent, address(this));

        // Borrow
        vm.startPrank(BORROWER);
        blue.supplyCollateral(market, amountCollateral, BORROWER);
        blue.borrow(market, amountBorrowed, BORROWER);
        vm.stopPrank();

        // Price change
        borrowableOracle.setPrice(100e18);

        uint256 liquidatorNetWorthBefore = netWorth(LIQUIDATOR);

        // Liquidate
        vm.prank(LIQUIDATOR);
        blue.liquidate(market, BORROWER, toSeize);

        uint256 liquidatorNetWorthAfter = netWorth(LIQUIDATOR);

        uint256 expectedRepaid = toSeize.wMul(collateralOracle.price()).wDiv(incentive).wDiv(borrowableOracle.price());
        uint256 expectedNetWorthAfter = liquidatorNetWorthBefore + toSeize.wMul(collateralOracle.price())
            - expectedRepaid.wMul(borrowableOracle.price());
        assertEq(liquidatorNetWorthAfter, expectedNetWorthAfter, "LIQUIDATOR net worth");
        assertEq(borrowBalance(BORROWER), 0, "BORROWER balance");
        assertEq(blue.collateral(id, BORROWER), 0, "BORROWER collateral");
        uint256 expectedBadDebt = amountBorrowed - expectedRepaid;
        assertGt(expectedBadDebt, 0, "bad debt");
        assertApproxEqAbs(supplyBalance(address(this)), amountLent - expectedBadDebt, 10, "lender supply balance");
        assertApproxEqAbs(blue.totalBorrow(id), 0, 10, "total borrow");
    }

    function testTwoUsersSupply(uint256 firstAmount, uint256 secondAmount) public {
        firstAmount = bound(firstAmount, 1, 2 ** 64);
        secondAmount = bound(secondAmount, 1, 2 ** 64);

        borrowableAsset.setBalance(address(this), firstAmount);
        blue.supply(market, firstAmount, address(this));

        borrowableAsset.setBalance(BORROWER, secondAmount);
        vm.prank(BORROWER);
        blue.supply(market, secondAmount, BORROWER);

        assertApproxEqAbs(supplyBalance(address(this)), firstAmount, 100, "same balance first user");
        assertEq(blue.supplyShare(id, address(this)), 1e18, "expected shares first user");
        assertApproxEqAbs(supplyBalance(BORROWER), secondAmount, 100, "same balance second user");
        assertEq(blue.supplyShare(id, BORROWER), secondAmount * 1e18 / firstAmount, "expected shares second user");
    }

    function testUnknownMarket(Market memory marketFuzz) public {
        vm.assume(neq(marketFuzz, market));

        vm.expectRevert("unknown market");
        blue.supply(marketFuzz, 1, address(this));

        vm.expectRevert("unknown market");
        blue.withdraw(marketFuzz, 1, address(this));

        vm.expectRevert("unknown market");
        blue.borrow(marketFuzz, 1, address(this));

        vm.expectRevert("unknown market");
        blue.repay(marketFuzz, 1, address(this));

        vm.expectRevert("unknown market");
        blue.supplyCollateral(marketFuzz, 1, address(this));

        vm.expectRevert("unknown market");
        blue.withdrawCollateral(marketFuzz, 1, address(this));

        vm.expectRevert("unknown market");
        blue.liquidate(marketFuzz, address(0), 1);
    }

    function testAmountZero() public {
        vm.expectRevert("zero amount");
        blue.supply(market, 0, address(this));

        vm.expectRevert("zero amount");
        blue.withdraw(market, 0, address(this));

        vm.expectRevert("zero amount");
        blue.borrow(market, 0, address(this));

        vm.expectRevert("zero amount");
        blue.repay(market, 0, address(this));

        vm.expectRevert("zero amount");
        blue.supplyCollateral(market, 0, address(this));

        vm.expectRevert("zero amount");
        blue.withdrawCollateral(market, 0, address(this));

        vm.expectRevert("zero amount");
        blue.liquidate(market, address(0), 0);
    }

    function testEmptyMarket(uint256 amount) public {
        vm.assume(amount > 0);

        vm.expectRevert(stdError.divisionError);
        blue.withdraw(market, amount, address(this));

        vm.expectRevert(stdError.divisionError);
        blue.repay(market, amount, address(this));

        vm.expectRevert(stdError.arithmeticError);
        blue.withdrawCollateral(market, amount, address(this));
    }

    function testSetApproval(address manager, bool isAllowed) public {
        blue.setApproval(manager, isAllowed);
        assertEq(blue.isApproved(address(this), manager), isAllowed);
    }

    function testNotApproved(address attacker) public {
        vm.assume(attacker != address(this));

        vm.startPrank(attacker);

        vm.expectRevert("not approved");
        blue.withdraw(market, 1, address(this));
        vm.expectRevert("not approved");
        blue.withdrawCollateral(market, 1, address(this));
        vm.expectRevert("not approved");
        blue.borrow(market, 1, address(this));

        vm.stopPrank();
    }

    function testApproved(address manager) public {
        borrowableAsset.setBalance(address(this), 100 ether);
        collateralAsset.setBalance(address(this), 100 ether);

        blue.supply(market, 100 ether, address(this));
        blue.supplyCollateral(market, 100 ether, address(this));

        blue.setApproval(manager, true);

        vm.startPrank(manager);

        blue.withdraw(market, 1 ether, address(this));
        blue.withdrawCollateral(market, 1 ether, address(this));
        blue.borrow(market, 1 ether, address(this));

        vm.stopPrank();
    }
}

function neq(Market memory a, Market memory b) pure returns (bool) {
    return a.borrowableAsset != b.borrowableAsset || a.collateralAsset != b.collateralAsset
        || a.borrowableOracle != b.borrowableOracle || a.collateralOracle != b.collateralOracle || a.lltv != b.lltv
        || a.irm != b.irm;
}<|MERGE_RESOLUTION|>--- conflicted
+++ resolved
@@ -308,13 +308,8 @@
 
         if (amountBorrowed > amountLent) {
             vm.prank(BORROWER);
-<<<<<<< HEAD
             vm.expectRevert(bytes(Errors.INSUFFICIENT_LIQUIDITY));
-            blue.borrow(market, amountBorrowed);
-=======
-            vm.expectRevert("not enough liquidity");
             blue.borrow(market, amountBorrowed, BORROWER);
->>>>>>> 28e96a53
             return;
         }
 
@@ -388,13 +383,8 @@
             blue.borrow(market, amountBorrowed, BORROWER);
         } else {
             vm.prank(BORROWER);
-<<<<<<< HEAD
             vm.expectRevert(bytes(Errors.INSUFFICIENT_COLLATERAL));
-            blue.borrow(market, amountBorrowed);
-=======
-            vm.expectRevert("not enough collateral");
             blue.borrow(market, amountBorrowed, BORROWER);
->>>>>>> 28e96a53
         }
     }
 

// SPDX-License-Identifier: UNLICENSED
pragma solidity ^0.8.0;

import "forge-std/Test.sol";
import "forge-std/console.sol";

import {SigUtils} from "./helpers/SigUtils.sol";

import "src/Blue.sol";
import {SharesMath} from "src/libraries/SharesMath.sol";
import {
    IBlueLiquidateCallback,
    IBlueRepayCallback,
    IBlueSupplyCallback,
    IBlueSupplyCollateralCallback
} from "src/interfaces/IBlueCallbacks.sol";
import {ERC20Mock as ERC20} from "src/mocks/ERC20Mock.sol";
import {OracleMock as Oracle} from "src/mocks/OracleMock.sol";
import {IrmMock as Irm} from "src/mocks/IrmMock.sol";

contract BlueTest is
    Test,
    IBlueSupplyCallback,
    IBlueSupplyCollateralCallback,
    IBlueRepayCallback,
    IBlueLiquidateCallback
{
    using MarketLib for Market;
    using SharesMath for uint256;
    using stdStorage for StdStorage;
    using FixedPointMathLib for uint256;

    address private constant BORROWER = address(1234);
    address private constant LIQUIDATOR = address(5678);
    uint256 private constant LLTV = 0.8 ether;
    address private constant OWNER = address(0xdead);

    IBlue private blue;
    ERC20 private borrowableAsset;
    ERC20 private collateralAsset;
    Oracle private borrowableOracle;
    Oracle private collateralOracle;
    Irm private irm;
    Market public market;
    Id public id;

    function setUp() public {
        // Create Blue.
        blue = new Blue(OWNER);

        // List a market.
        borrowableAsset = new ERC20("borrowable", "B", 18);
        collateralAsset = new ERC20("collateral", "C", 18);
        borrowableOracle = new Oracle();
        collateralOracle = new Oracle();

        irm = new Irm(blue);

        market = Market(
            address(borrowableAsset),
            address(collateralAsset),
            address(borrowableOracle),
            address(collateralOracle),
            address(irm),
            LLTV
        );
        id = market.id();

        vm.startPrank(OWNER);
        blue.enableIrm(address(irm));
        blue.enableLltv(LLTV);
        blue.createMarket(market);
        vm.stopPrank();

        // We set the price of the borrowable asset to zero so that borrowers
        // don't need to deposit any collateral.
        borrowableOracle.setPrice(0);
        collateralOracle.setPrice(1e18);

        borrowableAsset.approve(address(blue), type(uint256).max);
        collateralAsset.approve(address(blue), type(uint256).max);
        vm.startPrank(BORROWER);
        borrowableAsset.approve(address(blue), type(uint256).max);
        collateralAsset.approve(address(blue), type(uint256).max);
        blue.setAuthorization(address(this), true);
        vm.stopPrank();
        vm.startPrank(LIQUIDATOR);
        borrowableAsset.approve(address(blue), type(uint256).max);
        collateralAsset.approve(address(blue), type(uint256).max);
        vm.stopPrank();
    }

    // To move to a test utils file later.

    function netWorth(address user) internal view returns (uint256) {
        uint256 collateralAssetValue = collateralAsset.balanceOf(user).mulWadDown(collateralOracle.price());
        uint256 borrowableAssetValue = borrowableAsset.balanceOf(user).mulWadDown(borrowableOracle.price());
        return collateralAssetValue + borrowableAssetValue;
    }

    function supplyBalance(address user) internal view returns (uint256) {
        uint256 supplyShares = blue.supplyShares(id, user);
        if (supplyShares == 0) return 0;

        uint256 totalShares = blue.totalSupplyShares(id);
        uint256 totalSupply = blue.totalSupply(id);
        return supplyShares.divWadDown(totalShares).mulWadDown(totalSupply);
    }

    function borrowBalance(address user) internal view returns (uint256) {
        uint256 borrowerShares = blue.borrowShares(id, user);
        if (borrowerShares == 0) return 0;

        uint256 totalShares = blue.totalBorrowShares(id);
        uint256 totalBorrow = blue.totalBorrow(id);
        return borrowerShares.divWadUp(totalShares).mulWadUp(totalBorrow);
    }

    // Invariants

    function invariantLiquidity() public {
        assertLe(blue.totalBorrow(id), blue.totalSupply(id), "liquidity");
    }

    function invariantLltvEnabled() public {
        assertTrue(blue.isLltvEnabled(LLTV));
    }

    function invariantIrmEnabled() public {
        assertTrue(blue.isIrmEnabled(address(irm)));
    }

    function invariantMarketCreated() public {
        assertGt(blue.lastUpdate(id), 0);
    }

    // Tests

    function testOwner(address newOwner) public {
        Blue blue2 = new Blue(newOwner);

        assertEq(blue2.owner(), newOwner, "owner");
    }

    function testTransferOwnership(address oldOwner, address newOwner) public {
        Blue blue2 = new Blue(oldOwner);

        vm.prank(oldOwner);
        blue2.setOwner(newOwner);
        assertEq(blue2.owner(), newOwner, "owner");
    }

    function testTransferOwnershipWhenNotOwner(address attacker, address newOwner) public {
        vm.assume(attacker != OWNER);

        Blue blue2 = new Blue(OWNER);

        vm.prank(attacker);
        vm.expectRevert(bytes(Errors.NOT_OWNER));
        blue2.setOwner(newOwner);
    }

    function testEnableIrmWhenNotOwner(address attacker, address newIrm) public {
        vm.assume(attacker != blue.owner());

        vm.prank(attacker);
        vm.expectRevert(bytes(Errors.NOT_OWNER));
        blue.enableIrm(newIrm);
    }

    function testEnableIrm(address newIrm) public {
        vm.prank(OWNER);
        blue.enableIrm(newIrm);

        assertTrue(blue.isIrmEnabled(newIrm));
    }

    function testCreateMarketWithEnabledIrm(Market memory marketFuzz) public {
        marketFuzz.lltv = LLTV;

        vm.startPrank(OWNER);
        blue.enableIrm(marketFuzz.irm);
        blue.createMarket(marketFuzz);
        vm.stopPrank();
    }

    function testCreateMarketWithNotEnabledIrm(Market memory marketFuzz) public {
        vm.assume(marketFuzz.irm != address(irm));

        vm.prank(OWNER);
        vm.expectRevert(bytes(Errors.IRM_NOT_ENABLED));
        blue.createMarket(marketFuzz);
    }

    function testEnableLltvWhenNotOwner(address attacker, uint256 newLltv) public {
        vm.assume(attacker != OWNER);

        vm.prank(attacker);
        vm.expectRevert(bytes(Errors.NOT_OWNER));
        blue.enableLltv(newLltv);
    }

    function testEnableLltv(uint256 newLltv) public {
        newLltv = bound(newLltv, 0, FixedPointMathLib.WAD - 1);

        vm.prank(OWNER);
        blue.enableLltv(newLltv);

        assertTrue(blue.isLltvEnabled(newLltv));
    }

    function testEnableLltvShouldFailWhenLltvTooHigh(uint256 newLltv) public {
        newLltv = bound(newLltv, FixedPointMathLib.WAD, type(uint256).max);

        vm.prank(OWNER);
        vm.expectRevert(bytes(Errors.LLTV_TOO_HIGH));
        blue.enableLltv(newLltv);
    }

    function testSetFee(uint256 fee) public {
        fee = bound(fee, 0, MAX_FEE);

        vm.prank(OWNER);
        blue.setFee(market, fee);

        assertEq(blue.fee(id), fee);
    }

    function testSetFeeShouldRevertIfTooHigh(uint256 fee) public {
        fee = bound(fee, MAX_FEE + 1, type(uint256).max);

        vm.prank(OWNER);
        vm.expectRevert(bytes(Errors.MAX_FEE_EXCEEDED));
        blue.setFee(market, fee);
    }

    function testSetFeeShouldRevertIfMarketNotCreated(Market memory marketFuzz, uint256 fee) public {
        vm.assume(neq(marketFuzz, market));
        fee = bound(fee, 0, FixedPointMathLib.WAD);

        vm.prank(OWNER);
        vm.expectRevert(bytes(Errors.MARKET_NOT_CREATED));
        blue.setFee(marketFuzz, fee);
    }

    function testSetFeeShouldRevertIfNotOwner(uint256 fee, address caller) public {
        vm.assume(caller != OWNER);
        fee = bound(fee, 0, FixedPointMathLib.WAD);

        vm.expectRevert(bytes(Errors.NOT_OWNER));
        blue.setFee(market, fee);
    }

    function testSetFeeRecipient(address recipient) public {
        vm.prank(OWNER);
        blue.setFeeRecipient(recipient);

        assertEq(blue.feeRecipient(), recipient);
    }

    function testSetFeeRecipientShouldRevertIfNotOwner(address caller, address recipient) public {
        vm.assume(caller != OWNER);

        vm.expectRevert(bytes(Errors.NOT_OWNER));
        vm.prank(caller);
        blue.setFeeRecipient(recipient);
    }

    function testFeeAccrues(uint256 amountLent, uint256 amountBorrowed, uint256 fee, uint256 timeElapsed) public {
        amountLent = bound(amountLent, 1, 2 ** 64);
        amountBorrowed = bound(amountBorrowed, 1, amountLent);
        timeElapsed = bound(timeElapsed, 1, 365 days);
        fee = bound(fee, 0, MAX_FEE);
        address recipient = OWNER;

        vm.startPrank(OWNER);
        blue.setFee(market, fee);
        blue.setFeeRecipient(recipient);
        vm.stopPrank();

        borrowableAsset.setBalance(address(this), amountLent);
        blue.supply(market, amountLent, address(this), hex"");

        vm.prank(BORROWER);
        blue.borrow(market, amountBorrowed, BORROWER, BORROWER);

        uint256 totalSupplyBefore = blue.totalSupply(id);
        uint256 totalSupplySharesBefore = blue.totalSupplyShares(id);

        // Trigger an accrue.
        vm.warp(block.timestamp + timeElapsed);

        collateralAsset.setBalance(address(this), 1);
        blue.supplyCollateral(market, 1, address(this), hex"");
        blue.withdrawCollateral(market, 1, address(this), address(this));

        uint256 totalSupplyAfter = blue.totalSupply(id);
        vm.assume(totalSupplyAfter > totalSupplyBefore);

        uint256 accrued = totalSupplyAfter - totalSupplyBefore;
        uint256 expectedFee = accrued.mulWadDown(fee);
        uint256 expectedFeeShares = expectedFee.mulDivDown(totalSupplySharesBefore, totalSupplyAfter - expectedFee);

        assertEq(blue.supplyShares(id, recipient), expectedFeeShares);
    }

    function testCreateMarketWithNotEnabledLltv(Market memory marketFuzz) public {
        vm.assume(marketFuzz.lltv != LLTV);
        marketFuzz.irm = address(irm);

        vm.prank(OWNER);
        vm.expectRevert(bytes(Errors.LLTV_NOT_ENABLED));
        blue.createMarket(marketFuzz);
    }

    function testSupplyOnBehalf(uint256 amount, address onBehalf) public {
        vm.assume(onBehalf != address(0));
        vm.assume(onBehalf != address(blue));
        amount = bound(amount, 1, 2 ** 64);

        borrowableAsset.setBalance(address(this), amount);
        blue.supply(market, amount, onBehalf, hex"");

        assertEq(blue.supplyShares(id, onBehalf), amount * SharesMath.VIRTUAL_SHARES, "supply share");
        assertEq(borrowableAsset.balanceOf(onBehalf), 0, "lender balance");
        assertEq(borrowableAsset.balanceOf(address(blue)), amount, "blue balance");
    }

    function testBorrow(uint256 amountLent, uint256 amountBorrowed, address receiver) public {
        vm.assume(receiver != address(0));
        vm.assume(receiver != address(blue));
        amountLent = bound(amountLent, 1, 2 ** 64);
        amountBorrowed = bound(amountBorrowed, 1, 2 ** 64);

        borrowableAsset.setBalance(address(this), amountLent);
        blue.supply(market, amountLent, address(this), hex"");

        if (amountBorrowed > amountLent) {
            vm.prank(BORROWER);
            vm.expectRevert(bytes(Errors.INSUFFICIENT_LIQUIDITY));
            blue.borrow(market, amountBorrowed, BORROWER, receiver);
            return;
        }

        vm.prank(BORROWER);
        blue.borrow(market, amountBorrowed, BORROWER, receiver);

        assertEq(blue.borrowShares(id, BORROWER), amountBorrowed * SharesMath.VIRTUAL_SHARES, "borrow share");
        assertEq(borrowableAsset.balanceOf(receiver), amountBorrowed, "receiver balance");
        assertEq(borrowableAsset.balanceOf(address(blue)), amountLent - amountBorrowed, "blue balance");
    }

    function _testWithdrawCommon(uint256 amountLent) public {
        amountLent = bound(amountLent, 1, 2 ** 64);

        borrowableAsset.setBalance(address(this), amountLent);
        blue.supply(market, amountLent, address(this), hex"");

        // Accrue interests.
        stdstore.target(address(blue)).sig("totalSupply(bytes32)").with_key(Id.unwrap(id)).checked_write(
            blue.totalSupply(id) * 4 / 3
        );
        borrowableAsset.setBalance(address(blue), blue.totalSupply(id));
    }

    function testWithdrawShares(uint256 amountLent, uint256 sharesWithdrawn, uint256 amountBorrowed, address receiver)
        public
    {
        vm.assume(receiver != address(0));
        vm.assume(receiver != address(blue));
        vm.assume(receiver != address(this));
        sharesWithdrawn = bound(sharesWithdrawn, 1, 2 ** 64);

        _testWithdrawCommon(amountLent);
        amountBorrowed = bound(amountBorrowed, 1, blue.totalSupply(id));
        blue.borrow(market, amountBorrowed, BORROWER, BORROWER);

        uint256 totalSupplyBefore = blue.totalSupply(id);
        uint256 supplySharesBefore = blue.supplyShares(id, address(this));
        uint256 amountWithdrawn = sharesWithdrawn.toAssetsDown(blue.totalSupply(id), blue.totalSupplyShares(id));

        if (sharesWithdrawn > blue.supplyShares(id, address(this))) {
            vm.expectRevert(stdError.arithmeticError);
            blue.withdraw(market, sharesWithdrawn, address(this), receiver);
            return;
        } else if (amountWithdrawn > totalSupplyBefore - amountBorrowed) {
            vm.expectRevert(bytes(Errors.INSUFFICIENT_LIQUIDITY));
            blue.withdraw(market, sharesWithdrawn, address(this), receiver);
            return;
        }

        blue.withdraw(market, sharesWithdrawn, address(this), receiver);

        assertEq(blue.supplyShares(id, address(this)), supplySharesBefore - sharesWithdrawn, "supply share");
        assertEq(borrowableAsset.balanceOf(receiver), amountWithdrawn, "receiver balance");
        assertEq(
            borrowableAsset.balanceOf(address(blue)),
            totalSupplyBefore - amountBorrowed - amountWithdrawn,
            "blue balance"
        );
    }

<<<<<<< HEAD
    function testWithdrawMinAmount(uint256 amountLent, uint256 minAmountWithdrawn) public {
        _testWithdrawCommon(amountLent);
=======
    function testWithdrawAll(uint256 amountLent, uint256 amountBorrowed, address receiver) public {
        vm.assume(receiver != address(blue));
        amountLent = bound(amountLent, 1, 2 ** 64);
        amountBorrowed = bound(amountBorrowed, 1, 2 ** 64);
        vm.assume(amountLent >= amountBorrowed);

        borrowableAsset.setBalance(address(this), amountLent);
        blue.supply(market, amountLent, address(this), hex"");
        blue.withdraw(market, type(uint256).max, address(this), receiver);

        assertEq(blue.supplyShares(id, address(this)), 0, "supply share");
        assertEq(borrowableAsset.balanceOf(receiver), amountLent, "receiver balance");
        assertEq(borrowableAsset.balanceOf(address(blue)), 0, "blue balance");
    }

    function testCollateralRequirements(
        uint256 amountCollateral,
        uint256 amountBorrowed,
        uint256 priceCollateral,
        uint256 priceBorrowable
    ) public {
        amountBorrowed = bound(amountBorrowed, 1, 2 ** 64);
        priceBorrowable = bound(priceBorrowable, 0, 2 ** 64);
        amountCollateral = bound(amountCollateral, 1, 2 ** 64);
        priceCollateral = bound(priceCollateral, 0, 2 ** 64);
>>>>>>> 6c3f418b

        uint256 totalSupplyBefore = blue.totalSupply(id);
        uint256 supplySharesBefore = blue.supplyShares(id, address(this));
        minAmountWithdrawn = bound(
            minAmountWithdrawn, 1, supplySharesBefore.toAssetsDown(blue.totalSupply(id), blue.totalSupplyShares(id))
        );
        uint256 sharesWithdrawn = (minAmountWithdrawn + 1).toSharesUp(blue.totalSupply(id), blue.totalSupplyShares(id));
        sharesWithdrawn = sharesWithdrawn > supplySharesBefore ? supplySharesBefore : sharesWithdrawn;
        uint256 realAmountWithdrawn = sharesWithdrawn.toAssetsDown(blue.totalSupply(id), blue.totalSupplyShares(id));
        if (sharesWithdrawn > 0) blue.withdraw(market, sharesWithdrawn, address(this), address(this));

        assertGe(realAmountWithdrawn, minAmountWithdrawn, "realAmountWithdrawn");
        assertEq(blue.supplyShares(id, address(this)), supplySharesBefore - sharesWithdrawn, "supply share");
        assertEq(borrowableAsset.balanceOf(address(this)), realAmountWithdrawn, "this balance");
        assertEq(borrowableAsset.balanceOf(address(blue)), totalSupplyBefore - realAmountWithdrawn, "blue balance");
    }

    function testWithdrawMaxAmount(uint256 amountLent, uint256 maxAmountWithdrawn) public {
        _testWithdrawCommon(amountLent);

        uint256 totalSupplyBefore = blue.totalSupply(id);
        uint256 supplySharesBefore = blue.supplyShares(id, address(this));
        maxAmountWithdrawn = bound(
            maxAmountWithdrawn, 1, supplySharesBefore.toAssetsDown(blue.totalSupply(id), blue.totalSupplyShares(id))
        );
        uint256 sharesWithdrawn = maxAmountWithdrawn.toSharesDown(blue.totalSupply(id), blue.totalSupplyShares(id));
        uint256 realAmountWithdrawn = sharesWithdrawn.toAssetsDown(blue.totalSupply(id), blue.totalSupplyShares(id));
        if (sharesWithdrawn > 0) blue.withdraw(market, sharesWithdrawn, address(this), address(this));

        assertLe(realAmountWithdrawn, maxAmountWithdrawn, "realAmountWithdrawn");
        assertEq(blue.supplyShares(id, address(this)), supplySharesBefore - sharesWithdrawn, "supply share");
        assertEq(borrowableAsset.balanceOf(address(this)), realAmountWithdrawn, "this balance");
        assertEq(borrowableAsset.balanceOf(address(blue)), totalSupplyBefore - realAmountWithdrawn, "blue balance");
    }

    function testWithdrawExactAmount(uint256 amountLent, uint256 exactAmountWithdrawn) public {
        _testWithdrawCommon(amountLent);

        uint256 totalSupplyBefore = blue.totalSupply(id);
        uint256 supplySharesBefore = blue.supplyShares(id, address(this));
        exactAmountWithdrawn = bound(
            exactAmountWithdrawn, 1, supplySharesBefore.toAssetsDown(blue.totalSupply(id), blue.totalSupplyShares(id))
        );
        uint256 sharesWithdrawnMin = exactAmountWithdrawn.toSharesDown(blue.totalSupply(id), blue.totalSupplyShares(id));
        uint256 sharesWithdrawnMax =
            (exactAmountWithdrawn + 1).toSharesUp(blue.totalSupply(id), blue.totalSupplyShares(id));
        uint256 sharesWithdrawn = (sharesWithdrawnMin + sharesWithdrawnMax) / 2;
        sharesWithdrawn = sharesWithdrawn > supplySharesBefore ? supplySharesBefore : sharesWithdrawn;
        blue.withdraw(market, sharesWithdrawn, address(this), address(this));

        assertEq(blue.supplyShares(id, address(this)), supplySharesBefore - sharesWithdrawn, "supply share");
        assertEq(borrowableAsset.balanceOf(address(this)), exactAmountWithdrawn, "this balance");
        assertEq(borrowableAsset.balanceOf(address(blue)), totalSupplyBefore - exactAmountWithdrawn, "blue balance");
    }

    function testWithdrawAll(uint256 amountLent) public {
        _testWithdrawCommon(amountLent);

        uint256 totalSupplyBefore = blue.totalSupply(id);
        uint256 amountWithdrawn =
            blue.supplyShares(id, address(this)).toAssetsDown(blue.totalSupply(id), blue.totalSupplyShares(id));
        blue.withdraw(market, blue.supplyShares(id, address(this)), address(this), address(this));

        assertEq(blue.supplyShares(id, address(this)), 0, "supply share");
        assertEq(borrowableAsset.balanceOf(address(this)), amountWithdrawn, "this balance");
        assertEq(borrowableAsset.balanceOf(address(blue)), totalSupplyBefore - amountWithdrawn, "blue balance");
    }

    function _testRepayCommon(uint256 amountBorrowed, address borrower) public {
        amountBorrowed = bound(amountBorrowed, 1, 2 ** 64);

        borrowableAsset.setBalance(address(this), 2 ** 66);
        blue.supply(market, amountBorrowed, address(this), hex"");
        vm.prank(borrower);
        blue.borrow(market, amountBorrowed, borrower, borrower);

        // Accrue interests.
        stdstore.target(address(blue)).sig("totalBorrow(bytes32)").with_key(Id.unwrap(id)).checked_write(
            blue.totalBorrow(id) * 4 / 3
        );
    }

    function testRepayShares(uint256 amountBorrowed, uint256 sharesRepaid, address onBehalf) public {
        vm.assume(onBehalf != address(0));
        vm.assume(onBehalf != address(blue));
        _testRepayCommon(amountBorrowed, onBehalf);

        uint256 thisBalanceBefore = borrowableAsset.balanceOf(address(this));
        uint256 borrowSharesBefore = blue.borrowShares(id, onBehalf);
        sharesRepaid = bound(sharesRepaid, 1, borrowSharesBefore);

        uint256 amountRepaid = sharesRepaid.toAssetsUp(blue.totalBorrow(id), blue.totalBorrowShares(id));
        blue.repay(market, sharesRepaid, onBehalf, hex"");

        assertEq(blue.borrowShares(id, onBehalf), borrowSharesBefore - sharesRepaid, "borrow share");
        assertEq(borrowableAsset.balanceOf(address(this)), thisBalanceBefore - amountRepaid, "this balance");
        assertEq(borrowableAsset.balanceOf(address(blue)), amountRepaid, "blue balance");
    }

    function testRepayMinAmount(uint256 amountBorrowed, uint256 minAmountRepaid) public {
        _testRepayCommon(amountBorrowed, address(this));

        uint256 thisBalanceBefore = borrowableAsset.balanceOf(address(this));
        uint256 borrowSharesBefore = blue.borrowShares(id, address(this));
        minAmountRepaid =
            bound(minAmountRepaid, 1, borrowSharesBefore.toAssetsUp(blue.totalBorrow(id), blue.totalBorrowShares(id)));
        uint256 sharesRepaid = (minAmountRepaid - 1).toSharesDown(blue.totalBorrow(id), blue.totalBorrowShares(id));
        uint256 realAmountRepaid = sharesRepaid.toAssetsUp(blue.totalBorrow(id), blue.totalBorrowShares(id));
        if (sharesRepaid > 0) blue.repay(market, sharesRepaid, address(this), hex"");

        assertLe(realAmountRepaid, minAmountRepaid, "real amount repaid");
        assertEq(blue.borrowShares(id, address(this)), borrowSharesBefore - sharesRepaid, "borrow share");
        assertEq(borrowableAsset.balanceOf(address(this)), thisBalanceBefore - realAmountRepaid, "this balance");
        assertEq(borrowableAsset.balanceOf(address(blue)), realAmountRepaid, "blue balance");
    }

    function testRepayMaxAmount(uint256 amountBorrowed, uint256 maxAmountRepaid) public {
        _testRepayCommon(amountBorrowed, address(this));

        uint256 thisBalanceBefore = borrowableAsset.balanceOf(address(this));
        uint256 borrowSharesBefore = blue.borrowShares(id, address(this));
        maxAmountRepaid =
            bound(maxAmountRepaid, 1, borrowSharesBefore.toAssetsUp(blue.totalBorrow(id), blue.totalBorrowShares(id)));
        uint256 sharesRepaid = maxAmountRepaid.toSharesUp(blue.totalBorrow(id), blue.totalBorrowShares(id));
        sharesRepaid = sharesRepaid > borrowSharesBefore ? borrowSharesBefore : sharesRepaid;
        uint256 realAmountRepaid = sharesRepaid.toAssetsUp(blue.totalBorrow(id), blue.totalBorrowShares(id));
        if (sharesRepaid > 0) blue.repay(market, sharesRepaid, address(this), hex"");

        assertGe(realAmountRepaid, maxAmountRepaid, "real amount repaid");
        assertEq(blue.borrowShares(id, address(this)), borrowSharesBefore - sharesRepaid, "borrow share");
        assertEq(borrowableAsset.balanceOf(address(this)), thisBalanceBefore - realAmountRepaid, "this balance");
        assertEq(borrowableAsset.balanceOf(address(blue)), realAmountRepaid, "blue balance");
    }

    function testRepayExactAmount(uint256 amountBorrowed, uint256 exactAmountRepaid) public {
        _testRepayCommon(amountBorrowed, address(this));

        uint256 thisBalanceBefore = borrowableAsset.balanceOf(address(this));
        uint256 borrowSharesBefore = blue.borrowShares(id, address(this));
        exactAmountRepaid =
            bound(exactAmountRepaid, 1, borrowSharesBefore.toAssetsUp(blue.totalBorrow(id), blue.totalBorrowShares(id)));
        uint256 sharesRepaidMin = (exactAmountRepaid - 1).toSharesDown(blue.totalBorrow(id), blue.totalBorrowShares(id));
        uint256 sharesRepaidMax = exactAmountRepaid.toSharesUp(blue.totalBorrow(id), blue.totalBorrowShares(id));
        uint256 sharesRepaid = (sharesRepaidMin + sharesRepaidMax + 1) / 2;
        sharesRepaid = sharesRepaid > borrowSharesBefore ? borrowSharesBefore : sharesRepaid;
        blue.repay(market, sharesRepaid, address(this), hex"");

        assertEq(blue.borrowShares(id, address(this)), borrowSharesBefore - sharesRepaid, "borrow share");
        assertEq(borrowableAsset.balanceOf(address(this)), thisBalanceBefore - exactAmountRepaid, "this balance");
        assertEq(borrowableAsset.balanceOf(address(blue)), exactAmountRepaid, "blue balance");
    }

    function testRepayAll(uint256 amountBorrowed) public {
        _testRepayCommon(amountBorrowed, address(this));

        uint256 amountRepaid =
            blue.borrowShares(id, address(this)).toAssetsUp(blue.totalBorrow(id), blue.totalBorrowShares(id));
        borrowableAsset.setBalance(address(this), amountRepaid);
        blue.repay(market, blue.borrowShares(id, address(this)), address(this), hex"");

        assertEq(blue.borrowShares(id, address(this)), 0, "borrow share");
        assertEq(borrowableAsset.balanceOf(address(this)), 0, "this balance");
        assertEq(borrowableAsset.balanceOf(address(blue)), amountRepaid, "blue balance");
    }

    function testRepayAll(uint256 amountLent, uint256 amountBorrowed) public {
        amountLent = bound(amountLent, 1, 2 ** 64);
        amountBorrowed = bound(amountBorrowed, 1, amountLent);

        borrowableAsset.setBalance(address(this), amountLent);
        blue.supply(market, amountLent, address(this), hex"");

        vm.startPrank(BORROWER);
        blue.borrow(market, amountBorrowed, BORROWER, BORROWER);
        blue.repay(market, type(uint256).max, BORROWER, hex"");
        vm.stopPrank();

        assertEq(blue.borrowShares(id, BORROWER), 0, "borrow share");
        assertEq(borrowableAsset.balanceOf(BORROWER), 0, "receiver balance");
        assertEq(borrowableAsset.balanceOf(address(blue)), amountLent, "blue balance");
    }

    function testSupplyCollateralOnBehalf(uint256 amount, address onBehalf) public {
        vm.assume(onBehalf != address(0));
        vm.assume(onBehalf != address(blue));
        amount = bound(amount, 1, 2 ** 64);

        collateralAsset.setBalance(address(this), amount);
        blue.supplyCollateral(market, amount, onBehalf, hex"");

        assertEq(blue.collateral(id, onBehalf), amount, "collateral");
        assertEq(collateralAsset.balanceOf(onBehalf), 0, "onBehalf balance");
        assertEq(collateralAsset.balanceOf(address(blue)), amount, "blue balance");
    }

    function testWithdrawCollateral(uint256 amountDeposited, uint256 amountWithdrawn, address receiver) public {
        vm.assume(receiver != address(0));
        vm.assume(receiver != address(blue));
        amountDeposited = bound(amountDeposited, 1, 2 ** 64);
        amountWithdrawn = bound(amountWithdrawn, 1, 2 ** 64);

        collateralAsset.setBalance(address(this), amountDeposited);
        blue.supplyCollateral(market, amountDeposited, address(this), hex"");

        if (amountWithdrawn > amountDeposited) {
            vm.expectRevert(stdError.arithmeticError);
            blue.withdrawCollateral(market, amountWithdrawn, address(this), receiver);
            return;
        }

        blue.withdrawCollateral(market, amountWithdrawn, address(this), receiver);

        assertEq(blue.collateral(id, address(this)), amountDeposited - amountWithdrawn, "this collateral");
        assertEq(collateralAsset.balanceOf(receiver), amountWithdrawn, "receiver balance");
        assertEq(collateralAsset.balanceOf(address(blue)), amountDeposited - amountWithdrawn, "blue balance");
    }

    function testWithdrawCollateralAll(uint256 amountDeposited, address receiver) public {
<<<<<<< HEAD
=======
        vm.assume(receiver != address(0));
>>>>>>> 6c3f418b
        vm.assume(receiver != address(blue));
        amountDeposited = bound(amountDeposited, 1, 2 ** 64);

        collateralAsset.setBalance(address(this), amountDeposited);
        blue.supplyCollateral(market, amountDeposited, address(this), hex"");
<<<<<<< HEAD
        blue.withdrawCollateral(market, blue.collateral(id, address(this)), address(this), receiver);
=======
        blue.withdrawCollateral(market, type(uint256).max, address(this), receiver);
>>>>>>> 6c3f418b

        assertEq(blue.collateral(id, address(this)), 0, "this collateral");
        assertEq(collateralAsset.balanceOf(receiver), amountDeposited, "receiver balance");
        assertEq(collateralAsset.balanceOf(address(blue)), 0, "blue balance");
    }

<<<<<<< HEAD
    function testCollateralRequirements(
        uint256 amountCollateral,
        uint256 amountBorrowed,
        uint256 priceCollateral,
        uint256 priceBorrowable
    ) public {
        amountBorrowed = bound(amountBorrowed, 1, 2 ** 64);
        priceBorrowable = bound(priceBorrowable, 0, 2 ** 64);
        amountCollateral = bound(amountCollateral, 1, 2 ** 64);
        priceCollateral = bound(priceCollateral, 0, 2 ** 64);

        borrowableOracle.setPrice(priceBorrowable);
        collateralOracle.setPrice(priceCollateral);

        borrowableAsset.setBalance(address(this), amountBorrowed);
        collateralAsset.setBalance(BORROWER, amountCollateral);

        blue.supply(market, amountBorrowed, address(this), hex"");

        vm.prank(BORROWER);
        blue.supplyCollateral(market, amountCollateral, BORROWER, hex"");

        uint256 collateralValue = amountCollateral.mulWadDown(priceCollateral);
        uint256 borrowValue = amountBorrowed.mulWadUp(priceBorrowable);
        if (borrowValue == 0 || (collateralValue > 0 && borrowValue <= collateralValue.mulWadDown(LLTV))) {
            vm.prank(BORROWER);
            blue.borrow(market, amountBorrowed, BORROWER, BORROWER);
        } else {
            vm.prank(BORROWER);
            vm.expectRevert(bytes(Errors.INSUFFICIENT_COLLATERAL));
            blue.borrow(market, amountBorrowed, BORROWER, BORROWER);
        }
    }

=======
>>>>>>> 6c3f418b
    function testLiquidate(uint256 amountLent) public {
        borrowableOracle.setPrice(1e18);
        amountLent = bound(amountLent, 1000, 2 ** 64);

        uint256 amountCollateral = amountLent;
        uint256 borrowingPower = amountCollateral.mulWadDown(LLTV);
        uint256 amountBorrowed = borrowingPower.mulWadDown(0.8e18);
        uint256 toSeize = amountCollateral.mulWadDown(LLTV);
        uint256 incentive =
            FixedPointMathLib.WAD + ALPHA.mulWadDown(FixedPointMathLib.WAD.divWadDown(LLTV) - FixedPointMathLib.WAD);

        borrowableAsset.setBalance(address(this), amountLent);
        collateralAsset.setBalance(BORROWER, amountCollateral);
        borrowableAsset.setBalance(LIQUIDATOR, amountBorrowed);

        // Supply
        blue.supply(market, amountLent, address(this), hex"");

        // Borrow
        vm.startPrank(BORROWER);
        blue.supplyCollateral(market, amountCollateral, BORROWER, hex"");
        blue.borrow(market, amountBorrowed, BORROWER, BORROWER);
        vm.stopPrank();

        // Price change
        borrowableOracle.setPrice(2e18);

        uint256 liquidatorNetWorthBefore = netWorth(LIQUIDATOR);

        // Liquidate
        vm.prank(LIQUIDATOR);
        blue.liquidate(market, BORROWER, toSeize, hex"");

        uint256 liquidatorNetWorthAfter = netWorth(LIQUIDATOR);

        uint256 expectedRepaid =
            toSeize.mulWadUp(collateralOracle.price()).divWadUp(incentive).divWadUp(borrowableOracle.price());
        uint256 expectedNetWorthAfter = liquidatorNetWorthBefore + toSeize.mulWadDown(collateralOracle.price())
            - expectedRepaid.mulWadDown(borrowableOracle.price());
        assertEq(liquidatorNetWorthAfter, expectedNetWorthAfter, "LIQUIDATOR net worth");
        assertApproxEqAbs(borrowBalance(BORROWER), amountBorrowed - expectedRepaid, 100, "BORROWER balance");
        assertEq(blue.collateral(id, BORROWER), amountCollateral - toSeize, "BORROWER collateral");
    }

    function testRealizeBadDebt(uint256 amountLent) public {
        borrowableOracle.setPrice(1e18);
        amountLent = bound(amountLent, 1000, 2 ** 64);

        uint256 amountCollateral = amountLent;
        uint256 borrowingPower = amountCollateral.mulWadDown(LLTV);
        uint256 amountBorrowed = borrowingPower.mulWadDown(0.8e18);
        uint256 toSeize = amountCollateral;
        uint256 incentive = FixedPointMathLib.WAD
            + ALPHA.mulWadDown(FixedPointMathLib.WAD.divWadDown(market.lltv) - FixedPointMathLib.WAD);

        borrowableAsset.setBalance(address(this), amountLent);
        collateralAsset.setBalance(BORROWER, amountCollateral);
        borrowableAsset.setBalance(LIQUIDATOR, amountBorrowed);

        // Supply
        blue.supply(market, amountLent, address(this), hex"");

        // Borrow
        vm.startPrank(BORROWER);
        blue.supplyCollateral(market, amountCollateral, BORROWER, hex"");
        blue.borrow(market, amountBorrowed, BORROWER, BORROWER);
        vm.stopPrank();

        // Price change
        borrowableOracle.setPrice(100e18);

        uint256 liquidatorNetWorthBefore = netWorth(LIQUIDATOR);

        // Liquidate
        vm.prank(LIQUIDATOR);
        blue.liquidate(market, BORROWER, toSeize, hex"");

        uint256 liquidatorNetWorthAfter = netWorth(LIQUIDATOR);

        uint256 expectedRepaid =
            toSeize.mulWadUp(collateralOracle.price()).divWadUp(incentive).divWadUp(borrowableOracle.price());
        uint256 expectedNetWorthAfter = liquidatorNetWorthBefore + toSeize.mulWadDown(collateralOracle.price())
            - expectedRepaid.mulWadDown(borrowableOracle.price());
        assertEq(liquidatorNetWorthAfter, expectedNetWorthAfter, "LIQUIDATOR net worth");
        assertEq(borrowBalance(BORROWER), 0, "BORROWER balance");
        assertEq(blue.collateral(id, BORROWER), 0, "BORROWER collateral");
        uint256 expectedBadDebt = amountBorrowed - expectedRepaid;
        assertGt(expectedBadDebt, 0, "bad debt");
        assertApproxEqAbs(supplyBalance(address(this)), amountLent - expectedBadDebt, 10, "lender supply balance");
        assertApproxEqAbs(blue.totalBorrow(id), 0, 10, "total borrow");
    }

    function testTwoUsersSupply(uint256 firstAmount, uint256 secondAmount) public {
        firstAmount = bound(firstAmount, 1, 2 ** 64);
        secondAmount = bound(secondAmount, 1, 2 ** 64);

        borrowableAsset.setBalance(address(this), firstAmount);
        blue.supply(market, firstAmount, address(this), hex"");

        borrowableAsset.setBalance(BORROWER, secondAmount);
        vm.prank(BORROWER);
        blue.supply(market, secondAmount, BORROWER, hex"");

        assertApproxEqAbs(supplyBalance(address(this)), firstAmount, 100, "same balance first user");
        assertEq(
            blue.supplyShares(id, address(this)), firstAmount * SharesMath.VIRTUAL_SHARES, "expected shares first user"
        );
        assertApproxEqAbs(supplyBalance(BORROWER), secondAmount, 100, "same balance second user");
        assertApproxEqAbs(
            blue.supplyShares(id, BORROWER),
            secondAmount * SharesMath.VIRTUAL_SHARES,
            100,
            "expected shares second user"
        );
    }

    function testUnknownMarket(Market memory marketFuzz) public {
        vm.assume(neq(marketFuzz, market));

        vm.expectRevert(bytes(Errors.MARKET_NOT_CREATED));
        blue.supply(marketFuzz, 1, address(this), hex"");

        vm.expectRevert(bytes(Errors.MARKET_NOT_CREATED));
        blue.withdraw(marketFuzz, 1, address(this), address(this));

        vm.expectRevert(bytes(Errors.MARKET_NOT_CREATED));
        blue.borrow(marketFuzz, 1, address(this), address(this));

        vm.expectRevert(bytes(Errors.MARKET_NOT_CREATED));
        blue.repay(marketFuzz, 1, address(this), hex"");

        vm.expectRevert(bytes(Errors.MARKET_NOT_CREATED));
        blue.supplyCollateral(marketFuzz, 1, address(this), hex"");

        vm.expectRevert(bytes(Errors.MARKET_NOT_CREATED));
        blue.withdrawCollateral(marketFuzz, 1, address(this), address(this));

        vm.expectRevert(bytes(Errors.MARKET_NOT_CREATED));
        blue.liquidate(marketFuzz, address(0), 1, hex"");
    }

    function testInputZero() public {
        vm.expectRevert(bytes(Errors.ZERO_AMOUNT));
        blue.supply(market, 0, address(this), hex"");

        vm.expectRevert(bytes(Errors.ZERO_SHARES));
        blue.withdraw(market, 0, address(this), address(this));

        vm.expectRevert(bytes(Errors.ZERO_AMOUNT));
        blue.borrow(market, 0, address(this), address(this));

        vm.expectRevert(bytes(Errors.ZERO_SHARES));
        blue.repay(market, 0, address(this), hex"");

        vm.expectRevert(bytes(Errors.ZERO_AMOUNT));
        blue.supplyCollateral(market, 0, address(this), hex"");

        vm.expectRevert(bytes(Errors.ZERO_AMOUNT));
        blue.withdrawCollateral(market, 0, address(this), address(this));

        vm.expectRevert(bytes(Errors.ZERO_AMOUNT));
        blue.liquidate(market, address(0), 0, hex"");
    }

    function testZeroAddress() public {
        vm.expectRevert(bytes(Errors.ZERO_ADDRESS));
        blue.supply(market, 1, address(0), hex"");

        vm.expectRevert(bytes(Errors.ZERO_ADDRESS));
        blue.withdraw(market, 1, address(this), address(0));

        vm.expectRevert(bytes(Errors.ZERO_ADDRESS));
        blue.borrow(market, 1, address(this), address(0));

        vm.expectRevert(bytes(Errors.ZERO_ADDRESS));
        blue.repay(market, 1, address(0), hex"");

        vm.expectRevert(bytes(Errors.ZERO_ADDRESS));
        blue.supplyCollateral(market, 1, address(0), hex"");

        vm.expectRevert(bytes(Errors.ZERO_ADDRESS));
        blue.withdrawCollateral(market, 1, address(this), address(0));
    }

    function testEmptyMarket(uint256 amount) public {
        amount = bound(amount, 1, type(uint256).max / SharesMath.VIRTUAL_SHARES);

        vm.expectRevert(stdError.arithmeticError);
        blue.withdraw(market, amount, address(this), address(this));

        vm.expectRevert(stdError.arithmeticError);
        blue.repay(market, amount, address(this), hex"");

        vm.expectRevert(stdError.arithmeticError);
        blue.withdrawCollateral(market, amount, address(this), address(this));
    }

    function testSetAuthorization(address authorized, bool isAuthorized) public {
        blue.setAuthorization(authorized, isAuthorized);
        assertEq(blue.isAuthorized(address(this), authorized), isAuthorized);
    }

    function testNotAuthorized(address attacker) public {
        vm.assume(attacker != address(this));

        vm.startPrank(attacker);

        vm.expectRevert(bytes(Errors.UNAUTHORIZED));
        blue.withdraw(market, 1, address(this), address(this));
        vm.expectRevert(bytes(Errors.UNAUTHORIZED));
        blue.withdrawCollateral(market, 1, address(this), address(this));
        vm.expectRevert(bytes(Errors.UNAUTHORIZED));
        blue.borrow(market, 1, address(this), address(this));

        vm.stopPrank();
    }

    function testAuthorization(address authorized) public {
        borrowableAsset.setBalance(address(this), 100 ether);
        collateralAsset.setBalance(address(this), 100 ether);

        blue.supply(market, 100 ether, address(this), hex"");
        blue.supplyCollateral(market, 100 ether, address(this), hex"");

        blue.setAuthorization(authorized, true);

        vm.startPrank(authorized);

        blue.withdraw(market, 1 ether, address(this), address(this));
        blue.withdrawCollateral(market, 1 ether, address(this), address(this));
        blue.borrow(market, 1 ether, address(this), address(this));

        vm.stopPrank();
    }

    function testAuthorizationWithSig(uint32 deadline, address authorized, uint256 privateKey, bool isAuthorized)
        public
    {
        deadline = uint32(bound(deadline, block.timestamp + 1, type(uint32).max));
        privateKey = bound(privateKey, 1, type(uint32).max); // "Private key must be less than the secp256k1 curve order (115792089237316195423570985008687907852837564279074904382605163141518161494337)."
        address authorizer = vm.addr(privateKey);

        SigUtils.Authorization memory authorization = SigUtils.Authorization({
            authorizer: authorizer,
            authorized: authorized,
            isAuthorized: isAuthorized,
            nonce: blue.nonce(authorizer),
            deadline: block.timestamp + deadline
        });

        bytes32 digest = SigUtils.getTypedDataHash(blue.DOMAIN_SEPARATOR(), authorization);

        Signature memory sig;
        (sig.v, sig.r, sig.s) = vm.sign(privateKey, digest);

        blue.setAuthorization(
            authorization.authorizer, authorization.authorized, authorization.isAuthorized, authorization.deadline, sig
        );

        assertEq(blue.isAuthorized(authorizer, authorized), isAuthorized);
        assertEq(blue.nonce(authorizer), 1);
    }

    function testFlashLoan(uint256 amount) public {
        amount = bound(amount, 1, 2 ** 64);

        borrowableAsset.setBalance(address(this), amount);
        blue.supply(market, amount, address(this), hex"");

        blue.flashLoan(address(borrowableAsset), amount, bytes(""));

        assertEq(borrowableAsset.balanceOf(address(blue)), amount, "balanceOf");
    }

    function testExtsLoad(uint256 slot, bytes32 value0) public {
        bytes32[] memory slots = new bytes32[](2);
        slots[0] = bytes32(slot);
        slots[1] = bytes32(slot / 2);

        bytes32 value1 = keccak256(abi.encode(value0));
        vm.store(address(blue), slots[0], value0);
        vm.store(address(blue), slots[1], value1);

        bytes32[] memory values = blue.extsload(slots);

        assertEq(values.length, 2, "values.length");
        assertEq(values[0], slot > 0 ? value0 : value1, "value0");
        assertEq(values[1], value1, "value1");
    }

    function testSupplyCallback(uint256 amount) public {
        amount = bound(amount, 1, 2 ** 64);
        borrowableAsset.setBalance(address(this), amount);
        borrowableAsset.approve(address(blue), 0);

        vm.expectRevert();
        blue.supply(market, amount, address(this), hex"");
        blue.supply(market, amount, address(this), abi.encode(this.testSupplyCallback.selector, hex""));
    }

    function testSupplyCollateralCallback(uint256 amount) public {
        amount = bound(amount, 1, 2 ** 64);
        collateralAsset.setBalance(address(this), amount);
        collateralAsset.approve(address(blue), 0);

        vm.expectRevert();
        blue.supplyCollateral(market, amount, address(this), hex"");
        blue.supplyCollateral(
            market, amount, address(this), abi.encode(this.testSupplyCollateralCallback.selector, hex"")
        );
    }

    function testRepayCallback(uint256 amount) public {
        amount = bound(amount, 1, 2 ** 64);
        borrowableAsset.setBalance(address(this), amount);
        blue.supply(market, amount, address(this), hex"");
        blue.borrow(market, amount, address(this), address(this));

        borrowableAsset.approve(address(blue), 0);

        vm.expectRevert();
        blue.repay(market, amount, address(this), hex"");
        blue.repay(market, amount, address(this), abi.encode(this.testRepayCallback.selector, hex""));
    }

    function testLiquidateCallback(uint256 amount) public {
        amount = bound(amount, 10, 2 ** 64);
        borrowableOracle.setPrice(1e18);
        borrowableAsset.setBalance(address(this), amount);
        collateralAsset.setBalance(address(this), amount);
        blue.supply(market, amount, address(this), hex"");
        blue.supplyCollateral(market, amount, address(this), hex"");
        blue.borrow(market, amount.mulWadDown(LLTV), address(this), address(this));

        borrowableOracle.setPrice(1.01e18);

        uint256 toSeize = amount.mulWadDown(LLTV);

        borrowableAsset.setBalance(address(this), toSeize);
        borrowableAsset.approve(address(blue), 0);
        vm.expectRevert();
        blue.liquidate(market, address(this), toSeize, hex"");
        blue.liquidate(market, address(this), toSeize, abi.encode(this.testLiquidateCallback.selector, hex""));
    }

    function testFlashActions(uint256 amount) public {
        amount = bound(amount, 10, 2 ** 64);
        borrowableOracle.setPrice(1e18);
        uint256 toBorrow = amount.mulWadDown(LLTV);

        borrowableAsset.setBalance(address(this), 2 * toBorrow);
        blue.supply(market, toBorrow, address(this), hex"");

        blue.supplyCollateral(
            market, amount, address(this), abi.encode(this.testFlashActions.selector, abi.encode(toBorrow))
        );
        assertGt(blue.borrowShares(market.id(), address(this)), 0, "no borrow");

        blue.repay(
            market,
            blue.borrowShares(id, address(this)),
            address(this),
            abi.encode(this.testFlashActions.selector, abi.encode(amount))
        );
        assertEq(blue.collateral(market.id(), address(this)), 0, "no withdraw collateral");
    }

    // Callback functions.

    function onBlueSupply(uint256 amount, bytes memory data) external {
        require(msg.sender == address(blue));
        bytes4 selector;
        (selector, data) = abi.decode(data, (bytes4, bytes));
        if (selector == this.testSupplyCallback.selector) {
            borrowableAsset.approve(address(blue), amount);
        }
    }

    function onBlueSupplyCollateral(uint256 amount, bytes memory data) external {
        require(msg.sender == address(blue));
        bytes4 selector;
        (selector, data) = abi.decode(data, (bytes4, bytes));
        if (selector == this.testSupplyCollateralCallback.selector) {
            collateralAsset.approve(address(blue), amount);
        } else if (selector == this.testFlashActions.selector) {
            uint256 toBorrow = abi.decode(data, (uint256));
            collateralAsset.setBalance(address(this), amount);
            borrowableAsset.setBalance(address(this), toBorrow);
            blue.borrow(market, toBorrow, address(this), address(this));
        }
    }

    function onBlueRepay(uint256 amount, bytes memory data) external {
        require(msg.sender == address(blue));
        bytes4 selector;
        (selector, data) = abi.decode(data, (bytes4, bytes));
        if (selector == this.testRepayCallback.selector) {
            borrowableAsset.approve(address(blue), amount);
        } else if (selector == this.testFlashActions.selector) {
            uint256 toWithdraw = abi.decode(data, (uint256));
            blue.withdrawCollateral(market, toWithdraw, address(this), address(this));
        }
    }

    function onBlueLiquidate(uint256, uint256 repaid, bytes memory data) external {
        require(msg.sender == address(blue));
        bytes4 selector;
        (selector, data) = abi.decode(data, (bytes4, bytes));
        if (selector == this.testLiquidateCallback.selector) {
            borrowableAsset.approve(address(blue), repaid);
        }
    }

    function onBlueFlashLoan(address token, uint256 amount, bytes calldata) external {
        ERC20(token).approve(address(blue), amount);
    }
}

function neq(Market memory a, Market memory b) pure returns (bool) {
    return a.borrowableAsset != b.borrowableAsset || a.collateralAsset != b.collateralAsset
        || a.borrowableOracle != b.borrowableOracle || a.collateralOracle != b.collateralOracle || a.lltv != b.lltv
        || a.irm != b.irm;
}<|MERGE_RESOLUTION|>--- conflicted
+++ resolved
@@ -400,23 +400,220 @@
         );
     }
 
-<<<<<<< HEAD
     function testWithdrawMinAmount(uint256 amountLent, uint256 minAmountWithdrawn) public {
         _testWithdrawCommon(amountLent);
-=======
-    function testWithdrawAll(uint256 amountLent, uint256 amountBorrowed, address receiver) public {
+
+        uint256 totalSupplyBefore = blue.totalSupply(id);
+        uint256 supplySharesBefore = blue.supplyShares(id, address(this));
+        minAmountWithdrawn = bound(
+            minAmountWithdrawn, 1, supplySharesBefore.toAssetsDown(blue.totalSupply(id), blue.totalSupplyShares(id))
+        );
+        uint256 sharesWithdrawn = (minAmountWithdrawn + 1).toSharesUp(blue.totalSupply(id), blue.totalSupplyShares(id));
+        sharesWithdrawn = sharesWithdrawn > supplySharesBefore ? supplySharesBefore : sharesWithdrawn;
+        uint256 realAmountWithdrawn = sharesWithdrawn.toAssetsDown(blue.totalSupply(id), blue.totalSupplyShares(id));
+        if (sharesWithdrawn > 0) blue.withdraw(market, sharesWithdrawn, address(this), address(this));
+
+        assertGe(realAmountWithdrawn, minAmountWithdrawn, "realAmountWithdrawn");
+        assertEq(blue.supplyShares(id, address(this)), supplySharesBefore - sharesWithdrawn, "supply share");
+        assertEq(borrowableAsset.balanceOf(address(this)), realAmountWithdrawn, "this balance");
+        assertEq(borrowableAsset.balanceOf(address(blue)), totalSupplyBefore - realAmountWithdrawn, "blue balance");
+    }
+
+    function testWithdrawMaxAmount(uint256 amountLent, uint256 maxAmountWithdrawn) public {
+        _testWithdrawCommon(amountLent);
+
+        uint256 totalSupplyBefore = blue.totalSupply(id);
+        uint256 supplySharesBefore = blue.supplyShares(id, address(this));
+        maxAmountWithdrawn = bound(
+            maxAmountWithdrawn, 1, supplySharesBefore.toAssetsDown(blue.totalSupply(id), blue.totalSupplyShares(id))
+        );
+        uint256 sharesWithdrawn = maxAmountWithdrawn.toSharesDown(blue.totalSupply(id), blue.totalSupplyShares(id));
+        uint256 realAmountWithdrawn = sharesWithdrawn.toAssetsDown(blue.totalSupply(id), blue.totalSupplyShares(id));
+        if (sharesWithdrawn > 0) blue.withdraw(market, sharesWithdrawn, address(this), address(this));
+
+        assertLe(realAmountWithdrawn, maxAmountWithdrawn, "realAmountWithdrawn");
+        assertEq(blue.supplyShares(id, address(this)), supplySharesBefore - sharesWithdrawn, "supply share");
+        assertEq(borrowableAsset.balanceOf(address(this)), realAmountWithdrawn, "this balance");
+        assertEq(borrowableAsset.balanceOf(address(blue)), totalSupplyBefore - realAmountWithdrawn, "blue balance");
+    }
+
+    function testWithdrawExactAmount(uint256 amountLent, uint256 exactAmountWithdrawn) public {
+        _testWithdrawCommon(amountLent);
+
+        uint256 totalSupplyBefore = blue.totalSupply(id);
+        uint256 supplySharesBefore = blue.supplyShares(id, address(this));
+        exactAmountWithdrawn = bound(
+            exactAmountWithdrawn, 1, supplySharesBefore.toAssetsDown(blue.totalSupply(id), blue.totalSupplyShares(id))
+        );
+        uint256 sharesWithdrawnMin = exactAmountWithdrawn.toSharesDown(blue.totalSupply(id), blue.totalSupplyShares(id));
+        uint256 sharesWithdrawnMax =
+            (exactAmountWithdrawn + 1).toSharesUp(blue.totalSupply(id), blue.totalSupplyShares(id));
+        uint256 sharesWithdrawn = (sharesWithdrawnMin + sharesWithdrawnMax) / 2;
+        sharesWithdrawn = sharesWithdrawn > supplySharesBefore ? supplySharesBefore : sharesWithdrawn;
+        blue.withdraw(market, sharesWithdrawn, address(this), address(this));
+
+        assertEq(blue.supplyShares(id, address(this)), supplySharesBefore - sharesWithdrawn, "supply share");
+        assertEq(borrowableAsset.balanceOf(address(this)), exactAmountWithdrawn, "this balance");
+        assertEq(borrowableAsset.balanceOf(address(blue)), totalSupplyBefore - exactAmountWithdrawn, "blue balance");
+    }
+
+    function testWithdrawAll(uint256 amountLent) public {
+        _testWithdrawCommon(amountLent);
+
+        uint256 totalSupplyBefore = blue.totalSupply(id);
+        uint256 amountWithdrawn =
+            blue.supplyShares(id, address(this)).toAssetsDown(blue.totalSupply(id), blue.totalSupplyShares(id));
+        blue.withdraw(market, blue.supplyShares(id, address(this)), address(this), address(this));
+
+        assertEq(blue.supplyShares(id, address(this)), 0, "supply share");
+        assertEq(borrowableAsset.balanceOf(address(this)), amountWithdrawn, "this balance");
+        assertEq(borrowableAsset.balanceOf(address(blue)), totalSupplyBefore - amountWithdrawn, "blue balance");
+    }
+
+    function _testRepayCommon(uint256 amountBorrowed, address borrower) public {
+        amountBorrowed = bound(amountBorrowed, 1, 2 ** 64);
+
+        borrowableAsset.setBalance(address(this), 2 ** 66);
+        blue.supply(market, amountBorrowed, address(this), hex"");
+        vm.prank(borrower);
+        blue.borrow(market, amountBorrowed, borrower, borrower);
+
+        // Accrue interests.
+        stdstore.target(address(blue)).sig("totalBorrow(bytes32)").with_key(Id.unwrap(id)).checked_write(
+            blue.totalBorrow(id) * 4 / 3
+        );
+    }
+
+    function testRepayShares(uint256 amountBorrowed, uint256 sharesRepaid, address onBehalf) public {
+        vm.assume(onBehalf != address(0));
+        vm.assume(onBehalf != address(blue));
+        _testRepayCommon(amountBorrowed, onBehalf);
+
+        uint256 thisBalanceBefore = borrowableAsset.balanceOf(address(this));
+        uint256 borrowSharesBefore = blue.borrowShares(id, onBehalf);
+        sharesRepaid = bound(sharesRepaid, 1, borrowSharesBefore);
+
+        uint256 amountRepaid = sharesRepaid.toAssetsUp(blue.totalBorrow(id), blue.totalBorrowShares(id));
+        blue.repay(market, sharesRepaid, onBehalf, hex"");
+
+        assertEq(blue.borrowShares(id, onBehalf), borrowSharesBefore - sharesRepaid, "borrow share");
+        assertEq(borrowableAsset.balanceOf(address(this)), thisBalanceBefore - amountRepaid, "this balance");
+        assertEq(borrowableAsset.balanceOf(address(blue)), amountRepaid, "blue balance");
+    }
+
+    function testRepayMinAmount(uint256 amountBorrowed, uint256 minAmountRepaid) public {
+        _testRepayCommon(amountBorrowed, address(this));
+
+        uint256 thisBalanceBefore = borrowableAsset.balanceOf(address(this));
+        uint256 borrowSharesBefore = blue.borrowShares(id, address(this));
+        minAmountRepaid =
+            bound(minAmountRepaid, 1, borrowSharesBefore.toAssetsUp(blue.totalBorrow(id), blue.totalBorrowShares(id)));
+        uint256 sharesRepaid = (minAmountRepaid - 1).toSharesDown(blue.totalBorrow(id), blue.totalBorrowShares(id));
+        uint256 realAmountRepaid = sharesRepaid.toAssetsUp(blue.totalBorrow(id), blue.totalBorrowShares(id));
+        if (sharesRepaid > 0) blue.repay(market, sharesRepaid, address(this), hex"");
+
+        assertLe(realAmountRepaid, minAmountRepaid, "real amount repaid");
+        assertEq(blue.borrowShares(id, address(this)), borrowSharesBefore - sharesRepaid, "borrow share");
+        assertEq(borrowableAsset.balanceOf(address(this)), thisBalanceBefore - realAmountRepaid, "this balance");
+        assertEq(borrowableAsset.balanceOf(address(blue)), realAmountRepaid, "blue balance");
+    }
+
+    function testRepayMaxAmount(uint256 amountBorrowed, uint256 maxAmountRepaid) public {
+        _testRepayCommon(amountBorrowed, address(this));
+
+        uint256 thisBalanceBefore = borrowableAsset.balanceOf(address(this));
+        uint256 borrowSharesBefore = blue.borrowShares(id, address(this));
+        maxAmountRepaid =
+            bound(maxAmountRepaid, 1, borrowSharesBefore.toAssetsUp(blue.totalBorrow(id), blue.totalBorrowShares(id)));
+        uint256 sharesRepaid = maxAmountRepaid.toSharesUp(blue.totalBorrow(id), blue.totalBorrowShares(id));
+        sharesRepaid = sharesRepaid > borrowSharesBefore ? borrowSharesBefore : sharesRepaid;
+        uint256 realAmountRepaid = sharesRepaid.toAssetsUp(blue.totalBorrow(id), blue.totalBorrowShares(id));
+        if (sharesRepaid > 0) blue.repay(market, sharesRepaid, address(this), hex"");
+
+        assertGe(realAmountRepaid, maxAmountRepaid, "real amount repaid");
+        assertEq(blue.borrowShares(id, address(this)), borrowSharesBefore - sharesRepaid, "borrow share");
+        assertEq(borrowableAsset.balanceOf(address(this)), thisBalanceBefore - realAmountRepaid, "this balance");
+        assertEq(borrowableAsset.balanceOf(address(blue)), realAmountRepaid, "blue balance");
+    }
+
+    function testRepayExactAmount(uint256 amountBorrowed, uint256 exactAmountRepaid) public {
+        _testRepayCommon(amountBorrowed, address(this));
+
+        uint256 thisBalanceBefore = borrowableAsset.balanceOf(address(this));
+        uint256 borrowSharesBefore = blue.borrowShares(id, address(this));
+        exactAmountRepaid =
+            bound(exactAmountRepaid, 1, borrowSharesBefore.toAssetsUp(blue.totalBorrow(id), blue.totalBorrowShares(id)));
+        uint256 sharesRepaidMin = (exactAmountRepaid - 1).toSharesDown(blue.totalBorrow(id), blue.totalBorrowShares(id));
+        uint256 sharesRepaidMax = exactAmountRepaid.toSharesUp(blue.totalBorrow(id), blue.totalBorrowShares(id));
+        uint256 sharesRepaid = (sharesRepaidMin + sharesRepaidMax + 1) / 2;
+        sharesRepaid = sharesRepaid > borrowSharesBefore ? borrowSharesBefore : sharesRepaid;
+        blue.repay(market, sharesRepaid, address(this), hex"");
+
+        assertEq(blue.borrowShares(id, address(this)), borrowSharesBefore - sharesRepaid, "borrow share");
+        assertEq(borrowableAsset.balanceOf(address(this)), thisBalanceBefore - exactAmountRepaid, "this balance");
+        assertEq(borrowableAsset.balanceOf(address(blue)), exactAmountRepaid, "blue balance");
+    }
+
+    function testRepayAll(uint256 amountBorrowed) public {
+        _testRepayCommon(amountBorrowed, address(this));
+
+        uint256 amountRepaid =
+            blue.borrowShares(id, address(this)).toAssetsUp(blue.totalBorrow(id), blue.totalBorrowShares(id));
+        borrowableAsset.setBalance(address(this), amountRepaid);
+        blue.repay(market, blue.borrowShares(id, address(this)), address(this), hex"");
+
+        assertEq(blue.borrowShares(id, address(this)), 0, "borrow share");
+        assertEq(borrowableAsset.balanceOf(address(this)), 0, "this balance");
+        assertEq(borrowableAsset.balanceOf(address(blue)), amountRepaid, "blue balance");
+    }
+
+    function testSupplyCollateralOnBehalf(uint256 amount, address onBehalf) public {
+        vm.assume(onBehalf != address(0));
+        vm.assume(onBehalf != address(blue));
+        amount = bound(amount, 1, 2 ** 64);
+
+        collateralAsset.setBalance(address(this), amount);
+        blue.supplyCollateral(market, amount, onBehalf, hex"");
+
+        assertEq(blue.collateral(id, onBehalf), amount, "collateral");
+        assertEq(collateralAsset.balanceOf(onBehalf), 0, "onBehalf balance");
+        assertEq(collateralAsset.balanceOf(address(blue)), amount, "blue balance");
+    }
+
+    function testWithdrawCollateral(uint256 amountDeposited, uint256 amountWithdrawn, address receiver) public {
+        vm.assume(receiver != address(0));
         vm.assume(receiver != address(blue));
-        amountLent = bound(amountLent, 1, 2 ** 64);
-        amountBorrowed = bound(amountBorrowed, 1, 2 ** 64);
-        vm.assume(amountLent >= amountBorrowed);
-
-        borrowableAsset.setBalance(address(this), amountLent);
-        blue.supply(market, amountLent, address(this), hex"");
-        blue.withdraw(market, type(uint256).max, address(this), receiver);
-
-        assertEq(blue.supplyShares(id, address(this)), 0, "supply share");
-        assertEq(borrowableAsset.balanceOf(receiver), amountLent, "receiver balance");
-        assertEq(borrowableAsset.balanceOf(address(blue)), 0, "blue balance");
+        amountDeposited = bound(amountDeposited, 1, 2 ** 64);
+        amountWithdrawn = bound(amountWithdrawn, 1, 2 ** 64);
+
+        collateralAsset.setBalance(address(this), amountDeposited);
+        blue.supplyCollateral(market, amountDeposited, address(this), hex"");
+
+        if (amountWithdrawn > amountDeposited) {
+            vm.expectRevert(stdError.arithmeticError);
+            blue.withdrawCollateral(market, amountWithdrawn, address(this), receiver);
+            return;
+        }
+
+        blue.withdrawCollateral(market, amountWithdrawn, address(this), receiver);
+
+        assertEq(blue.collateral(id, address(this)), amountDeposited - amountWithdrawn, "this collateral");
+        assertEq(collateralAsset.balanceOf(receiver), amountWithdrawn, "receiver balance");
+        assertEq(collateralAsset.balanceOf(address(blue)), amountDeposited - amountWithdrawn, "blue balance");
+    }
+
+    function testWithdrawCollateralAll(uint256 amountDeposited, address receiver) public {
+        vm.assume(receiver != address(0));
+        vm.assume(receiver != address(blue));
+        amountDeposited = bound(amountDeposited, 1, 2 ** 64);
+
+        collateralAsset.setBalance(address(this), amountDeposited);
+        blue.supplyCollateral(market, amountDeposited, address(this), hex"");
+        blue.withdrawCollateral(market, blue.collateral(id, address(this)), address(this), receiver);
+
+        assertEq(blue.collateral(id, address(this)), 0, "this collateral");
+        assertEq(collateralAsset.balanceOf(receiver), amountDeposited, "receiver balance");
+        assertEq(collateralAsset.balanceOf(address(blue)), 0, "blue balance");
     }
 
     function testCollateralRequirements(
@@ -429,256 +626,6 @@
         priceBorrowable = bound(priceBorrowable, 0, 2 ** 64);
         amountCollateral = bound(amountCollateral, 1, 2 ** 64);
         priceCollateral = bound(priceCollateral, 0, 2 ** 64);
->>>>>>> 6c3f418b
-
-        uint256 totalSupplyBefore = blue.totalSupply(id);
-        uint256 supplySharesBefore = blue.supplyShares(id, address(this));
-        minAmountWithdrawn = bound(
-            minAmountWithdrawn, 1, supplySharesBefore.toAssetsDown(blue.totalSupply(id), blue.totalSupplyShares(id))
-        );
-        uint256 sharesWithdrawn = (minAmountWithdrawn + 1).toSharesUp(blue.totalSupply(id), blue.totalSupplyShares(id));
-        sharesWithdrawn = sharesWithdrawn > supplySharesBefore ? supplySharesBefore : sharesWithdrawn;
-        uint256 realAmountWithdrawn = sharesWithdrawn.toAssetsDown(blue.totalSupply(id), blue.totalSupplyShares(id));
-        if (sharesWithdrawn > 0) blue.withdraw(market, sharesWithdrawn, address(this), address(this));
-
-        assertGe(realAmountWithdrawn, minAmountWithdrawn, "realAmountWithdrawn");
-        assertEq(blue.supplyShares(id, address(this)), supplySharesBefore - sharesWithdrawn, "supply share");
-        assertEq(borrowableAsset.balanceOf(address(this)), realAmountWithdrawn, "this balance");
-        assertEq(borrowableAsset.balanceOf(address(blue)), totalSupplyBefore - realAmountWithdrawn, "blue balance");
-    }
-
-    function testWithdrawMaxAmount(uint256 amountLent, uint256 maxAmountWithdrawn) public {
-        _testWithdrawCommon(amountLent);
-
-        uint256 totalSupplyBefore = blue.totalSupply(id);
-        uint256 supplySharesBefore = blue.supplyShares(id, address(this));
-        maxAmountWithdrawn = bound(
-            maxAmountWithdrawn, 1, supplySharesBefore.toAssetsDown(blue.totalSupply(id), blue.totalSupplyShares(id))
-        );
-        uint256 sharesWithdrawn = maxAmountWithdrawn.toSharesDown(blue.totalSupply(id), blue.totalSupplyShares(id));
-        uint256 realAmountWithdrawn = sharesWithdrawn.toAssetsDown(blue.totalSupply(id), blue.totalSupplyShares(id));
-        if (sharesWithdrawn > 0) blue.withdraw(market, sharesWithdrawn, address(this), address(this));
-
-        assertLe(realAmountWithdrawn, maxAmountWithdrawn, "realAmountWithdrawn");
-        assertEq(blue.supplyShares(id, address(this)), supplySharesBefore - sharesWithdrawn, "supply share");
-        assertEq(borrowableAsset.balanceOf(address(this)), realAmountWithdrawn, "this balance");
-        assertEq(borrowableAsset.balanceOf(address(blue)), totalSupplyBefore - realAmountWithdrawn, "blue balance");
-    }
-
-    function testWithdrawExactAmount(uint256 amountLent, uint256 exactAmountWithdrawn) public {
-        _testWithdrawCommon(amountLent);
-
-        uint256 totalSupplyBefore = blue.totalSupply(id);
-        uint256 supplySharesBefore = blue.supplyShares(id, address(this));
-        exactAmountWithdrawn = bound(
-            exactAmountWithdrawn, 1, supplySharesBefore.toAssetsDown(blue.totalSupply(id), blue.totalSupplyShares(id))
-        );
-        uint256 sharesWithdrawnMin = exactAmountWithdrawn.toSharesDown(blue.totalSupply(id), blue.totalSupplyShares(id));
-        uint256 sharesWithdrawnMax =
-            (exactAmountWithdrawn + 1).toSharesUp(blue.totalSupply(id), blue.totalSupplyShares(id));
-        uint256 sharesWithdrawn = (sharesWithdrawnMin + sharesWithdrawnMax) / 2;
-        sharesWithdrawn = sharesWithdrawn > supplySharesBefore ? supplySharesBefore : sharesWithdrawn;
-        blue.withdraw(market, sharesWithdrawn, address(this), address(this));
-
-        assertEq(blue.supplyShares(id, address(this)), supplySharesBefore - sharesWithdrawn, "supply share");
-        assertEq(borrowableAsset.balanceOf(address(this)), exactAmountWithdrawn, "this balance");
-        assertEq(borrowableAsset.balanceOf(address(blue)), totalSupplyBefore - exactAmountWithdrawn, "blue balance");
-    }
-
-    function testWithdrawAll(uint256 amountLent) public {
-        _testWithdrawCommon(amountLent);
-
-        uint256 totalSupplyBefore = blue.totalSupply(id);
-        uint256 amountWithdrawn =
-            blue.supplyShares(id, address(this)).toAssetsDown(blue.totalSupply(id), blue.totalSupplyShares(id));
-        blue.withdraw(market, blue.supplyShares(id, address(this)), address(this), address(this));
-
-        assertEq(blue.supplyShares(id, address(this)), 0, "supply share");
-        assertEq(borrowableAsset.balanceOf(address(this)), amountWithdrawn, "this balance");
-        assertEq(borrowableAsset.balanceOf(address(blue)), totalSupplyBefore - amountWithdrawn, "blue balance");
-    }
-
-    function _testRepayCommon(uint256 amountBorrowed, address borrower) public {
-        amountBorrowed = bound(amountBorrowed, 1, 2 ** 64);
-
-        borrowableAsset.setBalance(address(this), 2 ** 66);
-        blue.supply(market, amountBorrowed, address(this), hex"");
-        vm.prank(borrower);
-        blue.borrow(market, amountBorrowed, borrower, borrower);
-
-        // Accrue interests.
-        stdstore.target(address(blue)).sig("totalBorrow(bytes32)").with_key(Id.unwrap(id)).checked_write(
-            blue.totalBorrow(id) * 4 / 3
-        );
-    }
-
-    function testRepayShares(uint256 amountBorrowed, uint256 sharesRepaid, address onBehalf) public {
-        vm.assume(onBehalf != address(0));
-        vm.assume(onBehalf != address(blue));
-        _testRepayCommon(amountBorrowed, onBehalf);
-
-        uint256 thisBalanceBefore = borrowableAsset.balanceOf(address(this));
-        uint256 borrowSharesBefore = blue.borrowShares(id, onBehalf);
-        sharesRepaid = bound(sharesRepaid, 1, borrowSharesBefore);
-
-        uint256 amountRepaid = sharesRepaid.toAssetsUp(blue.totalBorrow(id), blue.totalBorrowShares(id));
-        blue.repay(market, sharesRepaid, onBehalf, hex"");
-
-        assertEq(blue.borrowShares(id, onBehalf), borrowSharesBefore - sharesRepaid, "borrow share");
-        assertEq(borrowableAsset.balanceOf(address(this)), thisBalanceBefore - amountRepaid, "this balance");
-        assertEq(borrowableAsset.balanceOf(address(blue)), amountRepaid, "blue balance");
-    }
-
-    function testRepayMinAmount(uint256 amountBorrowed, uint256 minAmountRepaid) public {
-        _testRepayCommon(amountBorrowed, address(this));
-
-        uint256 thisBalanceBefore = borrowableAsset.balanceOf(address(this));
-        uint256 borrowSharesBefore = blue.borrowShares(id, address(this));
-        minAmountRepaid =
-            bound(minAmountRepaid, 1, borrowSharesBefore.toAssetsUp(blue.totalBorrow(id), blue.totalBorrowShares(id)));
-        uint256 sharesRepaid = (minAmountRepaid - 1).toSharesDown(blue.totalBorrow(id), blue.totalBorrowShares(id));
-        uint256 realAmountRepaid = sharesRepaid.toAssetsUp(blue.totalBorrow(id), blue.totalBorrowShares(id));
-        if (sharesRepaid > 0) blue.repay(market, sharesRepaid, address(this), hex"");
-
-        assertLe(realAmountRepaid, minAmountRepaid, "real amount repaid");
-        assertEq(blue.borrowShares(id, address(this)), borrowSharesBefore - sharesRepaid, "borrow share");
-        assertEq(borrowableAsset.balanceOf(address(this)), thisBalanceBefore - realAmountRepaid, "this balance");
-        assertEq(borrowableAsset.balanceOf(address(blue)), realAmountRepaid, "blue balance");
-    }
-
-    function testRepayMaxAmount(uint256 amountBorrowed, uint256 maxAmountRepaid) public {
-        _testRepayCommon(amountBorrowed, address(this));
-
-        uint256 thisBalanceBefore = borrowableAsset.balanceOf(address(this));
-        uint256 borrowSharesBefore = blue.borrowShares(id, address(this));
-        maxAmountRepaid =
-            bound(maxAmountRepaid, 1, borrowSharesBefore.toAssetsUp(blue.totalBorrow(id), blue.totalBorrowShares(id)));
-        uint256 sharesRepaid = maxAmountRepaid.toSharesUp(blue.totalBorrow(id), blue.totalBorrowShares(id));
-        sharesRepaid = sharesRepaid > borrowSharesBefore ? borrowSharesBefore : sharesRepaid;
-        uint256 realAmountRepaid = sharesRepaid.toAssetsUp(blue.totalBorrow(id), blue.totalBorrowShares(id));
-        if (sharesRepaid > 0) blue.repay(market, sharesRepaid, address(this), hex"");
-
-        assertGe(realAmountRepaid, maxAmountRepaid, "real amount repaid");
-        assertEq(blue.borrowShares(id, address(this)), borrowSharesBefore - sharesRepaid, "borrow share");
-        assertEq(borrowableAsset.balanceOf(address(this)), thisBalanceBefore - realAmountRepaid, "this balance");
-        assertEq(borrowableAsset.balanceOf(address(blue)), realAmountRepaid, "blue balance");
-    }
-
-    function testRepayExactAmount(uint256 amountBorrowed, uint256 exactAmountRepaid) public {
-        _testRepayCommon(amountBorrowed, address(this));
-
-        uint256 thisBalanceBefore = borrowableAsset.balanceOf(address(this));
-        uint256 borrowSharesBefore = blue.borrowShares(id, address(this));
-        exactAmountRepaid =
-            bound(exactAmountRepaid, 1, borrowSharesBefore.toAssetsUp(blue.totalBorrow(id), blue.totalBorrowShares(id)));
-        uint256 sharesRepaidMin = (exactAmountRepaid - 1).toSharesDown(blue.totalBorrow(id), blue.totalBorrowShares(id));
-        uint256 sharesRepaidMax = exactAmountRepaid.toSharesUp(blue.totalBorrow(id), blue.totalBorrowShares(id));
-        uint256 sharesRepaid = (sharesRepaidMin + sharesRepaidMax + 1) / 2;
-        sharesRepaid = sharesRepaid > borrowSharesBefore ? borrowSharesBefore : sharesRepaid;
-        blue.repay(market, sharesRepaid, address(this), hex"");
-
-        assertEq(blue.borrowShares(id, address(this)), borrowSharesBefore - sharesRepaid, "borrow share");
-        assertEq(borrowableAsset.balanceOf(address(this)), thisBalanceBefore - exactAmountRepaid, "this balance");
-        assertEq(borrowableAsset.balanceOf(address(blue)), exactAmountRepaid, "blue balance");
-    }
-
-    function testRepayAll(uint256 amountBorrowed) public {
-        _testRepayCommon(amountBorrowed, address(this));
-
-        uint256 amountRepaid =
-            blue.borrowShares(id, address(this)).toAssetsUp(blue.totalBorrow(id), blue.totalBorrowShares(id));
-        borrowableAsset.setBalance(address(this), amountRepaid);
-        blue.repay(market, blue.borrowShares(id, address(this)), address(this), hex"");
-
-        assertEq(blue.borrowShares(id, address(this)), 0, "borrow share");
-        assertEq(borrowableAsset.balanceOf(address(this)), 0, "this balance");
-        assertEq(borrowableAsset.balanceOf(address(blue)), amountRepaid, "blue balance");
-    }
-
-    function testRepayAll(uint256 amountLent, uint256 amountBorrowed) public {
-        amountLent = bound(amountLent, 1, 2 ** 64);
-        amountBorrowed = bound(amountBorrowed, 1, amountLent);
-
-        borrowableAsset.setBalance(address(this), amountLent);
-        blue.supply(market, amountLent, address(this), hex"");
-
-        vm.startPrank(BORROWER);
-        blue.borrow(market, amountBorrowed, BORROWER, BORROWER);
-        blue.repay(market, type(uint256).max, BORROWER, hex"");
-        vm.stopPrank();
-
-        assertEq(blue.borrowShares(id, BORROWER), 0, "borrow share");
-        assertEq(borrowableAsset.balanceOf(BORROWER), 0, "receiver balance");
-        assertEq(borrowableAsset.balanceOf(address(blue)), amountLent, "blue balance");
-    }
-
-    function testSupplyCollateralOnBehalf(uint256 amount, address onBehalf) public {
-        vm.assume(onBehalf != address(0));
-        vm.assume(onBehalf != address(blue));
-        amount = bound(amount, 1, 2 ** 64);
-
-        collateralAsset.setBalance(address(this), amount);
-        blue.supplyCollateral(market, amount, onBehalf, hex"");
-
-        assertEq(blue.collateral(id, onBehalf), amount, "collateral");
-        assertEq(collateralAsset.balanceOf(onBehalf), 0, "onBehalf balance");
-        assertEq(collateralAsset.balanceOf(address(blue)), amount, "blue balance");
-    }
-
-    function testWithdrawCollateral(uint256 amountDeposited, uint256 amountWithdrawn, address receiver) public {
-        vm.assume(receiver != address(0));
-        vm.assume(receiver != address(blue));
-        amountDeposited = bound(amountDeposited, 1, 2 ** 64);
-        amountWithdrawn = bound(amountWithdrawn, 1, 2 ** 64);
-
-        collateralAsset.setBalance(address(this), amountDeposited);
-        blue.supplyCollateral(market, amountDeposited, address(this), hex"");
-
-        if (amountWithdrawn > amountDeposited) {
-            vm.expectRevert(stdError.arithmeticError);
-            blue.withdrawCollateral(market, amountWithdrawn, address(this), receiver);
-            return;
-        }
-
-        blue.withdrawCollateral(market, amountWithdrawn, address(this), receiver);
-
-        assertEq(blue.collateral(id, address(this)), amountDeposited - amountWithdrawn, "this collateral");
-        assertEq(collateralAsset.balanceOf(receiver), amountWithdrawn, "receiver balance");
-        assertEq(collateralAsset.balanceOf(address(blue)), amountDeposited - amountWithdrawn, "blue balance");
-    }
-
-    function testWithdrawCollateralAll(uint256 amountDeposited, address receiver) public {
-<<<<<<< HEAD
-=======
-        vm.assume(receiver != address(0));
->>>>>>> 6c3f418b
-        vm.assume(receiver != address(blue));
-        amountDeposited = bound(amountDeposited, 1, 2 ** 64);
-
-        collateralAsset.setBalance(address(this), amountDeposited);
-        blue.supplyCollateral(market, amountDeposited, address(this), hex"");
-<<<<<<< HEAD
-        blue.withdrawCollateral(market, blue.collateral(id, address(this)), address(this), receiver);
-=======
-        blue.withdrawCollateral(market, type(uint256).max, address(this), receiver);
->>>>>>> 6c3f418b
-
-        assertEq(blue.collateral(id, address(this)), 0, "this collateral");
-        assertEq(collateralAsset.balanceOf(receiver), amountDeposited, "receiver balance");
-        assertEq(collateralAsset.balanceOf(address(blue)), 0, "blue balance");
-    }
-
-<<<<<<< HEAD
-    function testCollateralRequirements(
-        uint256 amountCollateral,
-        uint256 amountBorrowed,
-        uint256 priceCollateral,
-        uint256 priceBorrowable
-    ) public {
-        amountBorrowed = bound(amountBorrowed, 1, 2 ** 64);
-        priceBorrowable = bound(priceBorrowable, 0, 2 ** 64);
-        amountCollateral = bound(amountCollateral, 1, 2 ** 64);
-        priceCollateral = bound(priceCollateral, 0, 2 ** 64);
 
         borrowableOracle.setPrice(priceBorrowable);
         collateralOracle.setPrice(priceCollateral);
@@ -703,8 +650,6 @@
         }
     }
 
-=======
->>>>>>> 6c3f418b
     function testLiquidate(uint256 amountLent) public {
         borrowableOracle.setPrice(1e18);
         amountLent = bound(amountLent, 1000, 2 ** 64);

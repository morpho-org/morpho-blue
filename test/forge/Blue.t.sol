// SPDX-License-Identifier: UNLICENSED
pragma solidity 0.8.21;

import "forge-std/Test.sol";
import "forge-std/console.sol";

import {SigUtils} from "./helpers/SigUtils.sol";

import "src/Blue.sol";
import {
    IBlueLiquidateCallback,
    IBlueRepayCallback,
    IBlueSupplyCallback,
    IBlueSupplyCollateralCallback
} from "src/interfaces/IBlueCallbacks.sol";
import {ERC20Mock as ERC20} from "src/mocks/ERC20Mock.sol";
import {OracleMock as Oracle} from "src/mocks/OracleMock.sol";
import {IrmMock as Irm} from "src/mocks/IrmMock.sol";
import {FlashBorrowerMock} from "src/mocks/FlashBorrowerMock.sol";

contract BlueTest is
    Test,
    IBlueSupplyCallback,
    IBlueSupplyCollateralCallback,
    IBlueRepayCallback,
    IBlueLiquidateCallback
{
    using MarketLib for Market;
    using FixedPointMathLib for uint256;

    address private constant BORROWER = address(1234);
    address private constant LIQUIDATOR = address(5678);
    uint256 private constant LLTV = 0.8 ether;
    address private constant OWNER = address(0xdead);

    Blue private blue;
    ERC20 private borrowableAsset;
    ERC20 private collateralAsset;
    Oracle private borrowableOracle;
    Oracle private collateralOracle;
    Irm private irm;
    Market public market;
    Id public id;
    FlashBorrowerMock internal flashBorrower;

    function setUp() public {
        // Create Blue.
        blue = new Blue(OWNER);

        // List a market.
        borrowableAsset = new ERC20("borrowable", "B", 18);
        collateralAsset = new ERC20("collateral", "C", 18);
        borrowableOracle = new Oracle();
        collateralOracle = new Oracle();
        flashBorrower = new FlashBorrowerMock(blue);

        irm = new Irm(blue);

        market = Market(
            IERC20(address(borrowableAsset)),
            IERC20(address(collateralAsset)),
            borrowableOracle,
            collateralOracle,
            irm,
            LLTV
        );
        id = market.id();

        vm.startPrank(OWNER);
        blue.enableIrm(irm);
        blue.enableLltv(LLTV);
        blue.createMarket(market);
        vm.stopPrank();

        // We set the price of the borrowable asset to zero so that borrowers
        // don't need to deposit any collateral.
        borrowableOracle.setPrice(0);
        collateralOracle.setPrice(1e18);

        borrowableAsset.approve(address(blue), type(uint256).max);
        collateralAsset.approve(address(blue), type(uint256).max);
        vm.startPrank(BORROWER);
        borrowableAsset.approve(address(blue), type(uint256).max);
        collateralAsset.approve(address(blue), type(uint256).max);
        vm.stopPrank();
        vm.startPrank(LIQUIDATOR);
        borrowableAsset.approve(address(blue), type(uint256).max);
        collateralAsset.approve(address(blue), type(uint256).max);
        vm.stopPrank();
    }

    // To move to a test utils file later.

    function netWorth(address user) internal view returns (uint256) {
        uint256 collateralAssetValue = collateralAsset.balanceOf(user).mulWadDown(collateralOracle.price());
        uint256 borrowableAssetValue = borrowableAsset.balanceOf(user).mulWadDown(borrowableOracle.price());
        return collateralAssetValue + borrowableAssetValue;
    }

    function supplyBalance(address user) internal view returns (uint256) {
        uint256 supplyShares = blue.supplyShare(id, user);
        if (supplyShares == 0) return 0;

        uint256 totalShares = blue.totalSupplyShares(id);
        uint256 totalSupply = blue.totalSupply(id);
        return supplyShares.divWadDown(totalShares).mulWadDown(totalSupply);
    }

    function borrowBalance(address user) internal view returns (uint256) {
        uint256 borrowerShares = blue.borrowShare(id, user);
        if (borrowerShares == 0) return 0;

        uint256 totalShares = blue.totalBorrowShares(id);
        uint256 totalBorrow = blue.totalBorrow(id);
        return borrowerShares.divWadUp(totalShares).mulWadUp(totalBorrow);
    }

    // Invariants

    function invariantLiquidity() public {
        assertLe(blue.totalBorrow(id), blue.totalSupply(id), "liquidity");
    }

    function invariantLltvEnabled() public {
        assertTrue(blue.isLltvEnabled(LLTV));
    }

    // Tests

    function testOwner(address newOwner) public {
        Blue blue2 = new Blue(newOwner);

        assertEq(blue2.owner(), newOwner, "owner");
    }

    function testTransferOwnership(address oldOwner, address newOwner) public {
        Blue blue2 = new Blue(oldOwner);

        vm.prank(oldOwner);
        blue2.setOwner(newOwner);
        assertEq(blue2.owner(), newOwner, "owner");
    }

    function testTransferOwnershipWhenNotOwner(address attacker, address newOwner) public {
        vm.assume(attacker != OWNER);

        Blue blue2 = new Blue(OWNER);

        vm.prank(attacker);
        vm.expectRevert(bytes(Errors.NOT_OWNER));
        blue2.setOwner(newOwner);
    }

    function testEnableIrmWhenNotOwner(address attacker, IIrm newIrm) public {
        vm.assume(attacker != blue.owner());

        vm.prank(attacker);
        vm.expectRevert(bytes(Errors.NOT_OWNER));
        blue.enableIrm(newIrm);
    }

    function testEnableIrm(IIrm newIrm) public {
        vm.prank(OWNER);
        blue.enableIrm(newIrm);

        assertTrue(blue.isIrmEnabled(newIrm));
    }

    function testCreateMarketWithEnabledIrm(Market memory marketFuzz) public {
        marketFuzz.lltv = LLTV;

        vm.startPrank(OWNER);
        blue.enableIrm(marketFuzz.irm);
        blue.createMarket(marketFuzz);
        vm.stopPrank();
    }

    function testCreateMarketWithNotEnabledIrm(Market memory marketFuzz) public {
        vm.assume(marketFuzz.irm != irm);

        vm.prank(OWNER);
        vm.expectRevert(bytes(Errors.IRM_NOT_ENABLED));
        blue.createMarket(marketFuzz);
    }

    function testEnableLltvWhenNotOwner(address attacker, uint256 newLltv) public {
        vm.assume(attacker != OWNER);

        vm.prank(attacker);
        vm.expectRevert(bytes(Errors.NOT_OWNER));
        blue.enableLltv(newLltv);
    }

    function testEnableLltv(uint256 newLltv) public {
        newLltv = bound(newLltv, 0, FixedPointMathLib.WAD - 1);

        vm.prank(OWNER);
        blue.enableLltv(newLltv);

        assertTrue(blue.isLltvEnabled(newLltv));
    }

    function testEnableLltvShouldFailWhenLltvTooHigh(uint256 newLltv) public {
        newLltv = bound(newLltv, FixedPointMathLib.WAD, type(uint256).max);

        vm.prank(OWNER);
        vm.expectRevert(bytes(Errors.LLTV_TOO_HIGH));
        blue.enableLltv(newLltv);
    }

    function testSetFee(uint256 fee) public {
        fee = bound(fee, 0, MAX_FEE);

        vm.prank(OWNER);
        blue.setFee(market, fee);

        assertEq(blue.fee(id), fee);
    }

    function testSetFeeShouldRevertIfTooHigh(uint256 fee) public {
        fee = bound(fee, MAX_FEE + 1, type(uint256).max);

        vm.prank(OWNER);
        vm.expectRevert(bytes(Errors.MAX_FEE_EXCEEDED));
        blue.setFee(market, fee);
    }

    function testSetFeeShouldRevertIfMarketNotCreated(Market memory marketFuzz, uint256 fee) public {
        vm.assume(neq(marketFuzz, market));
        fee = bound(fee, 0, FixedPointMathLib.WAD);

        vm.prank(OWNER);
        vm.expectRevert(bytes(Errors.MARKET_NOT_CREATED));
        blue.setFee(marketFuzz, fee);
    }

    function testSetFeeShouldRevertIfNotOwner(uint256 fee, address caller) public {
        vm.assume(caller != OWNER);
        fee = bound(fee, 0, FixedPointMathLib.WAD);

        vm.expectRevert(bytes(Errors.NOT_OWNER));
        blue.setFee(market, fee);
    }

    function testSetFeeRecipient(address recipient) public {
        vm.prank(OWNER);
        blue.setFeeRecipient(recipient);

        assertEq(blue.feeRecipient(), recipient);
    }

    function testSetFeeRecipientShouldRevertIfNotOwner(address caller, address recipient) public {
        vm.assume(caller != OWNER);

        vm.expectRevert(bytes(Errors.NOT_OWNER));
        vm.prank(caller);
        blue.setFeeRecipient(recipient);
    }

    function testFeeAccrues(uint256 amountLent, uint256 amountBorrowed, uint256 fee, uint256 timeElapsed) public {
        amountLent = bound(amountLent, 1, 2 ** 64);
        amountBorrowed = bound(amountBorrowed, 1, amountLent);
        timeElapsed = bound(timeElapsed, 1, 365 days);
        fee = bound(fee, 0, MAX_FEE);
        address recipient = OWNER;

        vm.startPrank(OWNER);
        blue.setFee(market, fee);
        blue.setFeeRecipient(recipient);
        vm.stopPrank();

        borrowableAsset.setBalance(address(this), amountLent);
        blue.supply(market, amountLent, address(this), hex"");

        vm.prank(BORROWER);
        blue.borrow(market, amountBorrowed, BORROWER);

        uint256 totalSupplyBefore = blue.totalSupply(id);
        uint256 totalSupplySharesBefore = blue.totalSupplyShares(id);

        // Trigger an accrue.
        vm.warp(block.timestamp + timeElapsed);

        collateralAsset.setBalance(address(this), 1);
        blue.supplyCollateral(market, 1, address(this), hex"");
        blue.withdrawCollateral(market, 1, address(this));

        uint256 totalSupplyAfter = blue.totalSupply(id);
        vm.assume(totalSupplyAfter > totalSupplyBefore);

        uint256 accrued = totalSupplyAfter - totalSupplyBefore;
        uint256 expectedFee = accrued.mulWadDown(fee);
        uint256 expectedFeeShares = expectedFee.mulDivDown(totalSupplySharesBefore, totalSupplyAfter - expectedFee);

        assertEq(blue.supplyShare(id, recipient), expectedFeeShares);
    }

    function testCreateMarketWithNotEnabledLltv(Market memory marketFuzz) public {
        vm.assume(marketFuzz.lltv != LLTV);
        marketFuzz.irm = irm;

        vm.prank(OWNER);
        vm.expectRevert(bytes(Errors.LLTV_NOT_ENABLED));
        blue.createMarket(marketFuzz);
    }

    function testSupplyOnBehalf(uint256 amount, address onBehalf) public {
        vm.assume(onBehalf != address(blue));
        amount = bound(amount, 1, 2 ** 64);

        borrowableAsset.setBalance(address(this), amount);
        blue.supply(market, amount, onBehalf, hex"");

        assertEq(blue.supplyShare(id, onBehalf), amount * SharesMath.VIRTUAL_SHARES, "supply share");
        assertEq(borrowableAsset.balanceOf(onBehalf), 0, "lender balance");
        assertEq(borrowableAsset.balanceOf(address(blue)), amount, "blue balance");
    }

    function testBorrow(uint256 amountLent, uint256 amountBorrowed) public {
        amountLent = bound(amountLent, 1, 2 ** 64);
        amountBorrowed = bound(amountBorrowed, 1, 2 ** 64);

        borrowableAsset.setBalance(address(this), amountLent);
        blue.supply(market, amountLent, address(this), hex"");

        if (amountBorrowed == 0) {
            blue.borrow(market, amountBorrowed, address(this));
            return;
        }

        if (amountBorrowed > amountLent) {
            vm.prank(BORROWER);
            vm.expectRevert(bytes(Errors.INSUFFICIENT_LIQUIDITY));
            blue.borrow(market, amountBorrowed, BORROWER);
            return;
        }

        vm.prank(BORROWER);
        blue.borrow(market, amountBorrowed, BORROWER);

        assertEq(blue.borrowShare(id, BORROWER), amountBorrowed * SharesMath.VIRTUAL_SHARES, "borrow share");
        assertEq(borrowableAsset.balanceOf(BORROWER), amountBorrowed, "BORROWER balance");
        assertEq(borrowableAsset.balanceOf(address(blue)), amountLent - amountBorrowed, "blue balance");
    }

    function testWithdraw(uint256 amountLent, uint256 amountWithdrawn, uint256 amountBorrowed) public {
        amountLent = bound(amountLent, 1, 2 ** 64);
        amountWithdrawn = bound(amountWithdrawn, 1, 2 ** 64);
        amountBorrowed = bound(amountBorrowed, 1, 2 ** 64);
        vm.assume(amountLent >= amountBorrowed);

        borrowableAsset.setBalance(address(this), amountLent);
        blue.supply(market, amountLent, address(this), hex"");

        vm.prank(BORROWER);
        blue.borrow(market, amountBorrowed, BORROWER);

        if (amountWithdrawn > amountLent - amountBorrowed) {
            if (amountWithdrawn > amountLent) {
                vm.expectRevert();
            } else {
                vm.expectRevert(bytes(Errors.INSUFFICIENT_LIQUIDITY));
            }
            blue.withdraw(market, amountWithdrawn, address(this));
            return;
        }

        blue.withdraw(market, amountWithdrawn, address(this));

        assertApproxEqAbs(
            blue.supplyShare(id, address(this)),
            (amountLent - amountWithdrawn) * SharesMath.VIRTUAL_SHARES,
            100,
            "supply share"
        );
        assertEq(borrowableAsset.balanceOf(address(this)), amountWithdrawn, "this balance");
        assertEq(
            borrowableAsset.balanceOf(address(blue)), amountLent - amountBorrowed - amountWithdrawn, "blue balance"
        );
    }

    function testCollateralRequirements(
        uint256 amountCollateral,
        uint256 amountBorrowed,
        uint256 priceCollateral,
        uint256 priceBorrowable
    ) public {
        amountBorrowed = bound(amountBorrowed, 1, 2 ** 64);
        priceBorrowable = bound(priceBorrowable, 0, 2 ** 64);
        amountCollateral = bound(amountCollateral, 1, 2 ** 64);
        priceCollateral = bound(priceCollateral, 0, 2 ** 64);

        borrowableOracle.setPrice(priceBorrowable);
        collateralOracle.setPrice(priceCollateral);

        borrowableAsset.setBalance(address(this), amountBorrowed);
        collateralAsset.setBalance(BORROWER, amountCollateral);

        blue.supply(market, amountBorrowed, address(this), hex"");

        vm.prank(BORROWER);
        blue.supplyCollateral(market, amountCollateral, BORROWER, hex"");

        uint256 collateralValue = amountCollateral.mulWadDown(priceCollateral);
        uint256 borrowValue = amountBorrowed.mulWadUp(priceBorrowable);
        if (borrowValue == 0 || (collateralValue > 0 && borrowValue <= collateralValue.mulWadDown(LLTV))) {
            vm.prank(BORROWER);
            blue.borrow(market, amountBorrowed, BORROWER);
        } else {
            vm.prank(BORROWER);
            vm.expectRevert(bytes(Errors.INSUFFICIENT_COLLATERAL));
            blue.borrow(market, amountBorrowed, BORROWER);
        }
    }

    function testRepay(uint256 amountLent, uint256 amountBorrowed, uint256 amountRepaid) public {
        amountLent = bound(amountLent, 1, 2 ** 64);
        amountBorrowed = bound(amountBorrowed, 1, amountLent);
        amountRepaid = bound(amountRepaid, 1, amountBorrowed);

        borrowableAsset.setBalance(address(this), amountLent);
        blue.supply(market, amountLent, address(this), hex"");

        vm.startPrank(BORROWER);
        blue.borrow(market, amountBorrowed, BORROWER);
        blue.repay(market, amountRepaid, BORROWER, hex"");
        vm.stopPrank();

        assertApproxEqAbs(
            blue.borrowShare(id, BORROWER),
            (amountBorrowed - amountRepaid) * SharesMath.VIRTUAL_SHARES,
            100,
            "borrow share"
        );
        assertEq(borrowableAsset.balanceOf(BORROWER), amountBorrowed - amountRepaid, "BORROWER balance");
        assertEq(borrowableAsset.balanceOf(address(blue)), amountLent - amountBorrowed + amountRepaid, "blue balance");
    }

    function testRepayOnBehalf(uint256 amountLent, uint256 amountBorrowed, uint256 amountRepaid, address onBehalf)
        public
    {
        vm.assume(onBehalf != address(blue));
        vm.assume(onBehalf != address(this));
        amountLent = bound(amountLent, 1, 2 ** 64);
        amountBorrowed = bound(amountBorrowed, 1, amountLent);
        amountRepaid = bound(amountRepaid, 1, amountBorrowed);

        borrowableAsset.setBalance(address(this), amountLent + amountRepaid);
        blue.supply(market, amountLent, address(this), hex"");

        vm.prank(onBehalf);
        blue.borrow(market, amountBorrowed, onBehalf);

        blue.repay(market, amountRepaid, onBehalf, hex"");

        assertApproxEqAbs(
            blue.borrowShare(id, onBehalf),
            (amountBorrowed - amountRepaid) * SharesMath.VIRTUAL_SHARES,
            100,
            "borrow share"
        );
        assertEq(borrowableAsset.balanceOf(onBehalf), amountBorrowed, "onBehalf balance");
        assertEq(borrowableAsset.balanceOf(address(blue)), amountLent - amountBorrowed + amountRepaid, "blue balance");
    }

    function testSupplyCollateralOnBehalf(uint256 amount, address onBehalf) public {
        vm.assume(onBehalf != address(blue));
        amount = bound(amount, 1, 2 ** 64);

        collateralAsset.setBalance(address(this), amount);
        blue.supplyCollateral(market, amount, onBehalf, hex"");

        assertEq(blue.collateral(id, onBehalf), amount, "collateral");
        assertEq(collateralAsset.balanceOf(onBehalf), 0, "onBehalf balance");
        assertEq(collateralAsset.balanceOf(address(blue)), amount, "blue balance");
    }

    function testWithdrawCollateral(uint256 amountDeposited, uint256 amountWithdrawn) public {
        amountDeposited = bound(amountDeposited, 1, 2 ** 64);
        amountWithdrawn = bound(amountWithdrawn, 1, 2 ** 64);

        collateralAsset.setBalance(address(this), amountDeposited);
        blue.supplyCollateral(market, amountDeposited, address(this), hex"");

        if (amountWithdrawn > amountDeposited) {
            vm.expectRevert(stdError.arithmeticError);
            blue.withdrawCollateral(market, amountWithdrawn, address(this));
            return;
        }

        blue.withdrawCollateral(market, amountWithdrawn, address(this));

        assertEq(blue.collateral(id, address(this)), amountDeposited - amountWithdrawn, "this collateral");
        assertEq(collateralAsset.balanceOf(address(this)), amountWithdrawn, "this balance");
        assertEq(collateralAsset.balanceOf(address(blue)), amountDeposited - amountWithdrawn, "blue balance");
    }

    function testLiquidate(uint256 amountLent) public {
        borrowableOracle.setPrice(1e18);
        amountLent = bound(amountLent, 1000, 2 ** 64);

        uint256 amountCollateral = amountLent;
        uint256 borrowingPower = amountCollateral.mulWadDown(LLTV);
        uint256 amountBorrowed = borrowingPower.mulWadDown(0.8e18);
        uint256 toSeize = amountCollateral.mulWadDown(LLTV);
        uint256 incentive =
            FixedPointMathLib.WAD + ALPHA.mulWadDown(FixedPointMathLib.WAD.divWadDown(LLTV) - FixedPointMathLib.WAD);

        borrowableAsset.setBalance(address(this), amountLent);
        collateralAsset.setBalance(BORROWER, amountCollateral);
        borrowableAsset.setBalance(LIQUIDATOR, amountBorrowed);

        // Supply
        blue.supply(market, amountLent, address(this), hex"");

        // Borrow
        vm.startPrank(BORROWER);
        blue.supplyCollateral(market, amountCollateral, BORROWER, hex"");
        blue.borrow(market, amountBorrowed, BORROWER);
        vm.stopPrank();

        // Price change
        borrowableOracle.setPrice(2e18);

        uint256 liquidatorNetWorthBefore = netWorth(LIQUIDATOR);

        // Liquidate
        vm.prank(LIQUIDATOR);
        blue.liquidate(market, BORROWER, toSeize, hex"");

        uint256 liquidatorNetWorthAfter = netWorth(LIQUIDATOR);

        uint256 expectedRepaid =
            toSeize.mulWadUp(collateralOracle.price()).divWadUp(incentive).divWadUp(borrowableOracle.price());
        uint256 expectedNetWorthAfter = liquidatorNetWorthBefore + toSeize.mulWadDown(collateralOracle.price())
            - expectedRepaid.mulWadDown(borrowableOracle.price());
        assertEq(liquidatorNetWorthAfter, expectedNetWorthAfter, "LIQUIDATOR net worth");
        assertApproxEqAbs(borrowBalance(BORROWER), amountBorrowed - expectedRepaid, 100, "BORROWER balance");
        assertEq(blue.collateral(id, BORROWER), amountCollateral - toSeize, "BORROWER collateral");
    }

    function testRealizeBadDebt(uint256 amountLent) public {
        borrowableOracle.setPrice(1e18);
        amountLent = bound(amountLent, 1000, 2 ** 64);

        uint256 amountCollateral = amountLent;
        uint256 borrowingPower = amountCollateral.mulWadDown(LLTV);
        uint256 amountBorrowed = borrowingPower.mulWadDown(0.8e18);
        uint256 toSeize = amountCollateral;
        uint256 incentive = FixedPointMathLib.WAD
            + ALPHA.mulWadDown(FixedPointMathLib.WAD.divWadDown(market.lltv) - FixedPointMathLib.WAD);

        borrowableAsset.setBalance(address(this), amountLent);
        collateralAsset.setBalance(BORROWER, amountCollateral);
        borrowableAsset.setBalance(LIQUIDATOR, amountBorrowed);

        // Supply
        blue.supply(market, amountLent, address(this), hex"");

        // Borrow
        vm.startPrank(BORROWER);
        blue.supplyCollateral(market, amountCollateral, BORROWER, hex"");
        blue.borrow(market, amountBorrowed, BORROWER);
        vm.stopPrank();

        // Price change
        borrowableOracle.setPrice(100e18);

        uint256 liquidatorNetWorthBefore = netWorth(LIQUIDATOR);

        // Liquidate
        vm.prank(LIQUIDATOR);
        blue.liquidate(market, BORROWER, toSeize, hex"");

        uint256 liquidatorNetWorthAfter = netWorth(LIQUIDATOR);

        uint256 expectedRepaid =
            toSeize.mulWadUp(collateralOracle.price()).divWadUp(incentive).divWadUp(borrowableOracle.price());
        uint256 expectedNetWorthAfter = liquidatorNetWorthBefore + toSeize.mulWadDown(collateralOracle.price())
            - expectedRepaid.mulWadDown(borrowableOracle.price());
        assertEq(liquidatorNetWorthAfter, expectedNetWorthAfter, "LIQUIDATOR net worth");
        assertEq(borrowBalance(BORROWER), 0, "BORROWER balance");
        assertEq(blue.collateral(id, BORROWER), 0, "BORROWER collateral");
        uint256 expectedBadDebt = amountBorrowed - expectedRepaid;
        assertGt(expectedBadDebt, 0, "bad debt");
        assertApproxEqAbs(supplyBalance(address(this)), amountLent - expectedBadDebt, 10, "lender supply balance");
        assertApproxEqAbs(blue.totalBorrow(id), 0, 10, "total borrow");
    }

    function testTwoUsersSupply(uint256 firstAmount, uint256 secondAmount) public {
        firstAmount = bound(firstAmount, 1, 2 ** 64);
        secondAmount = bound(secondAmount, 1, 2 ** 64);

        borrowableAsset.setBalance(address(this), firstAmount);
        blue.supply(market, firstAmount, address(this), hex"");

        borrowableAsset.setBalance(BORROWER, secondAmount);
        vm.prank(BORROWER);
        blue.supply(market, secondAmount, BORROWER, hex"");

        assertApproxEqAbs(supplyBalance(address(this)), firstAmount, 100, "same balance first user");
        assertEq(
            blue.supplyShare(id, address(this)), firstAmount * SharesMath.VIRTUAL_SHARES, "expected shares first user"
        );
        assertApproxEqAbs(supplyBalance(BORROWER), secondAmount, 100, "same balance second user");
        assertApproxEqAbs(
            blue.supplyShare(id, BORROWER), secondAmount * SharesMath.VIRTUAL_SHARES, 100, "expected shares second user"
        );
    }

    function testUnknownMarket(Market memory marketFuzz) public {
        vm.assume(neq(marketFuzz, market));

<<<<<<< HEAD
        vm.expectRevert(bytes(Errors.MARKET_NOT_CREATED));
        blue.supply(marketFuzz, 1, address(this));
=======
        vm.expectRevert("unknown market");
        blue.supply(marketFuzz, 1, address(this), hex"");
>>>>>>> bd7b66ec

        vm.expectRevert(bytes(Errors.MARKET_NOT_CREATED));
        blue.withdraw(marketFuzz, 1, address(this));

        vm.expectRevert(bytes(Errors.MARKET_NOT_CREATED));
        blue.borrow(marketFuzz, 1, address(this));

<<<<<<< HEAD
        vm.expectRevert(bytes(Errors.MARKET_NOT_CREATED));
        blue.repay(marketFuzz, 1, address(this));

        vm.expectRevert(bytes(Errors.MARKET_NOT_CREATED));
        blue.supplyCollateral(marketFuzz, 1, address(this));
=======
        vm.expectRevert("unknown market");
        blue.repay(marketFuzz, 1, address(this), hex"");

        vm.expectRevert("unknown market");
        blue.supplyCollateral(marketFuzz, 1, address(this), hex"");
>>>>>>> bd7b66ec

        vm.expectRevert(bytes(Errors.MARKET_NOT_CREATED));
        blue.withdrawCollateral(marketFuzz, 1, address(this));

<<<<<<< HEAD
        vm.expectRevert(bytes(Errors.MARKET_NOT_CREATED));
        blue.liquidate(marketFuzz, address(0), 1);
    }

    function testAmountZero() public {
        vm.expectRevert(bytes(Errors.ZERO_AMOUNT));
        blue.supply(market, 0, address(this));
=======
        vm.expectRevert("unknown market");
        blue.liquidate(marketFuzz, address(0), 1, hex"");
    }

    function testAmountZero() public {
        vm.expectRevert("zero amount");
        blue.supply(market, 0, address(this), hex"");
>>>>>>> bd7b66ec

        vm.expectRevert(bytes(Errors.ZERO_AMOUNT));
        blue.withdraw(market, 0, address(this));

        vm.expectRevert(bytes(Errors.ZERO_AMOUNT));
        blue.borrow(market, 0, address(this));

<<<<<<< HEAD
        vm.expectRevert(bytes(Errors.ZERO_AMOUNT));
        blue.repay(market, 0, address(this));

        vm.expectRevert(bytes(Errors.ZERO_AMOUNT));
        blue.supplyCollateral(market, 0, address(this));
=======
        vm.expectRevert("zero amount");
        blue.repay(market, 0, address(this), hex"");

        vm.expectRevert("zero amount");
        blue.supplyCollateral(market, 0, address(this), hex"");
>>>>>>> bd7b66ec

        vm.expectRevert(bytes(Errors.ZERO_AMOUNT));
        blue.withdrawCollateral(market, 0, address(this));

<<<<<<< HEAD
        vm.expectRevert(bytes(Errors.ZERO_AMOUNT));
        blue.liquidate(market, address(0), 0);
=======
        vm.expectRevert("zero amount");
        blue.liquidate(market, address(0), 0, hex"");
>>>>>>> bd7b66ec
    }

    function testEmptyMarket(uint256 amount) public {
        amount = bound(amount, 1, type(uint256).max / SharesMath.VIRTUAL_SHARES);

        vm.expectRevert(stdError.arithmeticError);
        blue.withdraw(market, amount, address(this));

        vm.expectRevert(stdError.arithmeticError);
        blue.repay(market, amount, address(this), hex"");

        vm.expectRevert(stdError.arithmeticError);
        blue.withdrawCollateral(market, amount, address(this));
    }

    function testSetAuthorization(address authorizee, bool isAuthorized) public {
        blue.setAuthorization(authorizee, isAuthorized);
        assertEq(blue.isAuthorized(address(this), authorizee), isAuthorized);
    }

    function testNotAuthorized(address attacker) public {
        vm.assume(attacker != address(this));

        vm.startPrank(attacker);

        vm.expectRevert(bytes(Errors.UNAUTHORIZED));
        blue.withdraw(market, 1, address(this));
        vm.expectRevert(bytes(Errors.UNAUTHORIZED));
        blue.withdrawCollateral(market, 1, address(this));
        vm.expectRevert(bytes(Errors.UNAUTHORIZED));
        blue.borrow(market, 1, address(this));

        vm.stopPrank();
    }

    function testAuthorization(address authorizee) public {
        borrowableAsset.setBalance(address(this), 100 ether);
        collateralAsset.setBalance(address(this), 100 ether);

        blue.supply(market, 100 ether, address(this), hex"");
        blue.supplyCollateral(market, 100 ether, address(this), hex"");

        blue.setAuthorization(authorizee, true);

        vm.startPrank(authorizee);

        blue.withdraw(market, 1 ether, address(this));
        blue.withdrawCollateral(market, 1 ether, address(this));
        blue.borrow(market, 1 ether, address(this));

        vm.stopPrank();
    }

    function testAuthorizationWithSig(uint128 deadline, address authorizee, uint256 privateKey, bool isAuthorized)
        public
    {
        vm.assume(deadline > block.timestamp);
        privateKey = bound(privateKey, 1, type(uint32).max); // "Private key must be less than the secp256k1 curve order (115792089237316195423570985008687907852837564279074904382605163141518161494337)."
        address authorizer = vm.addr(privateKey);

        SigUtils.Authorization memory authorization = SigUtils.Authorization({
            authorizer: authorizer,
            authorizee: authorizee,
            isAuthorized: isAuthorized,
            nonce: blue.nonce(authorizer),
            deadline: block.timestamp + deadline
        });

        bytes32 digest = SigUtils.getTypedDataHash(blue.DOMAIN_SEPARATOR(), authorization);

        Signature memory sig;
        (sig.v, sig.r, sig.s) = vm.sign(privateKey, digest);

        blue.setAuthorization(
            authorization.authorizer, authorization.authorizee, authorization.isAuthorized, authorization.deadline, sig
        );

        assertEq(blue.isAuthorized(authorizer, authorizee), isAuthorized);
        assertEq(blue.nonce(authorizer), 1);
    }

    function testFlashLoan(uint256 amount) public {
        amount = bound(amount, 1, 2 ** 64);

        borrowableAsset.setBalance(address(this), amount);
        blue.supply(market, amount, address(this), hex"");

        blue.flashLoan(flashBorrower, address(borrowableAsset), amount, bytes(""));

        assertEq(borrowableAsset.balanceOf(address(blue)), amount, "balanceOf");
    }

    function testExtsLoad(uint256 slot, bytes32 value0) public {
        bytes32[] memory slots = new bytes32[](2);
        slots[0] = bytes32(slot);
        slots[1] = bytes32(slot / 2);

        bytes32 value1 = keccak256(abi.encode(value0));
        vm.store(address(blue), slots[0], value0);
        vm.store(address(blue), slots[1], value1);

        bytes32[] memory values = blue.extsload(slots);

        assertEq(values.length, 2, "values.length");
        assertEq(values[0], slot > 0 ? value0 : value1, "value0");
        assertEq(values[1], value1, "value1");
    }

    function testSupplyCallback(uint256 amount) public {
        amount = bound(amount, 1, 2 ** 64);
        borrowableAsset.setBalance(address(this), amount);
        borrowableAsset.approve(address(blue), 0);

        vm.expectRevert();
        blue.supply(market, amount, address(this), hex"");
        blue.supply(market, amount, address(this), abi.encode(this.testSupplyCallback.selector, hex""));
    }

    function testSupplyCollateralCallback(uint256 amount) public {
        amount = bound(amount, 1, 2 ** 64);
        collateralAsset.setBalance(address(this), amount);
        collateralAsset.approve(address(blue), 0);

        vm.expectRevert();
        blue.supplyCollateral(market, amount, address(this), hex"");
        blue.supplyCollateral(
            market, amount, address(this), abi.encode(this.testSupplyCollateralCallback.selector, hex"")
        );
    }

    function testRepayCallback(uint256 amount) public {
        amount = bound(amount, 1, 2 ** 64);
        borrowableAsset.setBalance(address(this), amount);
        blue.supply(market, amount, address(this), hex"");
        blue.borrow(market, amount, address(this));

        borrowableAsset.approve(address(blue), 0);

        vm.expectRevert();
        blue.repay(market, amount, address(this), hex"");
        blue.repay(market, amount, address(this), abi.encode(this.testRepayCallback.selector, hex""));
    }

    function testLiquidateCallback(uint256 amount) public {
        amount = bound(amount, 10, 2 ** 64);
        borrowableOracle.setPrice(1e18);
        borrowableAsset.setBalance(address(this), amount);
        collateralAsset.setBalance(address(this), amount);
        blue.supply(market, amount, address(this), hex"");
        blue.supplyCollateral(market, amount, address(this), hex"");
        blue.borrow(market, amount.mulWadDown(LLTV), address(this));

        borrowableOracle.setPrice(1.01e18);

        uint256 toSeize = amount.mulWadDown(LLTV);

        borrowableAsset.setBalance(address(this), toSeize);
        borrowableAsset.approve(address(blue), 0);
        vm.expectRevert();
        blue.liquidate(market, address(this), toSeize, hex"");
        blue.liquidate(market, address(this), toSeize, abi.encode(this.testLiquidateCallback.selector, hex""));
    }

    function testFlashActions(uint256 amount) public {
        amount = bound(amount, 10, 2 ** 64);
        borrowableOracle.setPrice(1e18);
        uint256 toBorrow = amount.mulWadDown(LLTV);

        borrowableAsset.setBalance(address(this), 2 * toBorrow);
        blue.supply(market, toBorrow, address(this), hex"");

        blue.supplyCollateral(
            market, amount, address(this), abi.encode(this.testFlashActions.selector, abi.encode(toBorrow))
        );
        assertGt(blue.borrowShare(market.id(), address(this)), 0, "no borrow");

        blue.repay(market, toBorrow, address(this), abi.encode(this.testFlashActions.selector, abi.encode(amount)));
        assertEq(blue.collateral(market.id(), address(this)), 0, "no withdraw collateral");
    }

    function onBlueSupply(uint256 amount, bytes memory data) external {
        require(msg.sender == address(blue));
        bytes4 selector;
        (selector, data) = abi.decode(data, (bytes4, bytes));
        if (selector == this.testSupplyCallback.selector) {
            borrowableAsset.approve(address(blue), amount);
        }
    }

    function onBlueSupplyCollateral(uint256 amount, bytes memory data) external {
        require(msg.sender == address(blue));
        bytes4 selector;
        (selector, data) = abi.decode(data, (bytes4, bytes));
        if (selector == this.testSupplyCollateralCallback.selector) {
            collateralAsset.approve(address(blue), amount);
        } else if (selector == this.testFlashActions.selector) {
            uint256 toBorrow = abi.decode(data, (uint256));
            collateralAsset.setBalance(address(this), amount);
            borrowableAsset.setBalance(address(this), toBorrow);
            blue.borrow(market, toBorrow, address(this));
        }
    }

    function onBlueRepay(uint256 amount, bytes memory data) external {
        require(msg.sender == address(blue));
        bytes4 selector;
        (selector, data) = abi.decode(data, (bytes4, bytes));
        if (selector == this.testRepayCallback.selector) {
            borrowableAsset.approve(address(blue), amount);
        } else if (selector == this.testFlashActions.selector) {
            uint256 toWithdraw = abi.decode(data, (uint256));
            blue.withdrawCollateral(market, toWithdraw, address(this));
        }
    }

    function onBlueLiquidate(uint256, uint256 repaid, bytes memory data) external {
        require(msg.sender == address(blue));
        bytes4 selector;
        (selector, data) = abi.decode(data, (bytes4, bytes));
        if (selector == this.testLiquidateCallback.selector) {
            borrowableAsset.approve(address(blue), repaid);
        }
    }
}

function neq(Market memory a, Market memory b) pure returns (bool) {
    return a.borrowableAsset != b.borrowableAsset || a.collateralAsset != b.collateralAsset
        || a.borrowableOracle != b.borrowableOracle || a.collateralOracle != b.collateralOracle || a.lltv != b.lltv
        || a.irm != b.irm;
}<|MERGE_RESOLUTION|>--- conflicted
+++ resolved
@@ -611,13 +611,8 @@
     function testUnknownMarket(Market memory marketFuzz) public {
         vm.assume(neq(marketFuzz, market));
 
-<<<<<<< HEAD
         vm.expectRevert(bytes(Errors.MARKET_NOT_CREATED));
-        blue.supply(marketFuzz, 1, address(this));
-=======
-        vm.expectRevert("unknown market");
         blue.supply(marketFuzz, 1, address(this), hex"");
->>>>>>> bd7b66ec
 
         vm.expectRevert(bytes(Errors.MARKET_NOT_CREATED));
         blue.withdraw(marketFuzz, 1, address(this));
@@ -625,40 +620,22 @@
         vm.expectRevert(bytes(Errors.MARKET_NOT_CREATED));
         blue.borrow(marketFuzz, 1, address(this));
 
-<<<<<<< HEAD
         vm.expectRevert(bytes(Errors.MARKET_NOT_CREATED));
-        blue.repay(marketFuzz, 1, address(this));
+        blue.repay(marketFuzz, 1, address(this), hex"");
 
         vm.expectRevert(bytes(Errors.MARKET_NOT_CREATED));
-        blue.supplyCollateral(marketFuzz, 1, address(this));
-=======
-        vm.expectRevert("unknown market");
-        blue.repay(marketFuzz, 1, address(this), hex"");
-
-        vm.expectRevert("unknown market");
         blue.supplyCollateral(marketFuzz, 1, address(this), hex"");
->>>>>>> bd7b66ec
 
         vm.expectRevert(bytes(Errors.MARKET_NOT_CREATED));
         blue.withdrawCollateral(marketFuzz, 1, address(this));
 
-<<<<<<< HEAD
         vm.expectRevert(bytes(Errors.MARKET_NOT_CREATED));
-        blue.liquidate(marketFuzz, address(0), 1);
+        blue.liquidate(marketFuzz, address(0), 1, hex"");
     }
 
     function testAmountZero() public {
         vm.expectRevert(bytes(Errors.ZERO_AMOUNT));
-        blue.supply(market, 0, address(this));
-=======
-        vm.expectRevert("unknown market");
-        blue.liquidate(marketFuzz, address(0), 1, hex"");
-    }
-
-    function testAmountZero() public {
-        vm.expectRevert("zero amount");
         blue.supply(market, 0, address(this), hex"");
->>>>>>> bd7b66ec
 
         vm.expectRevert(bytes(Errors.ZERO_AMOUNT));
         blue.withdraw(market, 0, address(this));
@@ -666,30 +643,17 @@
         vm.expectRevert(bytes(Errors.ZERO_AMOUNT));
         blue.borrow(market, 0, address(this));
 
-<<<<<<< HEAD
         vm.expectRevert(bytes(Errors.ZERO_AMOUNT));
-        blue.repay(market, 0, address(this));
+        blue.repay(market, 0, address(this), hex"");
 
         vm.expectRevert(bytes(Errors.ZERO_AMOUNT));
-        blue.supplyCollateral(market, 0, address(this));
-=======
-        vm.expectRevert("zero amount");
-        blue.repay(market, 0, address(this), hex"");
-
-        vm.expectRevert("zero amount");
         blue.supplyCollateral(market, 0, address(this), hex"");
->>>>>>> bd7b66ec
 
         vm.expectRevert(bytes(Errors.ZERO_AMOUNT));
         blue.withdrawCollateral(market, 0, address(this));
 
-<<<<<<< HEAD
         vm.expectRevert(bytes(Errors.ZERO_AMOUNT));
-        blue.liquidate(market, address(0), 0);
-=======
-        vm.expectRevert("zero amount");
         blue.liquidate(market, address(0), 0, hex"");
->>>>>>> bd7b66ec
     }
 
     function testEmptyMarket(uint256 amount) public {

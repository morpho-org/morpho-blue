--- conflicted
+++ resolved
@@ -695,7 +695,6 @@
         vm.stopPrank();
     }
 
-<<<<<<< HEAD
     function testApprovalWithSig(uint128 deadline, address manager, uint256 privateKey, bool isAllowed) public {
         vm.assume(deadline > block.timestamp);
         privateKey = bound(privateKey, 1, type(uint32).max); // "Private key must be less than the secp256k1 curve order (115792089237316195423570985008687907852837564279074904382605163141518161494337)."
@@ -725,7 +724,8 @@
 
         assertEq(blue.isApproved(delegator, manager), isAllowed);
         assertEq(blue.userNonce(delegator), 1);
-=======
+    }
+
     function testFlashLoan(uint256 amount) public {
         amount = bound(amount, 1, 2 ** 64);
 
@@ -735,7 +735,6 @@
         blue.flashLoan(flashBorrower, address(borrowableAsset), amount, bytes(""));
 
         assertEq(borrowableAsset.balanceOf(address(blue)), amount, "balanceOf");
->>>>>>> 752f3834
     }
 
     function testExtsLoad(uint256 slot, bytes32 value0) public {

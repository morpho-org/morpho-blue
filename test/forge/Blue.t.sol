--- conflicted
+++ resolved
@@ -860,13 +860,9 @@
         assertEq(blue.collateral(market.id(), address(this)), 0, "no withdraw collateral");
     }
 
-<<<<<<< HEAD
+    // Callback functions.
+
     function onBlueSupply(uint256 amount, bytes memory data) external returns (bytes memory) {
-=======
-    // Callback functions.
-
-    function onBlueSupply(uint256 amount, bytes memory data) external {
->>>>>>> c1f5a9b6
         require(msg.sender == address(blue));
         bytes4 selector;
         (selector, data) = abi.decode(data, (bytes4, bytes));

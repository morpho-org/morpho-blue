--- conflicted
+++ resolved
@@ -127,7 +127,7 @@
     }
 
     function invariantIrmEnabled() public {
-        assertTrue(blue.isIrmEnabled(irm));
+        assertTrue(blue.isIrmEnabled(address(irm)));
     }
 
     function invariantMarketCreated() public {
@@ -350,31 +350,24 @@
         assertEq(borrowableAsset.balanceOf(address(blue)), amountLent - amountBorrowed, "blue balance");
     }
 
-<<<<<<< HEAD
     function _testWithdrawCommon(uint256 amountLent) public {
-=======
-    function testWithdraw(uint256 amountLent, uint256 amountWithdrawn, uint256 amountBorrowed, address receiver)
+        amountLent = bound(amountLent, 1, 2 ** 64);
+
+        borrowableAsset.setBalance(address(this), amountLent);
+        blue.supply(market, amountLent, address(this), hex"");
+
+        // Accrue interests.
+        stdstore.target(address(blue)).sig("totalSupply(bytes32)").with_key(Id.unwrap(id)).checked_write(
+            blue.totalSupply(id) * 4 / 3
+        );
+        borrowableAsset.setBalance(address(blue), blue.totalSupply(id));
+    }
+
+    function testWithdrawShares(uint256 amountLent, uint256 sharesWithdrawn, uint256 amountBorrowed, address receiver)
         public
     {
         vm.assume(receiver != address(0));
         vm.assume(receiver != address(blue));
->>>>>>> fd93b636
-        amountLent = bound(amountLent, 1, 2 ** 64);
-
-        borrowableAsset.setBalance(address(this), amountLent);
-        blue.supply(market, amountLent, address(this), hex"");
-
-        // Accrue interests.
-        stdstore.target(address(blue)).sig("totalSupply(bytes32)").with_key(Id.unwrap(id)).checked_write(
-            blue.totalSupply(id) * 4 / 3
-        );
-        borrowableAsset.setBalance(address(blue), blue.totalSupply(id));
-    }
-
-    function testWithdrawShares(uint256 amountLent, uint256 sharesWithdrawn, uint256 amountBorrowed, address receiver)
-        public
-    {
-        vm.assume(receiver != address(blue));
         vm.assume(receiver != address(this));
         sharesWithdrawn = bound(sharesWithdrawn, 1, 2 ** 64);
 
@@ -383,10 +376,10 @@
         blue.borrow(market, amountBorrowed, BORROWER, BORROWER);
 
         uint256 totalSupplyBefore = blue.totalSupply(id);
-        uint256 supplyShareBefore = blue.supplyShare(id, address(this));
+        uint256 supplySharesBefore = blue.supplyShares(id, address(this));
         uint256 amountWithdrawn = sharesWithdrawn.toAssetsDown(blue.totalSupply(id), blue.totalSupplyShares(id));
 
-        if (sharesWithdrawn > blue.supplyShare(id, address(this))) {
+        if (sharesWithdrawn > blue.supplyShares(id, address(this))) {
             vm.expectRevert(stdError.arithmeticError);
             blue.withdraw(market, sharesWithdrawn, address(this), receiver);
             return;
@@ -398,16 +391,7 @@
 
         blue.withdraw(market, sharesWithdrawn, address(this), receiver);
 
-<<<<<<< HEAD
-        assertEq(blue.supplyShare(id, address(this)), supplyShareBefore - sharesWithdrawn, "supply share");
-=======
-        assertApproxEqAbs(
-            blue.supplyShares(id, address(this)),
-            (amountLent - amountWithdrawn) * SharesMath.VIRTUAL_SHARES,
-            100,
-            "supply share"
-        );
->>>>>>> fd93b636
+        assertEq(blue.supplyShares(id, address(this)), supplySharesBefore - sharesWithdrawn, "supply share");
         assertEq(borrowableAsset.balanceOf(receiver), amountWithdrawn, "receiver balance");
         assertEq(
             borrowableAsset.balanceOf(address(blue)),
@@ -420,17 +404,17 @@
         _testWithdrawCommon(amountLent);
 
         uint256 totalSupplyBefore = blue.totalSupply(id);
-        uint256 supplyShareBefore = blue.supplyShare(id, address(this));
+        uint256 supplySharesBefore = blue.supplyShares(id, address(this));
         minAmountWithdrawn = bound(
-            minAmountWithdrawn, 1, supplyShareBefore.toAssetsDown(blue.totalSupply(id), blue.totalSupplyShares(id))
+            minAmountWithdrawn, 1, supplySharesBefore.toAssetsDown(blue.totalSupply(id), blue.totalSupplyShares(id))
         );
         uint256 sharesWithdrawn = (minAmountWithdrawn + 1).toSharesUp(blue.totalSupply(id), blue.totalSupplyShares(id));
-        sharesWithdrawn = sharesWithdrawn > supplyShareBefore ? supplyShareBefore : sharesWithdrawn;
+        sharesWithdrawn = sharesWithdrawn > supplySharesBefore ? supplySharesBefore : sharesWithdrawn;
         uint256 realAmountWithdrawn = sharesWithdrawn.toAssetsDown(blue.totalSupply(id), blue.totalSupplyShares(id));
         if (sharesWithdrawn > 0) blue.withdraw(market, sharesWithdrawn, address(this), address(this));
 
         assertGe(realAmountWithdrawn, minAmountWithdrawn, "realAmountWithdrawn");
-        assertEq(blue.supplyShare(id, address(this)), supplyShareBefore - sharesWithdrawn, "supply share");
+        assertEq(blue.supplyShares(id, address(this)), supplySharesBefore - sharesWithdrawn, "supply share");
         assertEq(borrowableAsset.balanceOf(address(this)), realAmountWithdrawn, "this balance");
         assertEq(borrowableAsset.balanceOf(address(blue)), totalSupplyBefore - realAmountWithdrawn, "blue balance");
     }
@@ -439,16 +423,16 @@
         _testWithdrawCommon(amountLent);
 
         uint256 totalSupplyBefore = blue.totalSupply(id);
-        uint256 supplyShareBefore = blue.supplyShare(id, address(this));
+        uint256 supplySharesBefore = blue.supplyShares(id, address(this));
         maxAmountWithdrawn = bound(
-            maxAmountWithdrawn, 1, supplyShareBefore.toAssetsDown(blue.totalSupply(id), blue.totalSupplyShares(id))
+            maxAmountWithdrawn, 1, supplySharesBefore.toAssetsDown(blue.totalSupply(id), blue.totalSupplyShares(id))
         );
         uint256 sharesWithdrawn = maxAmountWithdrawn.toSharesDown(blue.totalSupply(id), blue.totalSupplyShares(id));
         uint256 realAmountWithdrawn = sharesWithdrawn.toAssetsDown(blue.totalSupply(id), blue.totalSupplyShares(id));
         if (sharesWithdrawn > 0) blue.withdraw(market, sharesWithdrawn, address(this), address(this));
 
         assertLe(realAmountWithdrawn, maxAmountWithdrawn, "realAmountWithdrawn");
-        assertEq(blue.supplyShare(id, address(this)), supplyShareBefore - sharesWithdrawn, "supply share");
+        assertEq(blue.supplyShares(id, address(this)), supplySharesBefore - sharesWithdrawn, "supply share");
         assertEq(borrowableAsset.balanceOf(address(this)), realAmountWithdrawn, "this balance");
         assertEq(borrowableAsset.balanceOf(address(blue)), totalSupplyBefore - realAmountWithdrawn, "blue balance");
     }
@@ -457,18 +441,18 @@
         _testWithdrawCommon(amountLent);
 
         uint256 totalSupplyBefore = blue.totalSupply(id);
-        uint256 supplyShareBefore = blue.supplyShare(id, address(this));
+        uint256 supplySharesBefore = blue.supplyShares(id, address(this));
         exactAmountWithdrawn = bound(
-            exactAmountWithdrawn, 1, supplyShareBefore.toAssetsDown(blue.totalSupply(id), blue.totalSupplyShares(id))
+            exactAmountWithdrawn, 1, supplySharesBefore.toAssetsDown(blue.totalSupply(id), blue.totalSupplyShares(id))
         );
         uint256 sharesWithdrawnMin = exactAmountWithdrawn.toSharesDown(blue.totalSupply(id), blue.totalSupplyShares(id));
         uint256 sharesWithdrawnMax =
             (exactAmountWithdrawn + 1).toSharesUp(blue.totalSupply(id), blue.totalSupplyShares(id));
         uint256 sharesWithdrawn = (sharesWithdrawnMin + sharesWithdrawnMax) / 2;
-        sharesWithdrawn = sharesWithdrawn > supplyShareBefore ? supplyShareBefore : sharesWithdrawn;
+        sharesWithdrawn = sharesWithdrawn > supplySharesBefore ? supplySharesBefore : sharesWithdrawn;
         blue.withdraw(market, sharesWithdrawn, address(this), address(this));
 
-        assertEq(blue.supplyShare(id, address(this)), supplyShareBefore - sharesWithdrawn, "supply share");
+        assertEq(blue.supplyShares(id, address(this)), supplySharesBefore - sharesWithdrawn, "supply share");
         assertEq(borrowableAsset.balanceOf(address(this)), exactAmountWithdrawn, "this balance");
         assertEq(borrowableAsset.balanceOf(address(blue)), totalSupplyBefore - exactAmountWithdrawn, "blue balance");
     }
@@ -478,10 +462,10 @@
 
         uint256 totalSupplyBefore = blue.totalSupply(id);
         uint256 amountWithdrawn =
-            blue.supplyShare(id, address(this)).toAssetsDown(blue.totalSupply(id), blue.totalSupplyShares(id));
-        blue.withdraw(market, blue.supplyShare(id, address(this)), address(this), address(this));
-
-        assertEq(blue.supplyShare(id, address(this)), 0, "supply share");
+            blue.supplyShares(id, address(this)).toAssetsDown(blue.totalSupply(id), blue.totalSupplyShares(id));
+        blue.withdraw(market, blue.supplyShares(id, address(this)), address(this), address(this));
+
+        assertEq(blue.supplyShares(id, address(this)), 0, "supply share");
         assertEq(borrowableAsset.balanceOf(address(this)), amountWithdrawn, "this balance");
         assertEq(borrowableAsset.balanceOf(address(blue)), totalSupplyBefore - amountWithdrawn, "blue balance");
     }
@@ -494,38 +478,25 @@
         vm.prank(borrower);
         blue.borrow(market, amountBorrowed, borrower, borrower);
 
-<<<<<<< HEAD
         // Accrue interests.
         stdstore.target(address(blue)).sig("totalBorrow(bytes32)").with_key(Id.unwrap(id)).checked_write(
             blue.totalBorrow(id) * 4 / 3
-=======
-        assertApproxEqAbs(
-            blue.borrowShares(id, BORROWER),
-            (amountBorrowed - amountRepaid) * SharesMath.VIRTUAL_SHARES,
-            100,
-            "borrow share"
->>>>>>> fd93b636
-        );
-    }
-
-<<<<<<< HEAD
+        );
+    }
+
     function testRepayShares(uint256 amountBorrowed, uint256 sharesRepaid, address onBehalf) public {
-=======
-    function testRepayOnBehalf(uint256 amountLent, uint256 amountBorrowed, uint256 amountRepaid, address onBehalf)
-        public
-    {
         vm.assume(onBehalf != address(0));
->>>>>>> fd93b636
         vm.assume(onBehalf != address(blue));
         _testRepayCommon(amountBorrowed, onBehalf);
 
         uint256 thisBalanceBefore = borrowableAsset.balanceOf(address(this));
-        uint256 borrowShareBefore = blue.borrowShare(id, onBehalf);
-        sharesRepaid = bound(sharesRepaid, 1, borrowShareBefore);
+        uint256 borrowSharesBefore = blue.borrowShares(id, onBehalf);
+        sharesRepaid = bound(sharesRepaid, 1, borrowSharesBefore);
+
         uint256 amountRepaid = sharesRepaid.toAssetsUp(blue.totalBorrow(id), blue.totalBorrowShares(id));
         blue.repay(market, sharesRepaid, onBehalf, hex"");
 
-        assertEq(blue.borrowShare(id, onBehalf), borrowShareBefore - sharesRepaid, "borrow share");
+        assertEq(blue.borrowShares(id, onBehalf), borrowSharesBefore - sharesRepaid, "borrow share");
         assertEq(borrowableAsset.balanceOf(address(this)), thisBalanceBefore - amountRepaid, "this balance");
         assertEq(borrowableAsset.balanceOf(address(blue)), amountRepaid, "blue balance");
     }
@@ -534,62 +505,51 @@
         _testRepayCommon(amountBorrowed, address(this));
 
         uint256 thisBalanceBefore = borrowableAsset.balanceOf(address(this));
-        uint256 borrowShareBefore = blue.borrowShare(id, address(this));
+        uint256 borrowSharesBefore = blue.borrowShares(id, address(this));
         minAmountRepaid =
-            bound(minAmountRepaid, 1, borrowShareBefore.toAssetsUp(blue.totalBorrow(id), blue.totalBorrowShares(id)));
+            bound(minAmountRepaid, 1, borrowSharesBefore.toAssetsUp(blue.totalBorrow(id), blue.totalBorrowShares(id)));
         uint256 sharesRepaid = (minAmountRepaid - 1).toSharesDown(blue.totalBorrow(id), blue.totalBorrowShares(id));
         uint256 realAmountRepaid = sharesRepaid.toAssetsUp(blue.totalBorrow(id), blue.totalBorrowShares(id));
         if (sharesRepaid > 0) blue.repay(market, sharesRepaid, address(this), hex"");
 
         assertLe(realAmountRepaid, minAmountRepaid, "real amount repaid");
-        assertEq(blue.borrowShare(id, address(this)), borrowShareBefore - sharesRepaid, "borrow share");
+        assertEq(blue.borrowShares(id, address(this)), borrowSharesBefore - sharesRepaid, "borrow share");
         assertEq(borrowableAsset.balanceOf(address(this)), thisBalanceBefore - realAmountRepaid, "this balance");
         assertEq(borrowableAsset.balanceOf(address(blue)), realAmountRepaid, "blue balance");
     }
 
-<<<<<<< HEAD
     function testRepayMaxAmount(uint256 amountBorrowed, uint256 maxAmountRepaid) public {
         _testRepayCommon(amountBorrowed, address(this));
 
         uint256 thisBalanceBefore = borrowableAsset.balanceOf(address(this));
-        uint256 borrowShareBefore = blue.borrowShare(id, address(this));
+        uint256 borrowSharesBefore = blue.borrowShares(id, address(this));
         maxAmountRepaid =
-            bound(maxAmountRepaid, 1, borrowShareBefore.toAssetsUp(blue.totalBorrow(id), blue.totalBorrowShares(id)));
+            bound(maxAmountRepaid, 1, borrowSharesBefore.toAssetsUp(blue.totalBorrow(id), blue.totalBorrowShares(id)));
         uint256 sharesRepaid = maxAmountRepaid.toSharesUp(blue.totalBorrow(id), blue.totalBorrowShares(id));
-        sharesRepaid = sharesRepaid > borrowShareBefore ? borrowShareBefore : sharesRepaid;
+        sharesRepaid = sharesRepaid > borrowSharesBefore ? borrowSharesBefore : sharesRepaid;
         uint256 realAmountRepaid = sharesRepaid.toAssetsUp(blue.totalBorrow(id), blue.totalBorrowShares(id));
         if (sharesRepaid > 0) blue.repay(market, sharesRepaid, address(this), hex"");
 
         assertGe(realAmountRepaid, maxAmountRepaid, "real amount repaid");
-        assertEq(blue.borrowShare(id, address(this)), borrowShareBefore - sharesRepaid, "borrow share");
+        assertEq(blue.borrowShares(id, address(this)), borrowSharesBefore - sharesRepaid, "borrow share");
         assertEq(borrowableAsset.balanceOf(address(this)), thisBalanceBefore - realAmountRepaid, "this balance");
         assertEq(borrowableAsset.balanceOf(address(blue)), realAmountRepaid, "blue balance");
-=======
-        assertApproxEqAbs(
-            blue.borrowShares(id, onBehalf),
-            (amountBorrowed - amountRepaid) * SharesMath.VIRTUAL_SHARES,
-            100,
-            "borrow share"
-        );
-        assertEq(borrowableAsset.balanceOf(onBehalf), amountBorrowed, "onBehalf balance");
-        assertEq(borrowableAsset.balanceOf(address(blue)), amountLent - amountBorrowed + amountRepaid, "blue balance");
->>>>>>> fd93b636
     }
 
     function testRepayExactAmount(uint256 amountBorrowed, uint256 exactAmountRepaid) public {
         _testRepayCommon(amountBorrowed, address(this));
 
         uint256 thisBalanceBefore = borrowableAsset.balanceOf(address(this));
-        uint256 borrowShareBefore = blue.borrowShare(id, address(this));
+        uint256 borrowSharesBefore = blue.borrowShares(id, address(this));
         exactAmountRepaid =
-            bound(exactAmountRepaid, 1, borrowShareBefore.toAssetsUp(blue.totalBorrow(id), blue.totalBorrowShares(id)));
+            bound(exactAmountRepaid, 1, borrowSharesBefore.toAssetsUp(blue.totalBorrow(id), blue.totalBorrowShares(id)));
         uint256 sharesRepaidMin = (exactAmountRepaid - 1).toSharesDown(blue.totalBorrow(id), blue.totalBorrowShares(id));
         uint256 sharesRepaidMax = exactAmountRepaid.toSharesUp(blue.totalBorrow(id), blue.totalBorrowShares(id));
         uint256 sharesRepaid = (sharesRepaidMin + sharesRepaidMax + 1) / 2;
-        sharesRepaid = sharesRepaid > borrowShareBefore ? borrowShareBefore : sharesRepaid;
+        sharesRepaid = sharesRepaid > borrowSharesBefore ? borrowSharesBefore : sharesRepaid;
         blue.repay(market, sharesRepaid, address(this), hex"");
 
-        assertEq(blue.borrowShare(id, address(this)), borrowShareBefore - sharesRepaid, "borrow share");
+        assertEq(blue.borrowShares(id, address(this)), borrowSharesBefore - sharesRepaid, "borrow share");
         assertEq(borrowableAsset.balanceOf(address(this)), thisBalanceBefore - exactAmountRepaid, "this balance");
         assertEq(borrowableAsset.balanceOf(address(blue)), exactAmountRepaid, "blue balance");
     }
@@ -598,11 +558,11 @@
         _testRepayCommon(amountBorrowed, address(this));
 
         uint256 amountRepaid =
-            blue.borrowShare(id, address(this)).toAssetsUp(blue.totalBorrow(id), blue.totalBorrowShares(id));
+            blue.borrowShares(id, address(this)).toAssetsUp(blue.totalBorrow(id), blue.totalBorrowShares(id));
         borrowableAsset.setBalance(address(this), amountRepaid);
-        blue.repay(market, blue.borrowShare(id, address(this)), address(this), hex"");
-
-        assertEq(blue.borrowShare(id, address(this)), 0, "borrow share");
+        blue.repay(market, blue.borrowShares(id, address(this)), address(this), hex"");
+
+        assertEq(blue.borrowShares(id, address(this)), 0, "borrow share");
         assertEq(borrowableAsset.balanceOf(address(this)), 0, "this balance");
         assertEq(borrowableAsset.balanceOf(address(blue)), amountRepaid, "blue balance");
     }
@@ -830,11 +790,7 @@
         blue.liquidate(marketFuzz, address(0), 1, hex"");
     }
 
-<<<<<<< HEAD
     function testInputZero() public {
-=======
-    function testZeroAmount() public {
->>>>>>> fd93b636
         vm.expectRevert(bytes(Errors.ZERO_AMOUNT));
         blue.supply(market, 0, address(this), hex"");
 
@@ -1053,7 +1009,7 @@
 
         blue.repay(
             market,
-            blue.borrowShare(id, address(this)),
+            blue.borrowShares(id, address(this)),
             address(this),
             abi.encode(this.testFlashActions.selector, abi.encode(amount))
         );

// SPDX-License-Identifier: UNLICENSED
pragma solidity 0.8.21;

import "forge-std/Test.sol";
import "forge-std/console.sol";

import "src/Blue.sol";
import {
    IBlueLiquidateCallback,
    IBlueRepayCallback,
    IBlueSupplyCallback,
    IBlueSupplyCollateralCallback
} from "src/interfaces/IBlueCallbacks.sol";
import {ERC20Mock as ERC20} from "src/mocks/ERC20Mock.sol";
import {OracleMock as Oracle} from "src/mocks/OracleMock.sol";
import {IrmMock as Irm} from "src/mocks/IrmMock.sol";
import {FlashBorrowerMock} from "src/mocks/FlashBorrowerMock.sol";

contract BlueTest is
    Test,
    IBlueSupplyCallback,
    IBlueSupplyCollateralCallback,
    IBlueRepayCallback,
    IBlueLiquidateCallback
{
    using MarketLib for Market;
    using FixedPointMathLib for uint256;

    address private constant BORROWER = address(1234);
    address private constant LIQUIDATOR = address(5678);
    uint256 private constant LLTV = 0.8 ether;
    address private constant OWNER = address(0xdead);

    Blue private blue;
    ERC20 private borrowableAsset;
    ERC20 private collateralAsset;
    Oracle private oracle;
    Irm private irm;
    Market public market;
    Id public id;
    FlashBorrowerMock internal flashBorrower;

    function setUp() public {
        // Create Blue.
        blue = new Blue(OWNER);

        // List a market.
        borrowableAsset = new ERC20("borrowable", "B", 18);
        collateralAsset = new ERC20("collateral", "C", 18);
        oracle = new Oracle();
<<<<<<< HEAD

        irm = new Irm(blue);
        market = Market(IERC20(address(borrowableAsset)), IERC20(address(collateralAsset)), oracle, irm, LLTV);
        id = Id.wrap(keccak256(abi.encode(market)));
=======
        flashBorrower = new FlashBorrowerMock(blue);

        irm = new Irm(blue);

        market = Market(IERC20(address(borrowableAsset)), IERC20(address(collateralAsset)), oracle, irm, LLTV);
        id = market.id();
>>>>>>> 4c549069

        vm.startPrank(OWNER);
        blue.enableIrm(irm);
        blue.enableLltv(LLTV);
        blue.createMarket(market);
        vm.stopPrank();

<<<<<<< HEAD
        // We set the price of the borrowable asset to zero so that borrowers
        // don't need to deposit any collateral.
=======
        // We set the price of the borrowable asset to zero so that borrowers don't need to deposit any collateral.
>>>>>>> 4c549069
        oracle.setPrice(0);

        borrowableAsset.approve(address(blue), type(uint256).max);
        collateralAsset.approve(address(blue), type(uint256).max);
        vm.startPrank(BORROWER);
        borrowableAsset.approve(address(blue), type(uint256).max);
        collateralAsset.approve(address(blue), type(uint256).max);
        vm.stopPrank();
        vm.startPrank(LIQUIDATOR);
        borrowableAsset.approve(address(blue), type(uint256).max);
        collateralAsset.approve(address(blue), type(uint256).max);
        vm.stopPrank();
    }

    // To move to a test utils file later.

    function netWorth(address user) internal view returns (uint256) {
<<<<<<< HEAD
        (uint256 borrowablePrice,,) = oracle.price();
        uint256 collateralAssetValue = collateralAsset.balanceOf(user);
        uint256 borrowableAssetValue = borrowableAsset.balanceOf(user).mulWadDown(borrowablePrice);

=======
        uint256 collateralAssetValue = collateralAsset.balanceOf(user);
        uint256 borrowableAssetValue = borrowableAsset.balanceOf(user).mulWadDown(oracle.price());
>>>>>>> 4c549069
        return collateralAssetValue + borrowableAssetValue;
    }

    function supplyBalance(address user) internal view returns (uint256) {
        uint256 supplyShares = blue.supplyShare(id, user);
        if (supplyShares == 0) return 0;

        uint256 totalShares = blue.totalSupplyShares(id);
        uint256 totalSupply = blue.totalSupply(id);
        return supplyShares.divWadDown(totalShares).mulWadDown(totalSupply);
    }

    function borrowBalance(address user) internal view returns (uint256) {
        uint256 borrowerShares = blue.borrowShare(id, user);
        if (borrowerShares == 0) return 0;

        uint256 totalShares = blue.totalBorrowShares(id);
        uint256 totalBorrow = blue.totalBorrow(id);
        return borrowerShares.divWadUp(totalShares).mulWadUp(totalBorrow);
    }

    // Invariants

    function invariantLiquidity() public {
        assertLe(blue.totalBorrow(id), blue.totalSupply(id), "liquidity");
    }

    function invariantLltvEnabled() public {
        assertTrue(blue.isLltvEnabled(LLTV));
    }

    // Tests

    function testOwner(address newOwner) public {
        Blue blue2 = new Blue(newOwner);

        assertEq(blue2.owner(), newOwner, "owner");
    }

    function testTransferOwnership(address oldOwner, address newOwner) public {
        Blue blue2 = new Blue(oldOwner);

        vm.prank(oldOwner);
        blue2.setOwner(newOwner);
        assertEq(blue2.owner(), newOwner, "owner");
    }

    function testTransferOwnershipWhenNotOwner(address attacker, address newOwner) public {
        vm.assume(attacker != OWNER);

        Blue blue2 = new Blue(OWNER);

        vm.prank(attacker);
        vm.expectRevert(bytes(Errors.NOT_OWNER));
        blue2.setOwner(newOwner);
    }

    function testEnableIrmWhenNotOwner(address attacker, IIrm newIrm) public {
        vm.assume(attacker != blue.owner());

        vm.prank(attacker);
        vm.expectRevert(bytes(Errors.NOT_OWNER));
        blue.enableIrm(newIrm);
    }

    function testEnableIrm(IIrm newIrm) public {
        vm.prank(OWNER);
        blue.enableIrm(newIrm);

        assertTrue(blue.isIrmEnabled(newIrm));
    }

    function testCreateMarketWithEnabledIrm(Market memory marketFuzz) public {
        marketFuzz.lltv = LLTV;

        vm.startPrank(OWNER);
        blue.enableIrm(marketFuzz.irm);
        blue.createMarket(marketFuzz);
        vm.stopPrank();
    }

    function testCreateMarketWithNotEnabledIrm(Market memory marketFuzz) public {
        vm.assume(marketFuzz.irm != irm);

        vm.prank(OWNER);
        vm.expectRevert(bytes(Errors.IRM_NOT_ENABLED));
        blue.createMarket(marketFuzz);
    }

    function testEnableLltvWhenNotOwner(address attacker, uint256 newLltv) public {
        vm.assume(attacker != OWNER);

        vm.prank(attacker);
        vm.expectRevert(bytes(Errors.NOT_OWNER));
        blue.enableLltv(newLltv);
    }

    function testEnableLltv(uint256 newLltv) public {
        newLltv = bound(newLltv, 0, FixedPointMathLib.WAD - 1);

        vm.prank(OWNER);
        blue.enableLltv(newLltv);

        assertTrue(blue.isLltvEnabled(newLltv));
    }

    function testEnableLltvShouldFailWhenLltvTooHigh(uint256 newLltv) public {
        newLltv = bound(newLltv, FixedPointMathLib.WAD, type(uint256).max);

        vm.prank(OWNER);
        vm.expectRevert(bytes(Errors.LLTV_TOO_HIGH));
        blue.enableLltv(newLltv);
    }

    function testSetFee(uint256 fee) public {
        fee = bound(fee, 0, MAX_FEE);

        vm.prank(OWNER);
        blue.setFee(market, fee);

        assertEq(blue.fee(id), fee);
    }

    function testSetFeeShouldRevertIfTooHigh(uint256 fee) public {
        fee = bound(fee, MAX_FEE + 1, type(uint256).max);

        vm.prank(OWNER);
        vm.expectRevert(bytes(Errors.MAX_FEE_EXCEEDED));
        blue.setFee(market, fee);
    }

    function testSetFeeShouldRevertIfMarketNotCreated(Market memory marketFuzz, uint256 fee) public {
        vm.assume(neq(marketFuzz, market));
        fee = bound(fee, 0, FixedPointMathLib.WAD);

        vm.prank(OWNER);
        vm.expectRevert("unknown market");
        blue.setFee(marketFuzz, fee);
    }

    function testSetFeeShouldRevertIfNotOwner(uint256 fee, address caller) public {
        vm.assume(caller != OWNER);
        fee = bound(fee, 0, FixedPointMathLib.WAD);

        vm.expectRevert("not owner");
        blue.setFee(market, fee);
    }

    function testSetFeeRecipient(address recipient) public {
        vm.prank(OWNER);
        blue.setFeeRecipient(recipient);

        assertEq(blue.feeRecipient(), recipient);
    }

    function testSetFeeRecipientShouldRevertIfNotOwner(address caller, address recipient) public {
        vm.assume(caller != OWNER);

        vm.expectRevert("not owner");
        vm.prank(caller);
        blue.setFeeRecipient(recipient);
    }

    function testFeeAccrues(uint256 amountLent, uint256 amountBorrowed, uint256 fee, uint256 timeElapsed) public {
        amountLent = bound(amountLent, 1, 2 ** 64);
        amountBorrowed = bound(amountBorrowed, 1, amountLent);
        timeElapsed = bound(timeElapsed, 1, 365 days);
        fee = bound(fee, 0, MAX_FEE);
        address recipient = OWNER;

        vm.startPrank(OWNER);
        blue.setFee(market, fee);
        blue.setFeeRecipient(recipient);
        vm.stopPrank();

        borrowableAsset.setBalance(address(this), amountLent);
        blue.supply(market, amountLent, address(this), hex"");

        vm.prank(BORROWER);
        blue.borrow(market, amountBorrowed, BORROWER);

        uint256 totalSupplyBefore = blue.totalSupply(id);
        uint256 totalSupplySharesBefore = blue.totalSupplyShares(id);

        // Trigger an accrue.
        vm.warp(block.timestamp + timeElapsed);

        collateralAsset.setBalance(address(this), 1);
        blue.supplyCollateral(market, 1, address(this), hex"");
        blue.withdrawCollateral(market, 1, address(this));

        uint256 totalSupplyAfter = blue.totalSupply(id);
        vm.assume(totalSupplyAfter > totalSupplyBefore);

        uint256 accrued = totalSupplyAfter - totalSupplyBefore;
        uint256 expectedFee = accrued.mulWadDown(fee);
        uint256 expectedFeeShares = expectedFee.mulDivDown(totalSupplySharesBefore, totalSupplyAfter - expectedFee);

        assertEq(blue.supplyShare(id, recipient), expectedFeeShares);
    }

    function testCreateMarketWithNotEnabledLltv(Market memory marketFuzz) public {
        vm.assume(marketFuzz.lltv != LLTV);
        marketFuzz.irm = irm;

        vm.prank(OWNER);
        vm.expectRevert(bytes(Errors.LLTV_NOT_ENABLED));
        blue.createMarket(marketFuzz);
    }

    function testSupplyOnBehalf(uint256 amount, address onBehalf) public {
        vm.assume(onBehalf != address(blue));
        amount = bound(amount, 1, 2 ** 64);

        borrowableAsset.setBalance(address(this), amount);
        blue.supply(market, amount, onBehalf, hex"");

        assertEq(blue.supplyShare(id, onBehalf), amount * SharesMath.VIRTUAL_SHARES, "supply share");
        assertEq(borrowableAsset.balanceOf(onBehalf), 0, "lender balance");
        assertEq(borrowableAsset.balanceOf(address(blue)), amount, "blue balance");
    }

    function testBorrow(uint256 amountLent, uint256 amountBorrowed) public {
        amountLent = bound(amountLent, 1, 2 ** 64);
        amountBorrowed = bound(amountBorrowed, 1, 2 ** 64);

        borrowableAsset.setBalance(address(this), amountLent);
        blue.supply(market, amountLent, address(this), hex"");

        if (amountBorrowed == 0) {
            blue.borrow(market, amountBorrowed, address(this));
            return;
        }

        if (amountBorrowed > amountLent) {
            vm.prank(BORROWER);
            vm.expectRevert(bytes(Errors.INSUFFICIENT_LIQUIDITY));
            blue.borrow(market, amountBorrowed, BORROWER);
            return;
        }

        vm.prank(BORROWER);
        blue.borrow(market, amountBorrowed, BORROWER);

        assertEq(blue.borrowShare(id, BORROWER), amountBorrowed * SharesMath.VIRTUAL_SHARES, "borrow share");
        assertEq(borrowableAsset.balanceOf(BORROWER), amountBorrowed, "BORROWER balance");
        assertEq(borrowableAsset.balanceOf(address(blue)), amountLent - amountBorrowed, "blue balance");
    }

    function testWithdraw(uint256 amountLent, uint256 amountWithdrawn, uint256 amountBorrowed) public {
        amountLent = bound(amountLent, 1, 2 ** 64);
        amountWithdrawn = bound(amountWithdrawn, 1, 2 ** 64);
        amountBorrowed = bound(amountBorrowed, 1, 2 ** 64);
        vm.assume(amountLent >= amountBorrowed);

        borrowableAsset.setBalance(address(this), amountLent);
        blue.supply(market, amountLent, address(this), hex"");

        vm.prank(BORROWER);
        blue.borrow(market, amountBorrowed, BORROWER);

        if (amountWithdrawn > amountLent - amountBorrowed) {
            if (amountWithdrawn > amountLent) {
                vm.expectRevert();
            } else {
                vm.expectRevert(bytes(Errors.INSUFFICIENT_LIQUIDITY));
            }
            blue.withdraw(market, amountWithdrawn, address(this));
            return;
        }

        blue.withdraw(market, amountWithdrawn, address(this));

        assertApproxEqAbs(
            blue.supplyShare(id, address(this)),
            (amountLent - amountWithdrawn) * SharesMath.VIRTUAL_SHARES,
            100,
            "supply share"
        );
        assertEq(borrowableAsset.balanceOf(address(this)), amountWithdrawn, "this balance");
        assertEq(
            borrowableAsset.balanceOf(address(blue)), amountLent - amountBorrowed - amountWithdrawn, "blue balance"
        );
    }

<<<<<<< HEAD
    function testCollateralRequirements(uint256 amountCollateral, uint256 amountBorrowed, uint256 borrowablePrice)
=======
    function testCollateralRequirements(uint256 amountCollateral, uint256 amountBorrowed, uint256 priceBorrowable)
>>>>>>> 4c549069
        public
    {
        amountBorrowed = bound(amountBorrowed, 1, 2 ** 64);
        borrowablePrice = bound(borrowablePrice, 0, 2 ** 64);
        amountCollateral = bound(amountCollateral, 1, 2 ** 64);

<<<<<<< HEAD
        oracle.setPrice(borrowablePrice);
=======
        oracle.setPrice(priceBorrowable);
>>>>>>> 4c549069

        borrowableAsset.setBalance(address(this), amountBorrowed);
        collateralAsset.setBalance(BORROWER, amountCollateral);

        blue.supply(market, amountBorrowed, address(this), hex"");

        vm.prank(BORROWER);
        blue.supplyCollateral(market, amountCollateral, BORROWER, hex"");

<<<<<<< HEAD
        uint256 collateralValue = amountCollateral;
        uint256 borrowValue = amountBorrowed.mulWadUp(borrowablePrice);
        if (borrowValue == 0 || (collateralValue > 0 && borrowValue <= collateralValue.mulWadDown(LLTV))) {
=======
        uint256 borrowValue = amountBorrowed.mulWadUp(priceBorrowable);
        if (borrowValue == 0 || (amountCollateral > 0 && borrowValue <= amountCollateral.mulWadDown(LLTV))) {
>>>>>>> 4c549069
            vm.prank(BORROWER);
            blue.borrow(market, amountBorrowed, BORROWER);
        } else {
            vm.prank(BORROWER);
            vm.expectRevert(bytes(Errors.INSUFFICIENT_COLLATERAL));
            blue.borrow(market, amountBorrowed, BORROWER);
        }
    }

    function testRepay(uint256 amountLent, uint256 amountBorrowed, uint256 amountRepaid) public {
        amountLent = bound(amountLent, 1, 2 ** 64);
        amountBorrowed = bound(amountBorrowed, 1, amountLent);
        amountRepaid = bound(amountRepaid, 1, amountBorrowed);

        borrowableAsset.setBalance(address(this), amountLent);
        blue.supply(market, amountLent, address(this), hex"");

        vm.startPrank(BORROWER);
        blue.borrow(market, amountBorrowed, BORROWER);
        blue.repay(market, amountRepaid, BORROWER, hex"");
        vm.stopPrank();

        assertApproxEqAbs(
            blue.borrowShare(id, BORROWER),
            (amountBorrowed - amountRepaid) * SharesMath.VIRTUAL_SHARES,
            100,
            "borrow share"
        );
        assertEq(borrowableAsset.balanceOf(BORROWER), amountBorrowed - amountRepaid, "BORROWER balance");
        assertEq(borrowableAsset.balanceOf(address(blue)), amountLent - amountBorrowed + amountRepaid, "blue balance");
    }

    function testRepayOnBehalf(uint256 amountLent, uint256 amountBorrowed, uint256 amountRepaid, address onBehalf)
        public
    {
        vm.assume(onBehalf != address(blue));
        vm.assume(onBehalf != address(this));
        amountLent = bound(amountLent, 1, 2 ** 64);
        amountBorrowed = bound(amountBorrowed, 1, amountLent);
        amountRepaid = bound(amountRepaid, 1, amountBorrowed);

        borrowableAsset.setBalance(address(this), amountLent + amountRepaid);
        blue.supply(market, amountLent, address(this), hex"");

        vm.prank(onBehalf);
        blue.borrow(market, amountBorrowed, onBehalf);

        blue.repay(market, amountRepaid, onBehalf, hex"");

        assertApproxEqAbs(
            blue.borrowShare(id, onBehalf),
            (amountBorrowed - amountRepaid) * SharesMath.VIRTUAL_SHARES,
            100,
            "borrow share"
        );
        assertEq(borrowableAsset.balanceOf(onBehalf), amountBorrowed, "onBehalf balance");
        assertEq(borrowableAsset.balanceOf(address(blue)), amountLent - amountBorrowed + amountRepaid, "blue balance");
    }

    function testSupplyCollateralOnBehalf(uint256 amount, address onBehalf) public {
        vm.assume(onBehalf != address(blue));
        amount = bound(amount, 1, 2 ** 64);

        collateralAsset.setBalance(address(this), amount);
        blue.supplyCollateral(market, amount, onBehalf, hex"");

        assertEq(blue.collateral(id, onBehalf), amount, "collateral");
        assertEq(collateralAsset.balanceOf(onBehalf), 0, "onBehalf balance");
        assertEq(collateralAsset.balanceOf(address(blue)), amount, "blue balance");
    }

    function testWithdrawCollateral(uint256 amountDeposited, uint256 amountWithdrawn) public {
        amountDeposited = bound(amountDeposited, 1, 2 ** 64);
        amountWithdrawn = bound(amountWithdrawn, 1, 2 ** 64);

        collateralAsset.setBalance(address(this), amountDeposited);
        blue.supplyCollateral(market, amountDeposited, address(this), hex"");

        if (amountWithdrawn > amountDeposited) {
            vm.expectRevert(stdError.arithmeticError);
            blue.withdrawCollateral(market, amountWithdrawn, address(this));
            return;
        }

        blue.withdrawCollateral(market, amountWithdrawn, address(this));

        assertEq(blue.collateral(id, address(this)), amountDeposited - amountWithdrawn, "this collateral");
        assertEq(collateralAsset.balanceOf(address(this)), amountWithdrawn, "this balance");
        assertEq(collateralAsset.balanceOf(address(blue)), amountDeposited - amountWithdrawn, "blue balance");
    }

    function testLiquidate(uint256 amountLent) public {
        oracle.setPrice(1e18);
        amountLent = bound(amountLent, 1000, 2 ** 64);

        uint256 amountCollateral = amountLent;
        uint256 borrowingPower = amountCollateral.mulWadDown(LLTV);
        uint256 amountBorrowed = borrowingPower.mulWadDown(0.8e18);
        uint256 toSeize = amountCollateral.mulWadDown(LLTV);
        uint256 incentive =
            FixedPointMathLib.WAD + ALPHA.mulWadDown(FixedPointMathLib.WAD.divWadDown(LLTV) - FixedPointMathLib.WAD);

        borrowableAsset.setBalance(address(this), amountLent);
        collateralAsset.setBalance(BORROWER, amountCollateral);
        borrowableAsset.setBalance(LIQUIDATOR, amountBorrowed);

        // Supply
        blue.supply(market, amountLent, address(this), hex"");

        // Borrow
        vm.startPrank(BORROWER);
        blue.supplyCollateral(market, amountCollateral, BORROWER, hex"");
        blue.borrow(market, amountBorrowed, BORROWER);
        vm.stopPrank();

        // Price change
        oracle.setPrice(2e18);

        uint256 liquidatorNetWorthBefore = netWorth(LIQUIDATOR);

        // Liquidate
        vm.prank(LIQUIDATOR);
        blue.liquidate(market, BORROWER, toSeize, hex"");

        uint256 liquidatorNetWorthAfter = netWorth(LIQUIDATOR);

<<<<<<< HEAD
        (uint256 borrowablePrice,,) = oracle.price();
        uint256 expectedRepaid = toSeize.divWadUp(borrowablePrice).divWadUp(incentive);
        uint256 expectedNetWorthAfter = liquidatorNetWorthBefore + toSeize - expectedRepaid.mulWadDown(borrowablePrice);
=======
        uint256 expectedRepaid = toSeize.divWadUp(incentive).divWadUp(oracle.price());
        uint256 expectedNetWorthAfter = liquidatorNetWorthBefore + toSeize - expectedRepaid.mulWadDown(oracle.price());
>>>>>>> 4c549069
        assertEq(liquidatorNetWorthAfter, expectedNetWorthAfter, "LIQUIDATOR net worth");
        assertApproxEqAbs(borrowBalance(BORROWER), amountBorrowed - expectedRepaid, 100, "BORROWER balance");
        assertEq(blue.collateral(id, BORROWER), amountCollateral - toSeize, "BORROWER collateral");
    }

    function testRealizeBadDebt(uint256 amountLent) public {
        oracle.setPrice(1e18);
        amountLent = bound(amountLent, 1000, 2 ** 64);

        uint256 amountCollateral = amountLent;
        uint256 borrowingPower = amountCollateral.mulWadDown(LLTV);
        uint256 amountBorrowed = borrowingPower.mulWadDown(0.8e18);
        uint256 toSeize = amountCollateral;
        uint256 incentive = FixedPointMathLib.WAD
            + ALPHA.mulWadDown(FixedPointMathLib.WAD.divWadDown(market.lltv) - FixedPointMathLib.WAD);

        borrowableAsset.setBalance(address(this), amountLent);
        collateralAsset.setBalance(BORROWER, amountCollateral);
        borrowableAsset.setBalance(LIQUIDATOR, amountBorrowed);

        // Supply
        blue.supply(market, amountLent, address(this), hex"");

        // Borrow
        vm.startPrank(BORROWER);
        blue.supplyCollateral(market, amountCollateral, BORROWER, hex"");
        blue.borrow(market, amountBorrowed, BORROWER);
        vm.stopPrank();

        // Price change
        oracle.setPrice(100e18);

        uint256 liquidatorNetWorthBefore = netWorth(LIQUIDATOR);

        // Liquidate
        vm.prank(LIQUIDATOR);
        blue.liquidate(market, BORROWER, toSeize, hex"");

        uint256 liquidatorNetWorthAfter = netWorth(LIQUIDATOR);

<<<<<<< HEAD
        (uint256 borrowablePrice,,) = oracle.price();
        uint256 expectedRepaid = toSeize.divWadUp(borrowablePrice).divWadUp(incentive);
        uint256 expectedNetWorthAfter = liquidatorNetWorthBefore + toSeize - expectedRepaid.mulWadDown(borrowablePrice);
=======
        uint256 expectedRepaid = toSeize.divWadUp(incentive).divWadUp(oracle.price());
        uint256 expectedNetWorthAfter = liquidatorNetWorthBefore + toSeize - expectedRepaid.mulWadDown(oracle.price());
>>>>>>> 4c549069
        assertEq(liquidatorNetWorthAfter, expectedNetWorthAfter, "LIQUIDATOR net worth");
        assertEq(borrowBalance(BORROWER), 0, "BORROWER balance");
        assertEq(blue.collateral(id, BORROWER), 0, "BORROWER collateral");
        uint256 expectedBadDebt = amountBorrowed - expectedRepaid;
        assertGt(expectedBadDebt, 0, "bad debt");
        assertApproxEqAbs(supplyBalance(address(this)), amountLent - expectedBadDebt, 10, "lender supply balance");
        assertApproxEqAbs(blue.totalBorrow(id), 0, 10, "total borrow");
    }

    function testTwoUsersSupply(uint256 firstAmount, uint256 secondAmount) public {
        firstAmount = bound(firstAmount, 1, 2 ** 64);
        secondAmount = bound(secondAmount, 1, 2 ** 64);

        borrowableAsset.setBalance(address(this), firstAmount);
        blue.supply(market, firstAmount, address(this), hex"");

        borrowableAsset.setBalance(BORROWER, secondAmount);
        vm.prank(BORROWER);
        blue.supply(market, secondAmount, BORROWER, hex"");

        assertApproxEqAbs(supplyBalance(address(this)), firstAmount, 100, "same balance first user");
        assertEq(
            blue.supplyShare(id, address(this)), firstAmount * SharesMath.VIRTUAL_SHARES, "expected shares first user"
        );
        assertApproxEqAbs(supplyBalance(BORROWER), secondAmount, 100, "same balance second user");
        assertApproxEqAbs(
            blue.supplyShare(id, BORROWER), secondAmount * SharesMath.VIRTUAL_SHARES, 100, "expected shares second user"
        );
    }

    function testUnknownMarket(Market memory marketFuzz) public {
        vm.assume(neq(marketFuzz, market));

        vm.expectRevert("unknown market");
        blue.supply(marketFuzz, 1, address(this), hex"");

        vm.expectRevert("unknown market");
        blue.withdraw(marketFuzz, 1, address(this));

        vm.expectRevert("unknown market");
        blue.borrow(marketFuzz, 1, address(this));

        vm.expectRevert("unknown market");
        blue.repay(marketFuzz, 1, address(this), hex"");

        vm.expectRevert("unknown market");
        blue.supplyCollateral(marketFuzz, 1, address(this), hex"");

        vm.expectRevert("unknown market");
        blue.withdrawCollateral(marketFuzz, 1, address(this));

        vm.expectRevert("unknown market");
        blue.liquidate(marketFuzz, address(0), 1, hex"");
    }

    function testAmountZero() public {
        vm.expectRevert("zero amount");
        blue.supply(market, 0, address(this), hex"");

        vm.expectRevert("zero amount");
        blue.withdraw(market, 0, address(this));

        vm.expectRevert("zero amount");
        blue.borrow(market, 0, address(this));

        vm.expectRevert("zero amount");
        blue.repay(market, 0, address(this), hex"");

        vm.expectRevert("zero amount");
        blue.supplyCollateral(market, 0, address(this), hex"");

        vm.expectRevert("zero amount");
        blue.withdrawCollateral(market, 0, address(this));

        vm.expectRevert("zero amount");
        blue.liquidate(market, address(0), 0, hex"");
    }

    function testEmptyMarket(uint256 amount) public {
        amount = bound(amount, 1, type(uint256).max / SharesMath.VIRTUAL_SHARES);

        vm.expectRevert(stdError.arithmeticError);
        blue.withdraw(market, amount, address(this));

        vm.expectRevert(stdError.arithmeticError);
        blue.repay(market, amount, address(this), hex"");

        vm.expectRevert(stdError.arithmeticError);
        blue.withdrawCollateral(market, amount, address(this));
    }

    function testSetApproval(address manager, bool isAllowed) public {
        blue.setApproval(manager, isAllowed);
        assertEq(blue.isApproved(address(this), manager), isAllowed);
    }

    function testNotApproved(address attacker) public {
        vm.assume(attacker != address(this));

        vm.startPrank(attacker);

        vm.expectRevert("not approved");
        blue.withdraw(market, 1, address(this));
        vm.expectRevert("not approved");
        blue.withdrawCollateral(market, 1, address(this));
        vm.expectRevert("not approved");
        blue.borrow(market, 1, address(this));

        vm.stopPrank();
    }

    function testApproved(address manager) public {
        borrowableAsset.setBalance(address(this), 100 ether);
        collateralAsset.setBalance(address(this), 100 ether);

        blue.supply(market, 100 ether, address(this), hex"");
        blue.supplyCollateral(market, 100 ether, address(this), hex"");

        blue.setApproval(manager, true);

        vm.startPrank(manager);

        blue.withdraw(market, 1 ether, address(this));
        blue.withdrawCollateral(market, 1 ether, address(this));
        blue.borrow(market, 1 ether, address(this));

        vm.stopPrank();
    }

    function testFlashLoan(uint256 amount) public {
        amount = bound(amount, 1, 2 ** 64);

        borrowableAsset.setBalance(address(this), amount);
        blue.supply(market, amount, address(this), hex"");

        blue.flashLoan(flashBorrower, address(borrowableAsset), amount, bytes(""));

        assertEq(borrowableAsset.balanceOf(address(blue)), amount, "balanceOf");
    }

    function testExtsLoad(uint256 slot, bytes32 value0) public {
        bytes32[] memory slots = new bytes32[](2);
        slots[0] = bytes32(slot);
        slots[1] = bytes32(slot / 2);

        bytes32 value1 = keccak256(abi.encode(value0));
        vm.store(address(blue), slots[0], value0);
        vm.store(address(blue), slots[1], value1);

        bytes32[] memory values = blue.extsload(slots);

        assertEq(values.length, 2, "values.length");
        assertEq(values[0], slot > 0 ? value0 : value1, "value0");
        assertEq(values[1], value1, "value1");
    }

    function testSupplyCallback(uint256 amount) public {
        amount = bound(amount, 1, 2 ** 64);
        borrowableAsset.setBalance(address(this), amount);
        borrowableAsset.approve(address(blue), 0);

        vm.expectRevert();
        blue.supply(market, amount, address(this), hex"");
        blue.supply(market, amount, address(this), abi.encode(this.testSupplyCallback.selector, hex""));
    }

    function testSupplyCollateralCallback(uint256 amount) public {
        amount = bound(amount, 1, 2 ** 64);
        collateralAsset.setBalance(address(this), amount);
        collateralAsset.approve(address(blue), 0);

        vm.expectRevert();
        blue.supplyCollateral(market, amount, address(this), hex"");
        blue.supplyCollateral(
            market, amount, address(this), abi.encode(this.testSupplyCollateralCallback.selector, hex"")
        );
    }

    function testRepayCallback(uint256 amount) public {
        amount = bound(amount, 1, 2 ** 64);
        borrowableAsset.setBalance(address(this), amount);
        blue.supply(market, amount, address(this), hex"");
        blue.borrow(market, amount, address(this));

        borrowableAsset.approve(address(blue), 0);

        vm.expectRevert();
        blue.repay(market, amount, address(this), hex"");
        blue.repay(market, amount, address(this), abi.encode(this.testRepayCallback.selector, hex""));
    }

    function testLiquidateCallback(uint256 amount) public {
        amount = bound(amount, 10, 2 ** 64);
        oracle.setPrice(1e18);
        borrowableAsset.setBalance(address(this), amount);
        collateralAsset.setBalance(address(this), amount);
        blue.supply(market, amount, address(this), hex"");
        blue.supplyCollateral(market, amount, address(this), hex"");
        blue.borrow(market, amount.mulWadDown(LLTV), address(this));

        oracle.setPrice(1.01e18);

        uint256 toSeize = amount.mulWadDown(LLTV);

        borrowableAsset.setBalance(address(this), toSeize);
        borrowableAsset.approve(address(blue), 0);
        vm.expectRevert();
        blue.liquidate(market, address(this), toSeize, hex"");
        blue.liquidate(market, address(this), toSeize, abi.encode(this.testLiquidateCallback.selector, hex""));
    }

    function testFlashActions(uint256 amount) public {
        amount = bound(amount, 10, 2 ** 64);
        oracle.setPrice(1e18);
        uint256 toBorrow = amount.mulWadDown(LLTV);

        borrowableAsset.setBalance(address(this), 2 * toBorrow);
        blue.supply(market, toBorrow, address(this), hex"");

        blue.supplyCollateral(
            market, amount, address(this), abi.encode(this.testFlashActions.selector, abi.encode(toBorrow))
        );
        assertGt(blue.borrowShare(market.id(), address(this)), 0, "no borrow");

        blue.repay(market, toBorrow, address(this), abi.encode(this.testFlashActions.selector, abi.encode(amount)));
        assertEq(blue.collateral(market.id(), address(this)), 0, "no withdraw collateral");
    }

    function onBlueSupply(uint256 amount, bytes memory data) external {
        require(msg.sender == address(blue));
        bytes4 selector;
        (selector, data) = abi.decode(data, (bytes4, bytes));
        if (selector == this.testSupplyCallback.selector) {
            borrowableAsset.approve(address(blue), amount);
        }
    }

    function onBlueSupplyCollateral(uint256 amount, bytes memory data) external {
        require(msg.sender == address(blue));
        bytes4 selector;
        (selector, data) = abi.decode(data, (bytes4, bytes));
        if (selector == this.testSupplyCollateralCallback.selector) {
            collateralAsset.approve(address(blue), amount);
        } else if (selector == this.testFlashActions.selector) {
            uint256 toBorrow = abi.decode(data, (uint256));
            collateralAsset.setBalance(address(this), amount);
            borrowableAsset.setBalance(address(this), toBorrow);
            blue.borrow(market, toBorrow, address(this));
        }
    }

    function onBlueRepay(uint256 amount, bytes memory data) external {
        require(msg.sender == address(blue));
        bytes4 selector;
        (selector, data) = abi.decode(data, (bytes4, bytes));
        if (selector == this.testRepayCallback.selector) {
            borrowableAsset.approve(address(blue), amount);
        } else if (selector == this.testFlashActions.selector) {
            uint256 toWithdraw = abi.decode(data, (uint256));
            blue.withdrawCollateral(market, toWithdraw, address(this));
        }
    }

    function onBlueLiquidate(uint256, uint256 repaid, bytes memory data) external {
        require(msg.sender == address(blue));
        bytes4 selector;
        (selector, data) = abi.decode(data, (bytes4, bytes));
        if (selector == this.testLiquidateCallback.selector) {
            borrowableAsset.approve(address(blue), repaid);
        }
    }
}

function neq(Market memory a, Market memory b) pure returns (bool) {
    return a.borrowableAsset != b.borrowableAsset || a.collateralAsset != b.collateralAsset || a.oracle != b.oracle
        || a.lltv != b.lltv || a.irm != b.irm;
}<|MERGE_RESOLUTION|>--- conflicted
+++ resolved
@@ -48,19 +48,12 @@
         borrowableAsset = new ERC20("borrowable", "B", 18);
         collateralAsset = new ERC20("collateral", "C", 18);
         oracle = new Oracle();
-<<<<<<< HEAD
-
-        irm = new Irm(blue);
-        market = Market(IERC20(address(borrowableAsset)), IERC20(address(collateralAsset)), oracle, irm, LLTV);
-        id = Id.wrap(keccak256(abi.encode(market)));
-=======
         flashBorrower = new FlashBorrowerMock(blue);
 
         irm = new Irm(blue);
 
         market = Market(IERC20(address(borrowableAsset)), IERC20(address(collateralAsset)), oracle, irm, LLTV);
         id = market.id();
->>>>>>> 4c549069
 
         vm.startPrank(OWNER);
         blue.enableIrm(irm);
@@ -68,12 +61,7 @@
         blue.createMarket(market);
         vm.stopPrank();
 
-<<<<<<< HEAD
-        // We set the price of the borrowable asset to zero so that borrowers
-        // don't need to deposit any collateral.
-=======
         // We set the price of the borrowable asset to zero so that borrowers don't need to deposit any collateral.
->>>>>>> 4c549069
         oracle.setPrice(0);
 
         borrowableAsset.approve(address(blue), type(uint256).max);
@@ -91,15 +79,9 @@
     // To move to a test utils file later.
 
     function netWorth(address user) internal view returns (uint256) {
-<<<<<<< HEAD
         (uint256 borrowablePrice,,) = oracle.price();
         uint256 collateralAssetValue = collateralAsset.balanceOf(user);
         uint256 borrowableAssetValue = borrowableAsset.balanceOf(user).mulWadDown(borrowablePrice);
-
-=======
-        uint256 collateralAssetValue = collateralAsset.balanceOf(user);
-        uint256 borrowableAssetValue = borrowableAsset.balanceOf(user).mulWadDown(oracle.price());
->>>>>>> 4c549069
         return collateralAssetValue + borrowableAssetValue;
     }
 
@@ -385,22 +367,14 @@
         );
     }
 
-<<<<<<< HEAD
-    function testCollateralRequirements(uint256 amountCollateral, uint256 amountBorrowed, uint256 borrowablePrice)
-=======
     function testCollateralRequirements(uint256 amountCollateral, uint256 amountBorrowed, uint256 priceBorrowable)
->>>>>>> 4c549069
         public
     {
         amountBorrowed = bound(amountBorrowed, 1, 2 ** 64);
-        borrowablePrice = bound(borrowablePrice, 0, 2 ** 64);
+        priceBorrowable = bound(priceBorrowable, 0, 2 ** 64);
         amountCollateral = bound(amountCollateral, 1, 2 ** 64);
 
-<<<<<<< HEAD
-        oracle.setPrice(borrowablePrice);
-=======
         oracle.setPrice(priceBorrowable);
->>>>>>> 4c549069
 
         borrowableAsset.setBalance(address(this), amountBorrowed);
         collateralAsset.setBalance(BORROWER, amountCollateral);
@@ -410,14 +384,8 @@
         vm.prank(BORROWER);
         blue.supplyCollateral(market, amountCollateral, BORROWER, hex"");
 
-<<<<<<< HEAD
-        uint256 collateralValue = amountCollateral;
-        uint256 borrowValue = amountBorrowed.mulWadUp(borrowablePrice);
-        if (borrowValue == 0 || (collateralValue > 0 && borrowValue <= collateralValue.mulWadDown(LLTV))) {
-=======
         uint256 borrowValue = amountBorrowed.mulWadUp(priceBorrowable);
         if (borrowValue == 0 || (amountCollateral > 0 && borrowValue <= amountCollateral.mulWadDown(LLTV))) {
->>>>>>> 4c549069
             vm.prank(BORROWER);
             blue.borrow(market, amountBorrowed, BORROWER);
         } else {
@@ -544,14 +512,9 @@
 
         uint256 liquidatorNetWorthAfter = netWorth(LIQUIDATOR);
 
-<<<<<<< HEAD
         (uint256 borrowablePrice,,) = oracle.price();
-        uint256 expectedRepaid = toSeize.divWadUp(borrowablePrice).divWadUp(incentive);
+        uint256 expectedRepaid = toSeize.divWadUp(incentive).divWadUp(borrowablePrice);
         uint256 expectedNetWorthAfter = liquidatorNetWorthBefore + toSeize - expectedRepaid.mulWadDown(borrowablePrice);
-=======
-        uint256 expectedRepaid = toSeize.divWadUp(incentive).divWadUp(oracle.price());
-        uint256 expectedNetWorthAfter = liquidatorNetWorthBefore + toSeize - expectedRepaid.mulWadDown(oracle.price());
->>>>>>> 4c549069
         assertEq(liquidatorNetWorthAfter, expectedNetWorthAfter, "LIQUIDATOR net worth");
         assertApproxEqAbs(borrowBalance(BORROWER), amountBorrowed - expectedRepaid, 100, "BORROWER balance");
         assertEq(blue.collateral(id, BORROWER), amountCollateral - toSeize, "BORROWER collateral");
@@ -592,14 +555,9 @@
 
         uint256 liquidatorNetWorthAfter = netWorth(LIQUIDATOR);
 
-<<<<<<< HEAD
         (uint256 borrowablePrice,,) = oracle.price();
-        uint256 expectedRepaid = toSeize.divWadUp(borrowablePrice).divWadUp(incentive);
+        uint256 expectedRepaid = toSeize.divWadUp(incentive).divWadUp(borrowablePrice);
         uint256 expectedNetWorthAfter = liquidatorNetWorthBefore + toSeize - expectedRepaid.mulWadDown(borrowablePrice);
-=======
-        uint256 expectedRepaid = toSeize.divWadUp(incentive).divWadUp(oracle.price());
-        uint256 expectedNetWorthAfter = liquidatorNetWorthBefore + toSeize - expectedRepaid.mulWadDown(oracle.price());
->>>>>>> 4c549069
         assertEq(liquidatorNetWorthAfter, expectedNetWorthAfter, "LIQUIDATOR net worth");
         assertEq(borrowBalance(BORROWER), 0, "BORROWER balance");
         assertEq(blue.collateral(id, BORROWER), 0, "BORROWER collateral");

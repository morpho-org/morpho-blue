--- conflicted
+++ resolved
@@ -689,7 +689,6 @@
         vm.stopPrank();
     }
 
-<<<<<<< HEAD
     function testFlashLoan(uint256 amount) public {
         amount = bound(amount, 1, 2 ** 64);
 
@@ -699,7 +698,8 @@
         blue.flashLoan(flashBorrower, address(borrowableAsset), amount, bytes(""));
 
         assertEq(borrowableAsset.balanceOf(address(blue)), amount, "balanceOf");
-=======
+    }
+
     function testExtsLoad(uint256 slot, bytes32 value0) public {
         bytes32[] memory slots = new bytes32[](2);
         slots[0] = bytes32(slot);
@@ -714,7 +714,6 @@
         assertEq(values.length, 2, "values.length");
         assertEq(values[0], slot > 0 ? value0 : value1, "value0");
         assertEq(values[1], value1, "value1");
->>>>>>> 17ec24a7
     }
 }
 

--- conflicted
+++ resolved
@@ -65,7 +65,7 @@
         blue.createMarket(market);
         vm.stopPrank();
 
-        oracle.setPrice(FixedPointMathLib.WAD);
+        oracle.setPrice(WAD);
 
         borrowableAsset.approve(address(blue), type(uint256).max);
         collateralAsset.approve(address(blue), type(uint256).max);
@@ -566,24 +566,11 @@
         vm.prank(BORROWER);
         blue.supplyCollateral(market, amountCollateral, BORROWER, hex"");
 
-<<<<<<< HEAD
-        uint256 collateralValue = amountCollateral.mulWadDown(priceCollateral);
-        uint256 borrowValue = amountBorrowed.mulWadUp(priceBorrowable);
-        if (borrowValue == 0 || (collateralValue > 0 && borrowValue <= collateralValue.mulWadDown(LLTV))) {
-            vm.prank(BORROWER);
-            blue.borrow(market, amountBorrowed, BORROWER, BORROWER);
-        } else {
-            vm.prank(BORROWER);
-            vm.expectRevert(bytes(ErrorsLib.INSUFFICIENT_COLLATERAL));
-            blue.borrow(market, amountBorrowed, BORROWER, BORROWER);
-        }
-=======
         uint256 maxBorrow = amountCollateral.mulWadDown(collateralPrice).mulWadDown(LLTV);
 
         vm.prank(BORROWER);
-        if (maxBorrow < amountBorrowed) vm.expectRevert(bytes(Errors.INSUFFICIENT_COLLATERAL));
+        if (maxBorrow < amountBorrowed) vm.expectRevert(bytes(ErrorsLib.INSUFFICIENT_COLLATERAL));
         blue.borrow(market, amountBorrowed, BORROWER, BORROWER);
->>>>>>> 3de9d778
     }
 
     function testLiquidate(uint256 amountLent) public {

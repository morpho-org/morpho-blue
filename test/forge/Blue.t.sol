// SPDX-License-Identifier: UNLICENSED
pragma solidity 0.8.21;

import "forge-std/Test.sol";
import "forge-std/console.sol";

import {SigUtils} from "./helpers/SigUtils.sol";

import "src/Blue.sol";
import {
    IBlueLiquidateCallback,
    IBlueRepayCallback,
    IBlueSupplyCallback,
    IBlueSupplyCollateralCallback
} from "src/interfaces/IBlueCallbacks.sol";
import {ERC20Mock as ERC20} from "src/mocks/ERC20Mock.sol";
import {OracleMock as Oracle} from "src/mocks/OracleMock.sol";
import {IrmMock as Irm} from "src/mocks/IrmMock.sol";
import {FlashBorrowerMock} from "src/mocks/FlashBorrowerMock.sol";

contract BlueTest is
    Test,
    IBlueSupplyCallback,
    IBlueSupplyCollateralCallback,
    IBlueRepayCallback,
    IBlueLiquidateCallback
{
    using MarketLib for Market;
    using FixedPointMathLib for uint256;

    address private constant BORROWER = address(1234);
    address private constant LIQUIDATOR = address(5678);
    uint256 private constant LLTV = 0.8 ether;
    address private constant OWNER = address(0xdead);

    Blue private blue;
    ERC20 private borrowableAsset;
    ERC20 private collateralAsset;
    Oracle private borrowableOracle;
    Oracle private collateralOracle;
    Irm private irm;
    Market public market;
    Id public id;
    FlashBorrowerMock internal flashBorrower;

    function setUp() public {
        // Create Blue.
        blue = new Blue(OWNER);

        // List a market.
        borrowableAsset = new ERC20("borrowable", "B", 18);
        collateralAsset = new ERC20("collateral", "C", 18);
        borrowableOracle = new Oracle();
        collateralOracle = new Oracle();
        flashBorrower = new FlashBorrowerMock(blue);

        irm = new Irm(blue);

        market = Market(
            IERC20(address(borrowableAsset)),
            IERC20(address(collateralAsset)),
            borrowableOracle,
            collateralOracle,
            irm,
            LLTV
        );
        id = market.id();

        vm.startPrank(OWNER);
        blue.enableIrm(irm);
        blue.enableLltv(LLTV);
        blue.createMarket(market);
        vm.stopPrank();

        // We set the price of the borrowable asset to zero so that borrowers
        // don't need to deposit any collateral.
        borrowableOracle.setPrice(0);
        collateralOracle.setPrice(1e18);

        borrowableAsset.approve(address(blue), type(uint256).max);
        collateralAsset.approve(address(blue), type(uint256).max);
        vm.startPrank(BORROWER);
        borrowableAsset.approve(address(blue), type(uint256).max);
        collateralAsset.approve(address(blue), type(uint256).max);
        vm.stopPrank();
        vm.startPrank(LIQUIDATOR);
        borrowableAsset.approve(address(blue), type(uint256).max);
        collateralAsset.approve(address(blue), type(uint256).max);
        vm.stopPrank();
    }

    // To move to a test utils file later.

    function netWorth(address user) internal view returns (uint256) {
        uint256 collateralAssetValue = collateralAsset.balanceOf(user).mulWadDown(collateralOracle.price());
        uint256 borrowableAssetValue = borrowableAsset.balanceOf(user).mulWadDown(borrowableOracle.price());
        return collateralAssetValue + borrowableAssetValue;
    }

    function supplyBalance(address user) internal view returns (uint256) {
        uint256 supplyShares = blue.supplyShare(id, user);
        if (supplyShares == 0) return 0;

        uint256 totalShares = blue.totalSupplyShares(id);
        uint256 totalSupply = blue.totalSupply(id);
        return supplyShares.divWadDown(totalShares).mulWadDown(totalSupply);
    }

    function borrowBalance(address user) internal view returns (uint256) {
        uint256 borrowerShares = blue.borrowShare(id, user);
        if (borrowerShares == 0) return 0;

        uint256 totalShares = blue.totalBorrowShares(id);
        uint256 totalBorrow = blue.totalBorrow(id);
        return borrowerShares.divWadUp(totalShares).mulWadUp(totalBorrow);
    }

    // Invariants

    function invariantLiquidity() public {
        assertLe(blue.totalBorrow(id), blue.totalSupply(id), "liquidity");
    }

    function invariantLltvEnabled() public {
        assertTrue(blue.isLltvEnabled(LLTV));
    }

    // Tests

    function testOwner(address newOwner) public {
        Blue blue2 = new Blue(newOwner);

        assertEq(blue2.owner(), newOwner, "owner");
    }

    function testTransferOwnership(address oldOwner, address newOwner) public {
        Blue blue2 = new Blue(oldOwner);

        vm.prank(oldOwner);
        blue2.setOwner(newOwner);
        assertEq(blue2.owner(), newOwner, "owner");
    }

    function testTransferOwnershipWhenNotOwner(address attacker, address newOwner) public {
        vm.assume(attacker != OWNER);

        Blue blue2 = new Blue(OWNER);

        vm.prank(attacker);
        vm.expectRevert(bytes(Errors.NOT_OWNER));
        blue2.setOwner(newOwner);
    }

    function testEnableIrmWhenNotOwner(address attacker, IIrm newIrm) public {
        vm.assume(attacker != blue.owner());

        vm.prank(attacker);
        vm.expectRevert(bytes(Errors.NOT_OWNER));
        blue.enableIrm(newIrm);
    }

    function testEnableIrm(IIrm newIrm) public {
        vm.prank(OWNER);
        blue.enableIrm(newIrm);

        assertTrue(blue.isIrmEnabled(newIrm));
    }

    function testCreateMarketWithEnabledIrm(Market memory marketFuzz) public {
        marketFuzz.lltv = LLTV;

        vm.startPrank(OWNER);
        blue.enableIrm(marketFuzz.irm);
        blue.createMarket(marketFuzz);
        vm.stopPrank();
    }

    function testCreateMarketWithNotEnabledIrm(Market memory marketFuzz) public {
        vm.assume(marketFuzz.irm != irm);

        vm.prank(OWNER);
        vm.expectRevert(bytes(Errors.IRM_NOT_ENABLED));
        blue.createMarket(marketFuzz);
    }

    function testEnableLltvWhenNotOwner(address attacker, uint256 newLltv) public {
        vm.assume(attacker != OWNER);

        vm.prank(attacker);
        vm.expectRevert(bytes(Errors.NOT_OWNER));
        blue.enableLltv(newLltv);
    }

    function testEnableLltv(uint256 newLltv) public {
        newLltv = bound(newLltv, 0, FixedPointMathLib.WAD - 1);

        vm.prank(OWNER);
        blue.enableLltv(newLltv);

        assertTrue(blue.isLltvEnabled(newLltv));
    }

    function testEnableLltvShouldFailWhenLltvTooHigh(uint256 newLltv) public {
        newLltv = bound(newLltv, FixedPointMathLib.WAD, type(uint256).max);

        vm.prank(OWNER);
        vm.expectRevert(bytes(Errors.LLTV_TOO_HIGH));
        blue.enableLltv(newLltv);
    }

    function testSetFee(uint256 fee) public {
        fee = bound(fee, 0, MAX_FEE);

        vm.prank(OWNER);
        blue.setFee(market, fee);

        assertEq(blue.fee(id), fee);
    }

    function testSetFeeShouldRevertIfTooHigh(uint256 fee) public {
        fee = bound(fee, MAX_FEE + 1, type(uint256).max);

        vm.prank(OWNER);
        vm.expectRevert(bytes(Errors.MAX_FEE_EXCEEDED));
        blue.setFee(market, fee);
    }

    function testSetFeeShouldRevertIfMarketNotCreated(Market memory marketFuzz, uint256 fee) public {
        vm.assume(neq(marketFuzz, market));
        fee = bound(fee, 0, FixedPointMathLib.WAD);

        vm.prank(OWNER);
        vm.expectRevert(bytes(Errors.MARKET_NOT_CREATED));
        blue.setFee(marketFuzz, fee);
    }

    function testSetFeeShouldRevertIfNotOwner(uint256 fee, address caller) public {
        vm.assume(caller != OWNER);
        fee = bound(fee, 0, FixedPointMathLib.WAD);

        vm.expectRevert(bytes(Errors.NOT_OWNER));
        blue.setFee(market, fee);
    }

    function testSetFeeRecipient(address recipient) public {
        vm.prank(OWNER);
        blue.setFeeRecipient(recipient);

        assertEq(blue.feeRecipient(), recipient);
    }

    function testSetFeeRecipientShouldRevertIfNotOwner(address caller, address recipient) public {
        vm.assume(caller != OWNER);

        vm.expectRevert(bytes(Errors.NOT_OWNER));
        vm.prank(caller);
        blue.setFeeRecipient(recipient);
    }

    function testFeeAccrues(uint256 amountLent, uint256 amountBorrowed, uint256 fee, uint256 timeElapsed) public {
        amountLent = bound(amountLent, 1, 2 ** 64);
        amountBorrowed = bound(amountBorrowed, 1, amountLent);
        timeElapsed = bound(timeElapsed, 1, 365 days);
        fee = bound(fee, 0, MAX_FEE);
        address recipient = OWNER;

        vm.startPrank(OWNER);
        blue.setFee(market, fee);
        blue.setFeeRecipient(recipient);
        vm.stopPrank();

        borrowableAsset.setBalance(address(this), amountLent);
        blue.supply(market, amountLent, address(this), hex"");

        vm.prank(BORROWER);
        blue.borrow(market, amountBorrowed, BORROWER, BORROWER);

        uint256 totalSupplyBefore = blue.totalSupply(id);
        uint256 totalSupplySharesBefore = blue.totalSupplyShares(id);

        // Trigger an accrue.
        vm.warp(block.timestamp + timeElapsed);

        collateralAsset.setBalance(address(this), 1);
        blue.supplyCollateral(market, 1, address(this), hex"");
        blue.withdrawCollateral(market, 1, address(this), address(this));

        uint256 totalSupplyAfter = blue.totalSupply(id);
        vm.assume(totalSupplyAfter > totalSupplyBefore);

        uint256 accrued = totalSupplyAfter - totalSupplyBefore;
        uint256 expectedFee = accrued.mulWadDown(fee);
        uint256 expectedFeeShares = expectedFee.mulDivDown(totalSupplySharesBefore, totalSupplyAfter - expectedFee);

        assertEq(blue.supplyShare(id, recipient), expectedFeeShares);
    }

    function testCreateMarketWithNotEnabledLltv(Market memory marketFuzz) public {
        vm.assume(marketFuzz.lltv != LLTV);
        marketFuzz.irm = irm;

        vm.prank(OWNER);
        vm.expectRevert(bytes(Errors.LLTV_NOT_ENABLED));
        blue.createMarket(marketFuzz);
    }

    function testSupplyOnBehalf(uint256 amount, address onBehalf) public {
        vm.assume(onBehalf != address(blue));
        amount = bound(amount, 1, 2 ** 64);

        borrowableAsset.setBalance(address(this), amount);
        blue.supply(market, amount, onBehalf, hex"");

        assertEq(blue.supplyShare(id, onBehalf), amount * SharesMath.VIRTUAL_SHARES, "supply share");
        assertEq(borrowableAsset.balanceOf(onBehalf), 0, "lender balance");
        assertEq(borrowableAsset.balanceOf(address(blue)), amount, "blue balance");
    }

    function testBorrow(uint256 amountLent, uint256 amountBorrowed, address receiver) public {
        vm.assume(receiver != address(blue));
        amountLent = bound(amountLent, 1, 2 ** 64);
        amountBorrowed = bound(amountBorrowed, 1, 2 ** 64);

        borrowableAsset.setBalance(address(this), amountLent);
        blue.supply(market, amountLent, address(this), hex"");

        if (amountBorrowed > amountLent) {
            vm.prank(BORROWER);
            vm.expectRevert(bytes(Errors.INSUFFICIENT_LIQUIDITY));
            blue.borrow(market, amountBorrowed, BORROWER, receiver);
            return;
        }

        vm.prank(BORROWER);
        blue.borrow(market, amountBorrowed, BORROWER, receiver);

        assertEq(blue.borrowShare(id, BORROWER), amountBorrowed * SharesMath.VIRTUAL_SHARES, "borrow share");
        assertEq(borrowableAsset.balanceOf(receiver), amountBorrowed, "receiver balance");
        assertEq(borrowableAsset.balanceOf(address(blue)), amountLent - amountBorrowed, "blue balance");
    }

    function testWithdraw(uint256 amountLent, uint256 amountWithdrawn, uint256 amountBorrowed, address receiver)
        public
    {
        vm.assume(receiver != address(blue));
        amountLent = bound(amountLent, 1, 2 ** 64);
        amountWithdrawn = bound(amountWithdrawn, 1, 2 ** 64);
        amountBorrowed = bound(amountBorrowed, 1, 2 ** 64);
        vm.assume(amountLent >= amountBorrowed);

        borrowableAsset.setBalance(address(this), amountLent);
        blue.supply(market, amountLent, address(this), hex"");

        vm.prank(BORROWER);
        blue.borrow(market, amountBorrowed, BORROWER, BORROWER);

        if (amountWithdrawn > amountLent - amountBorrowed) {
            if (amountWithdrawn > amountLent) {
                vm.expectRevert();
            } else {
                vm.expectRevert(bytes(Errors.INSUFFICIENT_LIQUIDITY));
            }
            blue.withdraw(market, amountWithdrawn, address(this), receiver);
            return;
        }

        blue.withdraw(market, amountWithdrawn, address(this), receiver);

        assertApproxEqAbs(
            blue.supplyShare(id, address(this)),
            (amountLent - amountWithdrawn) * SharesMath.VIRTUAL_SHARES,
            100,
            "supply share"
        );
        assertEq(borrowableAsset.balanceOf(receiver), amountWithdrawn, "receiver balance");
        assertEq(
            borrowableAsset.balanceOf(address(blue)), amountLent - amountBorrowed - amountWithdrawn, "blue balance"
        );
    }

    function testCollateralRequirements(
        uint256 amountCollateral,
        uint256 amountBorrowed,
        uint256 priceCollateral,
        uint256 priceBorrowable
    ) public {
        amountBorrowed = bound(amountBorrowed, 1, 2 ** 64);
        priceBorrowable = bound(priceBorrowable, 0, 2 ** 64);
        amountCollateral = bound(amountCollateral, 1, 2 ** 64);
        priceCollateral = bound(priceCollateral, 0, 2 ** 64);

        borrowableOracle.setPrice(priceBorrowable);
        collateralOracle.setPrice(priceCollateral);

        borrowableAsset.setBalance(address(this), amountBorrowed);
        collateralAsset.setBalance(BORROWER, amountCollateral);

        blue.supply(market, amountBorrowed, address(this), hex"");

        vm.prank(BORROWER);
        blue.supplyCollateral(market, amountCollateral, BORROWER, hex"");

        uint256 collateralValue = amountCollateral.mulWadDown(priceCollateral);
        uint256 borrowValue = amountBorrowed.mulWadUp(priceBorrowable);
        if (borrowValue == 0 || (collateralValue > 0 && borrowValue <= collateralValue.mulWadDown(LLTV))) {
            vm.prank(BORROWER);
            blue.borrow(market, amountBorrowed, BORROWER, BORROWER);
        } else {
            vm.prank(BORROWER);
            vm.expectRevert(bytes(Errors.INSUFFICIENT_COLLATERAL));
            blue.borrow(market, amountBorrowed, BORROWER, BORROWER);
        }
    }

    function testRepay(uint256 amountLent, uint256 amountBorrowed, uint256 amountRepaid) public {
        amountLent = bound(amountLent, 1, 2 ** 64);
        amountBorrowed = bound(amountBorrowed, 1, amountLent);
        amountRepaid = bound(amountRepaid, 1, amountBorrowed);

        borrowableAsset.setBalance(address(this), amountLent);
        blue.supply(market, amountLent, address(this), hex"");

        vm.startPrank(BORROWER);
        blue.borrow(market, amountBorrowed, BORROWER, BORROWER);
        blue.repay(market, amountRepaid, BORROWER, hex"");
        vm.stopPrank();

        assertApproxEqAbs(
            blue.borrowShare(id, BORROWER),
            (amountBorrowed - amountRepaid) * SharesMath.VIRTUAL_SHARES,
            100,
            "borrow share"
        );
        assertEq(borrowableAsset.balanceOf(BORROWER), amountBorrowed - amountRepaid, "BORROWER balance");
        assertEq(borrowableAsset.balanceOf(address(blue)), amountLent - amountBorrowed + amountRepaid, "blue balance");
    }

    function testRepayOnBehalf(uint256 amountLent, uint256 amountBorrowed, uint256 amountRepaid, address onBehalf)
        public
    {
        vm.assume(onBehalf != address(blue));
        vm.assume(onBehalf != address(this));
        amountLent = bound(amountLent, 1, 2 ** 64);
        amountBorrowed = bound(amountBorrowed, 1, amountLent);
        amountRepaid = bound(amountRepaid, 1, amountBorrowed);

        borrowableAsset.setBalance(address(this), amountLent + amountRepaid);
        blue.supply(market, amountLent, address(this), hex"");

        vm.prank(onBehalf);
        blue.borrow(market, amountBorrowed, onBehalf, onBehalf);

        blue.repay(market, amountRepaid, onBehalf, hex"");

        assertApproxEqAbs(
            blue.borrowShare(id, onBehalf),
            (amountBorrowed - amountRepaid) * SharesMath.VIRTUAL_SHARES,
            100,
            "borrow share"
        );
        assertEq(borrowableAsset.balanceOf(onBehalf), amountBorrowed, "onBehalf balance");
        assertEq(borrowableAsset.balanceOf(address(blue)), amountLent - amountBorrowed + amountRepaid, "blue balance");
    }

    function testSupplyCollateralOnBehalf(uint256 amount, address onBehalf) public {
        vm.assume(onBehalf != address(blue));
        amount = bound(amount, 1, 2 ** 64);

        collateralAsset.setBalance(address(this), amount);
        blue.supplyCollateral(market, amount, onBehalf, hex"");

        assertEq(blue.collateral(id, onBehalf), amount, "collateral");
        assertEq(collateralAsset.balanceOf(onBehalf), 0, "onBehalf balance");
        assertEq(collateralAsset.balanceOf(address(blue)), amount, "blue balance");
    }

    function testWithdrawCollateral(uint256 amountDeposited, uint256 amountWithdrawn, address receiver) public {
        vm.assume(receiver != address(blue));
        amountDeposited = bound(amountDeposited, 1, 2 ** 64);
        amountWithdrawn = bound(amountWithdrawn, 1, 2 ** 64);

        collateralAsset.setBalance(address(this), amountDeposited);
        blue.supplyCollateral(market, amountDeposited, address(this), hex"");

        if (amountWithdrawn > amountDeposited) {
            vm.expectRevert(stdError.arithmeticError);
            blue.withdrawCollateral(market, amountWithdrawn, address(this), receiver);
            return;
        }

        blue.withdrawCollateral(market, amountWithdrawn, address(this), receiver);

        assertEq(blue.collateral(id, address(this)), amountDeposited - amountWithdrawn, "this collateral");
        assertEq(collateralAsset.balanceOf(receiver), amountWithdrawn, "receiver balance");
        assertEq(collateralAsset.balanceOf(address(blue)), amountDeposited - amountWithdrawn, "blue balance");
    }

    function testLiquidate(uint256 amountLent) public {
        borrowableOracle.setPrice(1e18);
        amountLent = bound(amountLent, 1000, 2 ** 64);

        uint256 amountCollateral = amountLent;
        uint256 borrowingPower = amountCollateral.mulWadDown(LLTV);
        uint256 amountBorrowed = borrowingPower.mulWadDown(0.8e18);
        uint256 toSeize = amountCollateral.mulWadDown(LLTV);
        uint256 incentive =
            FixedPointMathLib.WAD + ALPHA.mulWadDown(FixedPointMathLib.WAD.divWadDown(LLTV) - FixedPointMathLib.WAD);

        borrowableAsset.setBalance(address(this), amountLent);
        collateralAsset.setBalance(BORROWER, amountCollateral);
        borrowableAsset.setBalance(LIQUIDATOR, amountBorrowed);

        // Supply
        blue.supply(market, amountLent, address(this), hex"");

        // Borrow
        vm.startPrank(BORROWER);
        blue.supplyCollateral(market, amountCollateral, BORROWER, hex"");
        blue.borrow(market, amountBorrowed, BORROWER, BORROWER);
        vm.stopPrank();

        // Price change
        borrowableOracle.setPrice(2e18);

        uint256 liquidatorNetWorthBefore = netWorth(LIQUIDATOR);

        // Liquidate
        vm.prank(LIQUIDATOR);
        blue.liquidate(market, BORROWER, toSeize, hex"");

        uint256 liquidatorNetWorthAfter = netWorth(LIQUIDATOR);

        uint256 expectedRepaid =
            toSeize.mulWadUp(collateralOracle.price()).divWadUp(incentive).divWadUp(borrowableOracle.price());
        uint256 expectedNetWorthAfter = liquidatorNetWorthBefore + toSeize.mulWadDown(collateralOracle.price())
            - expectedRepaid.mulWadDown(borrowableOracle.price());
        assertEq(liquidatorNetWorthAfter, expectedNetWorthAfter, "LIQUIDATOR net worth");
        assertApproxEqAbs(borrowBalance(BORROWER), amountBorrowed - expectedRepaid, 100, "BORROWER balance");
        assertEq(blue.collateral(id, BORROWER), amountCollateral - toSeize, "BORROWER collateral");
    }

    function testRealizeBadDebt(uint256 amountLent) public {
        borrowableOracle.setPrice(1e18);
        amountLent = bound(amountLent, 1000, 2 ** 64);

        uint256 amountCollateral = amountLent;
        uint256 borrowingPower = amountCollateral.mulWadDown(LLTV);
        uint256 amountBorrowed = borrowingPower.mulWadDown(0.8e18);
        uint256 toSeize = amountCollateral;
        uint256 incentive = FixedPointMathLib.WAD
            + ALPHA.mulWadDown(FixedPointMathLib.WAD.divWadDown(market.lltv) - FixedPointMathLib.WAD);

        borrowableAsset.setBalance(address(this), amountLent);
        collateralAsset.setBalance(BORROWER, amountCollateral);
        borrowableAsset.setBalance(LIQUIDATOR, amountBorrowed);

        // Supply
        blue.supply(market, amountLent, address(this), hex"");

        // Borrow
        vm.startPrank(BORROWER);
        blue.supplyCollateral(market, amountCollateral, BORROWER, hex"");
        blue.borrow(market, amountBorrowed, BORROWER, BORROWER);
        vm.stopPrank();

        // Price change
        borrowableOracle.setPrice(100e18);

        uint256 liquidatorNetWorthBefore = netWorth(LIQUIDATOR);

        // Liquidate
        vm.prank(LIQUIDATOR);
        blue.liquidate(market, BORROWER, toSeize, hex"");

        uint256 liquidatorNetWorthAfter = netWorth(LIQUIDATOR);

        uint256 expectedRepaid =
            toSeize.mulWadUp(collateralOracle.price()).divWadUp(incentive).divWadUp(borrowableOracle.price());
        uint256 expectedNetWorthAfter = liquidatorNetWorthBefore + toSeize.mulWadDown(collateralOracle.price())
            - expectedRepaid.mulWadDown(borrowableOracle.price());
        assertEq(liquidatorNetWorthAfter, expectedNetWorthAfter, "LIQUIDATOR net worth");
        assertEq(borrowBalance(BORROWER), 0, "BORROWER balance");
        assertEq(blue.collateral(id, BORROWER), 0, "BORROWER collateral");
        uint256 expectedBadDebt = amountBorrowed - expectedRepaid;
        assertGt(expectedBadDebt, 0, "bad debt");
        assertApproxEqAbs(supplyBalance(address(this)), amountLent - expectedBadDebt, 10, "lender supply balance");
        assertApproxEqAbs(blue.totalBorrow(id), 0, 10, "total borrow");
    }

    function testTwoUsersSupply(uint256 firstAmount, uint256 secondAmount) public {
        firstAmount = bound(firstAmount, 1, 2 ** 64);
        secondAmount = bound(secondAmount, 1, 2 ** 64);

        borrowableAsset.setBalance(address(this), firstAmount);
        blue.supply(market, firstAmount, address(this), hex"");

        borrowableAsset.setBalance(BORROWER, secondAmount);
        vm.prank(BORROWER);
        blue.supply(market, secondAmount, BORROWER, hex"");

        assertApproxEqAbs(supplyBalance(address(this)), firstAmount, 100, "same balance first user");
        assertEq(
            blue.supplyShare(id, address(this)), firstAmount * SharesMath.VIRTUAL_SHARES, "expected shares first user"
        );
        assertApproxEqAbs(supplyBalance(BORROWER), secondAmount, 100, "same balance second user");
        assertApproxEqAbs(
            blue.supplyShare(id, BORROWER), secondAmount * SharesMath.VIRTUAL_SHARES, 100, "expected shares second user"
        );
    }

    function testUnknownMarket(Market memory marketFuzz) public {
        vm.assume(neq(marketFuzz, market));

        vm.expectRevert(bytes(Errors.MARKET_NOT_CREATED));
        blue.supply(marketFuzz, 1, address(this), hex"");

<<<<<<< HEAD
        vm.expectRevert(bytes(Errors.MARKET_NOT_CREATED));
        blue.withdraw(marketFuzz, 1, address(this));

        vm.expectRevert(bytes(Errors.MARKET_NOT_CREATED));
        blue.borrow(marketFuzz, 1, address(this));
=======
        vm.expectRevert("unknown market");
        blue.withdraw(marketFuzz, 1, address(this), address(this));

        vm.expectRevert("unknown market");
        blue.borrow(marketFuzz, 1, address(this), address(this));
>>>>>>> 1f2ba2aa

        vm.expectRevert(bytes(Errors.MARKET_NOT_CREATED));
        blue.repay(marketFuzz, 1, address(this), hex"");

        vm.expectRevert(bytes(Errors.MARKET_NOT_CREATED));
        blue.supplyCollateral(marketFuzz, 1, address(this), hex"");

<<<<<<< HEAD
        vm.expectRevert(bytes(Errors.MARKET_NOT_CREATED));
        blue.withdrawCollateral(marketFuzz, 1, address(this));
=======
        vm.expectRevert("unknown market");
        blue.withdrawCollateral(marketFuzz, 1, address(this), address(this));
>>>>>>> 1f2ba2aa

        vm.expectRevert(bytes(Errors.MARKET_NOT_CREATED));
        blue.liquidate(marketFuzz, address(0), 1, hex"");
    }

    function testAmountZero() public {
        vm.expectRevert(bytes(Errors.ZERO_AMOUNT));
        blue.supply(market, 0, address(this), hex"");

<<<<<<< HEAD
        vm.expectRevert(bytes(Errors.ZERO_AMOUNT));
        blue.withdraw(market, 0, address(this));

        vm.expectRevert(bytes(Errors.ZERO_AMOUNT));
        blue.borrow(market, 0, address(this));
=======
        vm.expectRevert("zero amount");
        blue.withdraw(market, 0, address(this), address(this));

        vm.expectRevert("zero amount");
        blue.borrow(market, 0, address(this), address(this));
>>>>>>> 1f2ba2aa

        vm.expectRevert(bytes(Errors.ZERO_AMOUNT));
        blue.repay(market, 0, address(this), hex"");

        vm.expectRevert(bytes(Errors.ZERO_AMOUNT));
        blue.supplyCollateral(market, 0, address(this), hex"");

<<<<<<< HEAD
        vm.expectRevert(bytes(Errors.ZERO_AMOUNT));
        blue.withdrawCollateral(market, 0, address(this));
=======
        vm.expectRevert("zero amount");
        blue.withdrawCollateral(market, 0, address(this), address(this));
>>>>>>> 1f2ba2aa

        vm.expectRevert(bytes(Errors.ZERO_AMOUNT));
        blue.liquidate(market, address(0), 0, hex"");
    }

    function testEmptyMarket(uint256 amount) public {
        amount = bound(amount, 1, type(uint256).max / SharesMath.VIRTUAL_SHARES);

        vm.expectRevert(stdError.arithmeticError);
        blue.withdraw(market, amount, address(this), address(this));

        vm.expectRevert(stdError.arithmeticError);
        blue.repay(market, amount, address(this), hex"");

        vm.expectRevert(stdError.arithmeticError);
        blue.withdrawCollateral(market, amount, address(this), address(this));
    }

    function testSetAuthorization(address authorized, bool isAuthorized) public {
        blue.setAuthorization(authorized, isAuthorized);
        assertEq(blue.isAuthorized(address(this), authorized), isAuthorized);
    }

    function testNotAuthorized(address attacker) public {
        vm.assume(attacker != address(this));

        vm.startPrank(attacker);

<<<<<<< HEAD
        vm.expectRevert(bytes(Errors.UNAUTHORIZED));
        blue.withdraw(market, 1, address(this));
        vm.expectRevert(bytes(Errors.UNAUTHORIZED));
        blue.withdrawCollateral(market, 1, address(this));
        vm.expectRevert(bytes(Errors.UNAUTHORIZED));
        blue.borrow(market, 1, address(this));
=======
        vm.expectRevert("not approved");
        blue.withdraw(market, 1, address(this), address(this));
        vm.expectRevert("not approved");
        blue.withdrawCollateral(market, 1, address(this), address(this));
        vm.expectRevert("not approved");
        blue.borrow(market, 1, address(this), address(this));
>>>>>>> 1f2ba2aa

        vm.stopPrank();
    }

    function testAuthorization(address authorized) public {
        borrowableAsset.setBalance(address(this), 100 ether);
        collateralAsset.setBalance(address(this), 100 ether);

        blue.supply(market, 100 ether, address(this), hex"");
        blue.supplyCollateral(market, 100 ether, address(this), hex"");

        blue.setAuthorization(authorized, true);

        vm.startPrank(authorized);

        blue.withdraw(market, 1 ether, address(this), address(this));
        blue.withdrawCollateral(market, 1 ether, address(this), address(this));
        blue.borrow(market, 1 ether, address(this), address(this));

        vm.stopPrank();
    }

    function testAuthorizationWithSig(uint128 deadline, address authorized, uint256 privateKey, bool isAuthorized)
        public
    {
        vm.assume(deadline > block.timestamp);
        privateKey = bound(privateKey, 1, type(uint32).max); // "Private key must be less than the secp256k1 curve order (115792089237316195423570985008687907852837564279074904382605163141518161494337)."
        address authorizer = vm.addr(privateKey);

        SigUtils.Authorization memory authorization = SigUtils.Authorization({
            authorizer: authorizer,
            authorized: authorized,
            isAuthorized: isAuthorized,
            nonce: blue.nonce(authorizer),
            deadline: block.timestamp + deadline
        });

        bytes32 digest = SigUtils.getTypedDataHash(blue.DOMAIN_SEPARATOR(), authorization);

        Signature memory sig;
        (sig.v, sig.r, sig.s) = vm.sign(privateKey, digest);

        blue.setAuthorization(
            authorization.authorizer, authorization.authorized, authorization.isAuthorized, authorization.deadline, sig
        );

        assertEq(blue.isAuthorized(authorizer, authorized), isAuthorized);
        assertEq(blue.nonce(authorizer), 1);
    }

    function testFlashLoan(uint256 amount) public {
        amount = bound(amount, 1, 2 ** 64);

        borrowableAsset.setBalance(address(this), amount);
        blue.supply(market, amount, address(this), hex"");

        blue.flashLoan(flashBorrower, address(borrowableAsset), amount, bytes(""));

        assertEq(borrowableAsset.balanceOf(address(blue)), amount, "balanceOf");
    }

    function testExtsLoad(uint256 slot, bytes32 value0) public {
        bytes32[] memory slots = new bytes32[](2);
        slots[0] = bytes32(slot);
        slots[1] = bytes32(slot / 2);

        bytes32 value1 = keccak256(abi.encode(value0));
        vm.store(address(blue), slots[0], value0);
        vm.store(address(blue), slots[1], value1);

        bytes32[] memory values = blue.extsload(slots);

        assertEq(values.length, 2, "values.length");
        assertEq(values[0], slot > 0 ? value0 : value1, "value0");
        assertEq(values[1], value1, "value1");
    }

    function testSupplyCallback(uint256 amount) public {
        amount = bound(amount, 1, 2 ** 64);
        borrowableAsset.setBalance(address(this), amount);
        borrowableAsset.approve(address(blue), 0);

        vm.expectRevert();
        blue.supply(market, amount, address(this), hex"");
        blue.supply(market, amount, address(this), abi.encode(this.testSupplyCallback.selector, hex""));
    }

    function testSupplyCollateralCallback(uint256 amount) public {
        amount = bound(amount, 1, 2 ** 64);
        collateralAsset.setBalance(address(this), amount);
        collateralAsset.approve(address(blue), 0);

        vm.expectRevert();
        blue.supplyCollateral(market, amount, address(this), hex"");
        blue.supplyCollateral(
            market, amount, address(this), abi.encode(this.testSupplyCollateralCallback.selector, hex"")
        );
    }

    function testRepayCallback(uint256 amount) public {
        amount = bound(amount, 1, 2 ** 64);
        borrowableAsset.setBalance(address(this), amount);
        blue.supply(market, amount, address(this), hex"");
        blue.borrow(market, amount, address(this), address(this));

        borrowableAsset.approve(address(blue), 0);

        vm.expectRevert();
        blue.repay(market, amount, address(this), hex"");
        blue.repay(market, amount, address(this), abi.encode(this.testRepayCallback.selector, hex""));
    }

    function testLiquidateCallback(uint256 amount) public {
        amount = bound(amount, 10, 2 ** 64);
        borrowableOracle.setPrice(1e18);
        borrowableAsset.setBalance(address(this), amount);
        collateralAsset.setBalance(address(this), amount);
        blue.supply(market, amount, address(this), hex"");
        blue.supplyCollateral(market, amount, address(this), hex"");
        blue.borrow(market, amount.mulWadDown(LLTV), address(this), address(this));

        borrowableOracle.setPrice(1.01e18);

        uint256 toSeize = amount.mulWadDown(LLTV);

        borrowableAsset.setBalance(address(this), toSeize);
        borrowableAsset.approve(address(blue), 0);
        vm.expectRevert();
        blue.liquidate(market, address(this), toSeize, hex"");
        blue.liquidate(market, address(this), toSeize, abi.encode(this.testLiquidateCallback.selector, hex""));
    }

    function testFlashActions(uint256 amount) public {
        amount = bound(amount, 10, 2 ** 64);
        borrowableOracle.setPrice(1e18);
        uint256 toBorrow = amount.mulWadDown(LLTV);

        borrowableAsset.setBalance(address(this), 2 * toBorrow);
        blue.supply(market, toBorrow, address(this), hex"");

        blue.supplyCollateral(
            market, amount, address(this), abi.encode(this.testFlashActions.selector, abi.encode(toBorrow))
        );
        assertGt(blue.borrowShare(market.id(), address(this)), 0, "no borrow");

        blue.repay(market, toBorrow, address(this), abi.encode(this.testFlashActions.selector, abi.encode(amount)));
        assertEq(blue.collateral(market.id(), address(this)), 0, "no withdraw collateral");
    }

    function onBlueSupply(uint256 amount, bytes memory data) external {
        require(msg.sender == address(blue));
        bytes4 selector;
        (selector, data) = abi.decode(data, (bytes4, bytes));
        if (selector == this.testSupplyCallback.selector) {
            borrowableAsset.approve(address(blue), amount);
        }
    }

    function onBlueSupplyCollateral(uint256 amount, bytes memory data) external {
        require(msg.sender == address(blue));
        bytes4 selector;
        (selector, data) = abi.decode(data, (bytes4, bytes));
        if (selector == this.testSupplyCollateralCallback.selector) {
            collateralAsset.approve(address(blue), amount);
        } else if (selector == this.testFlashActions.selector) {
            uint256 toBorrow = abi.decode(data, (uint256));
            collateralAsset.setBalance(address(this), amount);
            borrowableAsset.setBalance(address(this), toBorrow);
            blue.borrow(market, toBorrow, address(this), address(this));
        }
    }

    function onBlueRepay(uint256 amount, bytes memory data) external {
        require(msg.sender == address(blue));
        bytes4 selector;
        (selector, data) = abi.decode(data, (bytes4, bytes));
        if (selector == this.testRepayCallback.selector) {
            borrowableAsset.approve(address(blue), amount);
        } else if (selector == this.testFlashActions.selector) {
            uint256 toWithdraw = abi.decode(data, (uint256));
            blue.withdrawCollateral(market, toWithdraw, address(this), address(this));
        }
    }

    function onBlueLiquidate(uint256, uint256 repaid, bytes memory data) external {
        require(msg.sender == address(blue));
        bytes4 selector;
        (selector, data) = abi.decode(data, (bytes4, bytes));
        if (selector == this.testLiquidateCallback.selector) {
            borrowableAsset.approve(address(blue), repaid);
        }
    }
}

function neq(Market memory a, Market memory b) pure returns (bool) {
    return a.borrowableAsset != b.borrowableAsset || a.collateralAsset != b.collateralAsset
        || a.borrowableOracle != b.borrowableOracle || a.collateralOracle != b.collateralOracle || a.lltv != b.lltv
        || a.irm != b.irm;
}<|MERGE_RESOLUTION|>--- conflicted
+++ resolved
@@ -614,19 +614,11 @@
         vm.expectRevert(bytes(Errors.MARKET_NOT_CREATED));
         blue.supply(marketFuzz, 1, address(this), hex"");
 
-<<<<<<< HEAD
         vm.expectRevert(bytes(Errors.MARKET_NOT_CREATED));
-        blue.withdraw(marketFuzz, 1, address(this));
+        blue.withdraw(marketFuzz, 1, address(this), address(this));
 
         vm.expectRevert(bytes(Errors.MARKET_NOT_CREATED));
-        blue.borrow(marketFuzz, 1, address(this));
-=======
-        vm.expectRevert("unknown market");
-        blue.withdraw(marketFuzz, 1, address(this), address(this));
-
-        vm.expectRevert("unknown market");
         blue.borrow(marketFuzz, 1, address(this), address(this));
->>>>>>> 1f2ba2aa
 
         vm.expectRevert(bytes(Errors.MARKET_NOT_CREATED));
         blue.repay(marketFuzz, 1, address(this), hex"");
@@ -634,13 +626,8 @@
         vm.expectRevert(bytes(Errors.MARKET_NOT_CREATED));
         blue.supplyCollateral(marketFuzz, 1, address(this), hex"");
 
-<<<<<<< HEAD
         vm.expectRevert(bytes(Errors.MARKET_NOT_CREATED));
-        blue.withdrawCollateral(marketFuzz, 1, address(this));
-=======
-        vm.expectRevert("unknown market");
         blue.withdrawCollateral(marketFuzz, 1, address(this), address(this));
->>>>>>> 1f2ba2aa
 
         vm.expectRevert(bytes(Errors.MARKET_NOT_CREATED));
         blue.liquidate(marketFuzz, address(0), 1, hex"");
@@ -650,19 +637,11 @@
         vm.expectRevert(bytes(Errors.ZERO_AMOUNT));
         blue.supply(market, 0, address(this), hex"");
 
-<<<<<<< HEAD
         vm.expectRevert(bytes(Errors.ZERO_AMOUNT));
-        blue.withdraw(market, 0, address(this));
+        blue.withdraw(market, 0, address(this), address(this));
 
         vm.expectRevert(bytes(Errors.ZERO_AMOUNT));
-        blue.borrow(market, 0, address(this));
-=======
-        vm.expectRevert("zero amount");
-        blue.withdraw(market, 0, address(this), address(this));
-
-        vm.expectRevert("zero amount");
         blue.borrow(market, 0, address(this), address(this));
->>>>>>> 1f2ba2aa
 
         vm.expectRevert(bytes(Errors.ZERO_AMOUNT));
         blue.repay(market, 0, address(this), hex"");
@@ -670,13 +649,8 @@
         vm.expectRevert(bytes(Errors.ZERO_AMOUNT));
         blue.supplyCollateral(market, 0, address(this), hex"");
 
-<<<<<<< HEAD
         vm.expectRevert(bytes(Errors.ZERO_AMOUNT));
-        blue.withdrawCollateral(market, 0, address(this));
-=======
-        vm.expectRevert("zero amount");
         blue.withdrawCollateral(market, 0, address(this), address(this));
->>>>>>> 1f2ba2aa
 
         vm.expectRevert(bytes(Errors.ZERO_AMOUNT));
         blue.liquidate(market, address(0), 0, hex"");
@@ -705,21 +679,12 @@
 
         vm.startPrank(attacker);
 
-<<<<<<< HEAD
         vm.expectRevert(bytes(Errors.UNAUTHORIZED));
-        blue.withdraw(market, 1, address(this));
+        blue.withdraw(market, 1, address(this), address(this));
         vm.expectRevert(bytes(Errors.UNAUTHORIZED));
-        blue.withdrawCollateral(market, 1, address(this));
+        blue.withdrawCollateral(market, 1, address(this), address(this));
         vm.expectRevert(bytes(Errors.UNAUTHORIZED));
-        blue.borrow(market, 1, address(this));
-=======
-        vm.expectRevert("not approved");
-        blue.withdraw(market, 1, address(this), address(this));
-        vm.expectRevert("not approved");
-        blue.withdrawCollateral(market, 1, address(this), address(this));
-        vm.expectRevert("not approved");
         blue.borrow(market, 1, address(this), address(this));
->>>>>>> 1f2ba2aa
 
         vm.stopPrank();
     }

// SPDX-License-Identifier: UNLICENSED
pragma solidity 0.8.21;

import "forge-std/Test.sol";
import "forge-std/console.sol";

import "src/Blue.sol";
import {
    IBlueLiquidateCallback,
    IBlueRepayCallback,
    IBlueSupplyCallback,
    IBlueSupplyCollateralCallback
} from "src/interfaces/IBlueCallbacks.sol";
import {ERC20Mock as ERC20} from "src/mocks/ERC20Mock.sol";
import {OracleMock as Oracle} from "src/mocks/OracleMock.sol";
import {IrmMock as Irm} from "src/mocks/IrmMock.sol";
import {FlashBorrowerMock} from "src/mocks/FlashBorrowerMock.sol";

contract BlueTest is
    Test,
    IBlueSupplyCallback,
    IBlueSupplyCollateralCallback,
    IBlueRepayCallback,
    IBlueLiquidateCallback
{
    using MarketLib for Market;
    using FixedPointMathLib for uint256;

    address private constant BORROWER = address(1234);
    address private constant LIQUIDATOR = address(5678);
    uint256 private constant LLTV = 0.8 ether;
    address private constant OWNER = address(0xdead);

    Blue private blue;
    ERC20 private borrowableAsset;
    ERC20 private collateralAsset;
    Oracle private borrowableOracle;
    Oracle private collateralOracle;
    Irm private irm;
    Market public market;
    Id public id;
<<<<<<< HEAD
    CallbackData emptyCallbackData;
=======
    FlashBorrowerMock internal flashBorrower;
>>>>>>> 0414eee3

    function setUp() public {
        // Create Blue.
        blue = new Blue(OWNER);

        // List a market.
        borrowableAsset = new ERC20("borrowable", "B", 18);
        collateralAsset = new ERC20("collateral", "C", 18);
        borrowableOracle = new Oracle();
        collateralOracle = new Oracle();
        flashBorrower = new FlashBorrowerMock(blue);

        irm = new Irm(blue);

        market = Market(
            IERC20(address(borrowableAsset)),
            IERC20(address(collateralAsset)),
            borrowableOracle,
            collateralOracle,
            irm,
            LLTV
        );
        id = market.id();

        vm.startPrank(OWNER);
        blue.enableIrm(irm);
        blue.enableLltv(LLTV);
        blue.createMarket(market);
        vm.stopPrank();

        // We set the price of the borrowable asset to zero so that borrowers
        // don't need to deposit any collateral.
        borrowableOracle.setPrice(0);
        collateralOracle.setPrice(1e18);

        borrowableAsset.approve(address(blue), type(uint256).max);
        collateralAsset.approve(address(blue), type(uint256).max);
        vm.startPrank(BORROWER);
        borrowableAsset.approve(address(blue), type(uint256).max);
        collateralAsset.approve(address(blue), type(uint256).max);
        vm.stopPrank();
        vm.startPrank(LIQUIDATOR);
        borrowableAsset.approve(address(blue), type(uint256).max);
        collateralAsset.approve(address(blue), type(uint256).max);
        vm.stopPrank();
    }

    // To move to a test utils file later.

    function netWorth(address user) internal view returns (uint256) {
        uint256 collateralAssetValue = collateralAsset.balanceOf(user).mulWadDown(collateralOracle.price());
        uint256 borrowableAssetValue = borrowableAsset.balanceOf(user).mulWadDown(borrowableOracle.price());
        return collateralAssetValue + borrowableAssetValue;
    }

    function supplyBalance(address user) internal view returns (uint256) {
        uint256 supplyShares = blue.supplyShare(id, user);
        if (supplyShares == 0) return 0;

        uint256 totalShares = blue.totalSupplyShares(id);
        uint256 totalSupply = blue.totalSupply(id);
        return supplyShares.divWadDown(totalShares).mulWadDown(totalSupply);
    }

    function borrowBalance(address user) internal view returns (uint256) {
        uint256 borrowerShares = blue.borrowShare(id, user);
        if (borrowerShares == 0) return 0;

        uint256 totalShares = blue.totalBorrowShares(id);
        uint256 totalBorrow = blue.totalBorrow(id);
        return borrowerShares.divWadUp(totalShares).mulWadUp(totalBorrow);
    }

    // Invariants

    function invariantLiquidity() public {
        assertLe(blue.totalBorrow(id), blue.totalSupply(id), "liquidity");
    }

    function invariantLltvEnabled() public {
        assertTrue(blue.isLltvEnabled(LLTV));
    }

    // Tests

    function testOwner(address newOwner) public {
        Blue blue2 = new Blue(newOwner);

        assertEq(blue2.owner(), newOwner, "owner");
    }

    function testTransferOwnership(address oldOwner, address newOwner) public {
        Blue blue2 = new Blue(oldOwner);

        vm.prank(oldOwner);
        blue2.transferOwnership(newOwner);
        assertEq(blue2.owner(), newOwner, "owner");
    }

    function testTransferOwnershipWhenNotOwner(address attacker, address newOwner) public {
        vm.assume(attacker != OWNER);

        Blue blue2 = new Blue(OWNER);

        vm.prank(attacker);
        vm.expectRevert(bytes(Errors.NOT_OWNER));
        blue2.transferOwnership(newOwner);
    }

    function testEnableIrmWhenNotOwner(address attacker, IIrm newIrm) public {
        vm.assume(attacker != blue.owner());

        vm.prank(attacker);
        vm.expectRevert(bytes(Errors.NOT_OWNER));
        blue.enableIrm(newIrm);
    }

    function testEnableIrm(IIrm newIrm) public {
        vm.prank(OWNER);
        blue.enableIrm(newIrm);

        assertTrue(blue.isIrmEnabled(newIrm));
    }

    function testCreateMarketWithEnabledIrm(Market memory marketFuzz) public {
        marketFuzz.lltv = LLTV;

        vm.startPrank(OWNER);
        blue.enableIrm(marketFuzz.irm);
        blue.createMarket(marketFuzz);
        vm.stopPrank();
    }

    function testCreateMarketWithNotEnabledIrm(Market memory marketFuzz) public {
        vm.assume(marketFuzz.irm != irm);

        vm.prank(OWNER);
        vm.expectRevert(bytes(Errors.IRM_NOT_ENABLED));
        blue.createMarket(marketFuzz);
    }

    function testEnableLltvWhenNotOwner(address attacker, uint256 newLltv) public {
        vm.assume(attacker != OWNER);

        vm.prank(attacker);
        vm.expectRevert(bytes(Errors.NOT_OWNER));
        blue.enableLltv(newLltv);
    }

    function testEnableLltv(uint256 newLltv) public {
        newLltv = bound(newLltv, 0, FixedPointMathLib.WAD - 1);

        vm.prank(OWNER);
        blue.enableLltv(newLltv);

        assertTrue(blue.isLltvEnabled(newLltv));
    }

    function testEnableLltvShouldFailWhenLltvTooHigh(uint256 newLltv) public {
        newLltv = bound(newLltv, FixedPointMathLib.WAD, type(uint256).max);

        vm.prank(OWNER);
        vm.expectRevert(bytes(Errors.LLTV_TOO_HIGH));
        blue.enableLltv(newLltv);
    }

    function testSetFee(uint256 fee) public {
        fee = bound(fee, 0, MAX_FEE);

        vm.prank(OWNER);
        blue.setFee(market, fee);

        assertEq(blue.fee(id), fee);
    }

    function testSetFeeShouldRevertIfTooHigh(uint256 fee) public {
        fee = bound(fee, MAX_FEE + 1, type(uint256).max);

        vm.prank(OWNER);
        vm.expectRevert(bytes(Errors.MAX_FEE_EXCEEDED));
        blue.setFee(market, fee);
    }

    function testSetFeeShouldRevertIfMarketNotCreated(Market memory marketFuzz, uint256 fee) public {
        vm.assume(neq(marketFuzz, market));
        fee = bound(fee, 0, FixedPointMathLib.WAD);

        vm.prank(OWNER);
        vm.expectRevert("unknown market");
        blue.setFee(marketFuzz, fee);
    }

    function testSetFeeShouldRevertIfNotOwner(uint256 fee, address caller) public {
        vm.assume(caller != OWNER);
        fee = bound(fee, 0, FixedPointMathLib.WAD);

        vm.expectRevert("not owner");
        blue.setFee(market, fee);
    }

    function testSetFeeRecipient(address recipient) public {
        vm.prank(OWNER);
        blue.setFeeRecipient(recipient);

        assertEq(blue.feeRecipient(), recipient);
    }

    function testSetFeeRecipientShouldRevertIfNotOwner(address caller, address recipient) public {
        vm.assume(caller != OWNER);

        vm.expectRevert("not owner");
        vm.prank(caller);
        blue.setFeeRecipient(recipient);
    }

    function testFeeAccrues(uint256 amountLent, uint256 amountBorrowed, uint256 fee, uint256 timeElapsed) public {
        amountLent = bound(amountLent, 1, 2 ** 64);
        amountBorrowed = bound(amountBorrowed, 1, amountLent);
        timeElapsed = bound(timeElapsed, 1, 365 days);
        fee = bound(fee, 0, MAX_FEE);
        address recipient = OWNER;

        vm.startPrank(OWNER);
        blue.setFee(market, fee);
        blue.setFeeRecipient(recipient);
        vm.stopPrank();

        borrowableAsset.setBalance(address(this), amountLent);
        blue.supply(market, amountLent, address(this), emptyCallbackData);

        vm.prank(BORROWER);
        blue.borrow(market, amountBorrowed, BORROWER);

        uint256 totalSupplyBefore = blue.totalSupply(id);
        uint256 totalSupplySharesBefore = blue.totalSupplyShares(id);

        // Trigger an accrue.
        vm.warp(block.timestamp + timeElapsed);

        collateralAsset.setBalance(address(this), 1);
        blue.supplyCollateral(market, 1, address(this), emptyCallbackData);
        blue.withdrawCollateral(market, 1, address(this));

        uint256 totalSupplyAfter = blue.totalSupply(id);
        vm.assume(totalSupplyAfter > totalSupplyBefore);

        uint256 accrued = totalSupplyAfter - totalSupplyBefore;
        uint256 expectedFee = accrued.mulWadDown(fee);
        uint256 expectedFeeShares = expectedFee.mulDivDown(totalSupplySharesBefore, totalSupplyAfter - expectedFee);

        assertEq(blue.supplyShare(id, recipient), expectedFeeShares);
    }

    function testCreateMarketWithNotEnabledLltv(Market memory marketFuzz) public {
        vm.assume(marketFuzz.lltv != LLTV);
        marketFuzz.irm = irm;

        vm.prank(OWNER);
        vm.expectRevert(bytes(Errors.LLTV_NOT_ENABLED));
        blue.createMarket(marketFuzz);
    }

    function testSupplyOnBehalf(uint256 amount, address onBehalf) public {
        vm.assume(onBehalf != address(blue));
        amount = bound(amount, 1, 2 ** 64);

        borrowableAsset.setBalance(address(this), amount);
        blue.supply(market, amount, onBehalf, emptyCallbackData);

        assertEq(blue.supplyShare(id, onBehalf), amount * SharesMath.VIRTUAL_SHARES, "supply share");
        assertEq(borrowableAsset.balanceOf(onBehalf), 0, "lender balance");
        assertEq(borrowableAsset.balanceOf(address(blue)), amount, "blue balance");
    }

    function testBorrow(uint256 amountLent, uint256 amountBorrowed) public {
        amountLent = bound(amountLent, 1, 2 ** 64);
        amountBorrowed = bound(amountBorrowed, 1, 2 ** 64);

        borrowableAsset.setBalance(address(this), amountLent);
        blue.supply(market, amountLent, address(this), emptyCallbackData);

        if (amountBorrowed == 0) {
            blue.borrow(market, amountBorrowed, address(this));
            return;
        }

        if (amountBorrowed > amountLent) {
            vm.prank(BORROWER);
            vm.expectRevert(bytes(Errors.INSUFFICIENT_LIQUIDITY));
            blue.borrow(market, amountBorrowed, BORROWER);
            return;
        }

        vm.prank(BORROWER);
        blue.borrow(market, amountBorrowed, BORROWER);

        assertEq(blue.borrowShare(id, BORROWER), amountBorrowed * SharesMath.VIRTUAL_SHARES, "borrow share");
        assertEq(borrowableAsset.balanceOf(BORROWER), amountBorrowed, "BORROWER balance");
        assertEq(borrowableAsset.balanceOf(address(blue)), amountLent - amountBorrowed, "blue balance");
    }

    function testWithdraw(uint256 amountLent, uint256 amountWithdrawn, uint256 amountBorrowed) public {
        amountLent = bound(amountLent, 1, 2 ** 64);
        amountWithdrawn = bound(amountWithdrawn, 1, 2 ** 64);
        amountBorrowed = bound(amountBorrowed, 1, 2 ** 64);
        vm.assume(amountLent >= amountBorrowed);

        borrowableAsset.setBalance(address(this), amountLent);
        blue.supply(market, amountLent, address(this), emptyCallbackData);

        vm.prank(BORROWER);
        blue.borrow(market, amountBorrowed, BORROWER);

        if (amountWithdrawn > amountLent - amountBorrowed) {
            if (amountWithdrawn > amountLent) {
                vm.expectRevert();
            } else {
                vm.expectRevert(bytes(Errors.INSUFFICIENT_LIQUIDITY));
            }
            blue.withdraw(market, amountWithdrawn, address(this));
            return;
        }

        blue.withdraw(market, amountWithdrawn, address(this));

        assertApproxEqAbs(
            blue.supplyShare(id, address(this)),
            (amountLent - amountWithdrawn) * SharesMath.VIRTUAL_SHARES,
            100,
            "supply share"
        );
        assertEq(borrowableAsset.balanceOf(address(this)), amountWithdrawn, "this balance");
        assertEq(
            borrowableAsset.balanceOf(address(blue)), amountLent - amountBorrowed - amountWithdrawn, "blue balance"
        );
    }

    function testCollateralRequirements(
        uint256 amountCollateral,
        uint256 amountBorrowed,
        uint256 priceCollateral,
        uint256 priceBorrowable
    ) public {
        amountBorrowed = bound(amountBorrowed, 1, 2 ** 64);
        priceBorrowable = bound(priceBorrowable, 0, 2 ** 64);
        amountCollateral = bound(amountCollateral, 1, 2 ** 64);
        priceCollateral = bound(priceCollateral, 0, 2 ** 64);

        borrowableOracle.setPrice(priceBorrowable);
        collateralOracle.setPrice(priceCollateral);

        borrowableAsset.setBalance(address(this), amountBorrowed);
        collateralAsset.setBalance(BORROWER, amountCollateral);

        blue.supply(market, amountBorrowed, address(this), emptyCallbackData);

        vm.prank(BORROWER);
        blue.supplyCollateral(market, amountCollateral, BORROWER, emptyCallbackData);

        uint256 collateralValue = amountCollateral.mulWadDown(priceCollateral);
        uint256 borrowValue = amountBorrowed.mulWadUp(priceBorrowable);
        if (borrowValue == 0 || (collateralValue > 0 && borrowValue <= collateralValue.mulWadDown(LLTV))) {
            vm.prank(BORROWER);
            blue.borrow(market, amountBorrowed, BORROWER);
        } else {
            vm.prank(BORROWER);
            vm.expectRevert(bytes(Errors.INSUFFICIENT_COLLATERAL));
            blue.borrow(market, amountBorrowed, BORROWER);
        }
    }

    function testRepay(uint256 amountLent, uint256 amountBorrowed, uint256 amountRepaid) public {
        amountLent = bound(amountLent, 1, 2 ** 64);
        amountBorrowed = bound(amountBorrowed, 1, amountLent);
        amountRepaid = bound(amountRepaid, 1, amountBorrowed);

        borrowableAsset.setBalance(address(this), amountLent);
        blue.supply(market, amountLent, address(this), emptyCallbackData);

        vm.startPrank(BORROWER);
        blue.borrow(market, amountBorrowed, BORROWER);
        blue.repay(market, amountRepaid, BORROWER, emptyCallbackData);
        vm.stopPrank();

        assertApproxEqAbs(
            blue.borrowShare(id, BORROWER),
            (amountBorrowed - amountRepaid) * SharesMath.VIRTUAL_SHARES,
            100,
            "borrow share"
        );
        assertEq(borrowableAsset.balanceOf(BORROWER), amountBorrowed - amountRepaid, "BORROWER balance");
        assertEq(borrowableAsset.balanceOf(address(blue)), amountLent - amountBorrowed + amountRepaid, "blue balance");
    }

    function testRepayOnBehalf(uint256 amountLent, uint256 amountBorrowed, uint256 amountRepaid, address onBehalf)
        public
    {
        vm.assume(onBehalf != address(blue));
        vm.assume(onBehalf != address(this));
        amountLent = bound(amountLent, 1, 2 ** 64);
        amountBorrowed = bound(amountBorrowed, 1, amountLent);
        amountRepaid = bound(amountRepaid, 1, amountBorrowed);

        borrowableAsset.setBalance(address(this), amountLent + amountRepaid);
        blue.supply(market, amountLent, address(this), emptyCallbackData);

        vm.prank(onBehalf);
        blue.borrow(market, amountBorrowed, onBehalf);

        blue.repay(market, amountRepaid, onBehalf, emptyCallbackData);

        assertApproxEqAbs(
            blue.borrowShare(id, onBehalf),
            (amountBorrowed - amountRepaid) * SharesMath.VIRTUAL_SHARES,
            100,
            "borrow share"
        );
        assertEq(borrowableAsset.balanceOf(onBehalf), amountBorrowed, "onBehalf balance");
        assertEq(borrowableAsset.balanceOf(address(blue)), amountLent - amountBorrowed + amountRepaid, "blue balance");
    }

    function testSupplyCollateralOnBehalf(uint256 amount, address onBehalf) public {
        vm.assume(onBehalf != address(blue));
        amount = bound(amount, 1, 2 ** 64);

        collateralAsset.setBalance(address(this), amount);
        blue.supplyCollateral(market, amount, onBehalf, emptyCallbackData);

        assertEq(blue.collateral(id, onBehalf), amount, "collateral");
        assertEq(collateralAsset.balanceOf(onBehalf), 0, "onBehalf balance");
        assertEq(collateralAsset.balanceOf(address(blue)), amount, "blue balance");
    }

    function testWithdrawCollateral(uint256 amountDeposited, uint256 amountWithdrawn) public {
        amountDeposited = bound(amountDeposited, 1, 2 ** 64);
        amountWithdrawn = bound(amountWithdrawn, 1, 2 ** 64);

        collateralAsset.setBalance(address(this), amountDeposited);
        blue.supplyCollateral(market, amountDeposited, address(this), emptyCallbackData);

        if (amountWithdrawn > amountDeposited) {
            vm.expectRevert(stdError.arithmeticError);
            blue.withdrawCollateral(market, amountWithdrawn, address(this));
            return;
        }

        blue.withdrawCollateral(market, amountWithdrawn, address(this));

        assertEq(blue.collateral(id, address(this)), amountDeposited - amountWithdrawn, "this collateral");
        assertEq(collateralAsset.balanceOf(address(this)), amountWithdrawn, "this balance");
        assertEq(collateralAsset.balanceOf(address(blue)), amountDeposited - amountWithdrawn, "blue balance");
    }

    function testLiquidate(uint256 amountLent) public {
        borrowableOracle.setPrice(1e18);
        amountLent = bound(amountLent, 1000, 2 ** 64);

        uint256 amountCollateral = amountLent;
        uint256 borrowingPower = amountCollateral.mulWadDown(LLTV);
        uint256 amountBorrowed = borrowingPower.mulWadDown(0.8e18);
        uint256 toSeize = amountCollateral.mulWadDown(LLTV);
        uint256 incentive =
            FixedPointMathLib.WAD + ALPHA.mulWadDown(FixedPointMathLib.WAD.divWadDown(LLTV) - FixedPointMathLib.WAD);

        borrowableAsset.setBalance(address(this), amountLent);
        collateralAsset.setBalance(BORROWER, amountCollateral);
        borrowableAsset.setBalance(LIQUIDATOR, amountBorrowed);

        // Supply
        blue.supply(market, amountLent, address(this), emptyCallbackData);

        // Borrow
        vm.startPrank(BORROWER);
        blue.supplyCollateral(market, amountCollateral, BORROWER, emptyCallbackData);
        blue.borrow(market, amountBorrowed, BORROWER);
        vm.stopPrank();

        // Price change
        borrowableOracle.setPrice(2e18);

        uint256 liquidatorNetWorthBefore = netWorth(LIQUIDATOR);

        // Liquidate
        vm.prank(LIQUIDATOR);
        blue.liquidate(market, BORROWER, toSeize, emptyCallbackData);

        uint256 liquidatorNetWorthAfter = netWorth(LIQUIDATOR);

        uint256 expectedRepaid =
            toSeize.mulWadUp(collateralOracle.price()).divWadUp(incentive).divWadUp(borrowableOracle.price());
        uint256 expectedNetWorthAfter = liquidatorNetWorthBefore + toSeize.mulWadDown(collateralOracle.price())
            - expectedRepaid.mulWadDown(borrowableOracle.price());
        assertEq(liquidatorNetWorthAfter, expectedNetWorthAfter, "LIQUIDATOR net worth");
        assertApproxEqAbs(borrowBalance(BORROWER), amountBorrowed - expectedRepaid, 100, "BORROWER balance");
        assertEq(blue.collateral(id, BORROWER), amountCollateral - toSeize, "BORROWER collateral");
    }

    function testRealizeBadDebt(uint256 amountLent) public {
        borrowableOracle.setPrice(1e18);
        amountLent = bound(amountLent, 1000, 2 ** 64);

        uint256 amountCollateral = amountLent;
        uint256 borrowingPower = amountCollateral.mulWadDown(LLTV);
        uint256 amountBorrowed = borrowingPower.mulWadDown(0.8e18);
        uint256 toSeize = amountCollateral;
        uint256 incentive = FixedPointMathLib.WAD
            + ALPHA.mulWadDown(FixedPointMathLib.WAD.divWadDown(market.lltv) - FixedPointMathLib.WAD);

        borrowableAsset.setBalance(address(this), amountLent);
        collateralAsset.setBalance(BORROWER, amountCollateral);
        borrowableAsset.setBalance(LIQUIDATOR, amountBorrowed);

        // Supply
        blue.supply(market, amountLent, address(this), emptyCallbackData);

        // Borrow
        vm.startPrank(BORROWER);
        blue.supplyCollateral(market, amountCollateral, BORROWER, emptyCallbackData);
        blue.borrow(market, amountBorrowed, BORROWER);
        vm.stopPrank();

        // Price change
        borrowableOracle.setPrice(100e18);

        uint256 liquidatorNetWorthBefore = netWorth(LIQUIDATOR);

        // Liquidate
        vm.prank(LIQUIDATOR);
        blue.liquidate(market, BORROWER, toSeize, emptyCallbackData);

        uint256 liquidatorNetWorthAfter = netWorth(LIQUIDATOR);

        uint256 expectedRepaid =
            toSeize.mulWadUp(collateralOracle.price()).divWadUp(incentive).divWadUp(borrowableOracle.price());
        uint256 expectedNetWorthAfter = liquidatorNetWorthBefore + toSeize.mulWadDown(collateralOracle.price())
            - expectedRepaid.mulWadDown(borrowableOracle.price());
        assertEq(liquidatorNetWorthAfter, expectedNetWorthAfter, "LIQUIDATOR net worth");
        assertEq(borrowBalance(BORROWER), 0, "BORROWER balance");
        assertEq(blue.collateral(id, BORROWER), 0, "BORROWER collateral");
        uint256 expectedBadDebt = amountBorrowed - expectedRepaid;
        assertGt(expectedBadDebt, 0, "bad debt");
        assertApproxEqAbs(supplyBalance(address(this)), amountLent - expectedBadDebt, 10, "lender supply balance");
        assertApproxEqAbs(blue.totalBorrow(id), 0, 10, "total borrow");
    }

    function testTwoUsersSupply(uint256 firstAmount, uint256 secondAmount) public {
        firstAmount = bound(firstAmount, 1, 2 ** 64);
        secondAmount = bound(secondAmount, 1, 2 ** 64);

        borrowableAsset.setBalance(address(this), firstAmount);
        blue.supply(market, firstAmount, address(this), emptyCallbackData);

        borrowableAsset.setBalance(BORROWER, secondAmount);
        vm.prank(BORROWER);
        blue.supply(market, secondAmount, BORROWER, emptyCallbackData);

        assertApproxEqAbs(supplyBalance(address(this)), firstAmount, 100, "same balance first user");
        assertEq(
            blue.supplyShare(id, address(this)), firstAmount * SharesMath.VIRTUAL_SHARES, "expected shares first user"
        );
        assertApproxEqAbs(supplyBalance(BORROWER), secondAmount, 100, "same balance second user");
        assertApproxEqAbs(
            blue.supplyShare(id, BORROWER), secondAmount * SharesMath.VIRTUAL_SHARES, 100, "expected shares second user"
        );
    }

    function testUnknownMarket(Market memory marketFuzz) public {
        vm.assume(neq(marketFuzz, market));

        vm.expectRevert("unknown market");
        blue.supply(marketFuzz, 1, address(this), emptyCallbackData);

        vm.expectRevert("unknown market");
        blue.withdraw(marketFuzz, 1, address(this));

        vm.expectRevert("unknown market");
        blue.borrow(marketFuzz, 1, address(this));

        vm.expectRevert("unknown market");
        blue.repay(marketFuzz, 1, address(this), emptyCallbackData);

        vm.expectRevert("unknown market");
        blue.supplyCollateral(marketFuzz, 1, address(this), emptyCallbackData);

        vm.expectRevert("unknown market");
        blue.withdrawCollateral(marketFuzz, 1, address(this));

        vm.expectRevert("unknown market");
        blue.liquidate(marketFuzz, address(0), 1, emptyCallbackData);
    }

    function testAmountZero() public {
        vm.expectRevert("zero amount");
        blue.supply(market, 0, address(this), emptyCallbackData);

        vm.expectRevert("zero amount");
        blue.withdraw(market, 0, address(this));

        vm.expectRevert("zero amount");
        blue.borrow(market, 0, address(this));

        vm.expectRevert("zero amount");
        blue.repay(market, 0, address(this), emptyCallbackData);

        vm.expectRevert("zero amount");
        blue.supplyCollateral(market, 0, address(this), emptyCallbackData);

        vm.expectRevert("zero amount");
        blue.withdrawCollateral(market, 0, address(this));

        vm.expectRevert("zero amount");
        blue.liquidate(market, address(0), 0, emptyCallbackData);
    }

    function testEmptyMarket(uint256 amount) public {
        amount = bound(amount, 1, type(uint256).max / SharesMath.VIRTUAL_SHARES);

        vm.expectRevert(stdError.arithmeticError);
        blue.withdraw(market, amount, address(this));

        vm.expectRevert(stdError.arithmeticError);
        blue.repay(market, amount, address(this), emptyCallbackData);

        vm.expectRevert(stdError.arithmeticError);
        blue.withdrawCollateral(market, amount, address(this));
    }

    function testSetApproval(address manager, bool isAllowed) public {
        blue.setApproval(manager, isAllowed);
        assertEq(blue.isApproved(address(this), manager), isAllowed);
    }

    function testNotApproved(address attacker) public {
        vm.assume(attacker != address(this));

        vm.startPrank(attacker);

        vm.expectRevert("not approved");
        blue.withdraw(market, 1, address(this));
        vm.expectRevert("not approved");
        blue.withdrawCollateral(market, 1, address(this));
        vm.expectRevert("not approved");
        blue.borrow(market, 1, address(this));

        vm.stopPrank();
    }

    function testApproved(address manager) public {
        borrowableAsset.setBalance(address(this), 100 ether);
        collateralAsset.setBalance(address(this), 100 ether);

        blue.supply(market, 100 ether, address(this), emptyCallbackData);
        blue.supplyCollateral(market, 100 ether, address(this), emptyCallbackData);

        blue.setApproval(manager, true);

        vm.startPrank(manager);

        blue.withdraw(market, 1 ether, address(this));
        blue.withdrawCollateral(market, 1 ether, address(this));
        blue.borrow(market, 1 ether, address(this));

        vm.stopPrank();
    }

    function testFlashLoan(uint256 amount) public {
        amount = bound(amount, 1, 2 ** 64);

        borrowableAsset.setBalance(address(this), amount);
        blue.supply(market, amount, address(this), hex"");

        blue.flashLoan(flashBorrower, address(borrowableAsset), amount, bytes(""));

        assertEq(borrowableAsset.balanceOf(address(blue)), amount, "balanceOf");
    }

    function testExtsLoad(uint256 slot, bytes32 value0) public {
        bytes32[] memory slots = new bytes32[](2);
        slots[0] = bytes32(slot);
        slots[1] = bytes32(slot / 2);

        bytes32 value1 = keccak256(abi.encode(value0));
        vm.store(address(blue), slots[0], value0);
        vm.store(address(blue), slots[1], value1);

        bytes32[] memory values = blue.extsload(slots);

        assertEq(values.length, 2, "values.length");
        assertEq(values[0], slot > 0 ? value0 : value1, "value0");
        assertEq(values[1], value1, "value1");
    }

    function testSupplyCallback(uint256 amount) public {
        amount = bound(amount, 1, 2 ** 64);
        borrowableAsset.setBalance(address(this), amount);
        borrowableAsset.approve(address(blue), 0);

        vm.expectRevert();
        blue.supply(market, amount, address(this), hex"");
        blue.supply(market, amount, address(this), abi.encode(this.testSupplyCallback.selector, hex""));
    }

    function testSupplyCollateralCallback(uint256 amount) public {
        amount = bound(amount, 1, 2 ** 64);
        collateralAsset.setBalance(address(this), amount);
        collateralAsset.approve(address(blue), 0);

        vm.expectRevert();
        blue.supplyCollateral(market, amount, address(this), hex"");
        blue.supplyCollateral(
            market, amount, address(this), abi.encode(this.testSupplyCollateralCallback.selector, hex"")
        );
    }

    function testRepayCallback(uint256 amount) public {
        amount = bound(amount, 1, 2 ** 64);
        borrowableAsset.setBalance(address(this), amount);
        blue.supply(market, amount, address(this), hex"");
        blue.borrow(market, amount, address(this));

        borrowableAsset.approve(address(blue), 0);

        vm.expectRevert();
        blue.repay(market, amount, address(this), hex"");
        blue.repay(market, amount, address(this), abi.encode(this.testRepayCallback.selector, hex""));
    }

    function testLiquidateCallback(uint256 amount) public {
        amount = bound(amount, 10, 2 ** 64);
        borrowableOracle.setPrice(1e18);
        borrowableAsset.setBalance(address(this), amount);
        collateralAsset.setBalance(address(this), amount);
        blue.supply(market, amount, address(this), hex"");
        blue.supplyCollateral(market, amount, address(this), hex"");
        blue.borrow(market, amount.mulWadDown(LLTV), address(this));

        borrowableOracle.setPrice(1.01e18);

        uint256 toSeize = amount.mulWadDown(LLTV);

        borrowableAsset.setBalance(address(this), toSeize);
        borrowableAsset.approve(address(blue), 0);
        vm.expectRevert();
        blue.liquidate(market, address(this), toSeize, hex"");
        blue.liquidate(market, address(this), toSeize, abi.encode(this.testLiquidateCallback.selector, hex""));
    }

    function testFlashActions(uint256 amount) public {
        amount = bound(amount, 10, 2 ** 64);
        borrowableOracle.setPrice(1e18);
        uint256 toBorrow = amount.mulWadDown(LLTV);

        borrowableAsset.setBalance(address(this), 2 * toBorrow);
        blue.supply(market, toBorrow, address(this), hex"");

        blue.supplyCollateral(
            market, amount, address(this), abi.encode(this.testFlashActions.selector, abi.encode(toBorrow))
        );
        assertGt(blue.borrowShare(market.id(), address(this)), 0, "no borrow");

        blue.repay(market, toBorrow, address(this), abi.encode(this.testFlashActions.selector, abi.encode(amount)));
        assertEq(blue.collateral(market.id(), address(this)), 0, "no withdraw collateral");
    }

    function onBlueSupply(uint256 amount, bytes memory data) external {
        require(msg.sender == address(blue));
        bytes4 selector;
        (selector, data) = abi.decode(data, (bytes4, bytes));
        if (selector == this.testSupplyCallback.selector) {
            borrowableAsset.approve(address(blue), amount);
        }
    }

    function onBlueSupplyCollateral(uint256 amount, bytes memory data) external {
        require(msg.sender == address(blue));
        bytes4 selector;
        (selector, data) = abi.decode(data, (bytes4, bytes));
        if (selector == this.testSupplyCollateralCallback.selector) {
            collateralAsset.approve(address(blue), amount);
        } else if (selector == this.testFlashActions.selector) {
            uint256 toBorrow = abi.decode(data, (uint256));
            collateralAsset.setBalance(address(this), amount);
            borrowableAsset.setBalance(address(this), toBorrow);
            blue.borrow(market, toBorrow, address(this));
        }
    }

    function onBlueRepay(uint256 amount, bytes memory data) external {
        require(msg.sender == address(blue));
        bytes4 selector;
        (selector, data) = abi.decode(data, (bytes4, bytes));
        if (selector == this.testRepayCallback.selector) {
            borrowableAsset.approve(address(blue), amount);
        } else if (selector == this.testFlashActions.selector) {
            uint256 toWithdraw = abi.decode(data, (uint256));
            blue.withdrawCollateral(market, toWithdraw, address(this));
        }
    }

    function onBlueLiquidate(uint256, uint256 repaid, bytes memory data) external {
        require(msg.sender == address(blue));
        bytes4 selector;
        (selector, data) = abi.decode(data, (bytes4, bytes));
        if (selector == this.testLiquidateCallback.selector) {
            borrowableAsset.approve(address(blue), repaid);
        }
    }
}

function neq(Market memory a, Market memory b) pure returns (bool) {
    return a.borrowableAsset != b.borrowableAsset || a.collateralAsset != b.collateralAsset
        || a.borrowableOracle != b.borrowableOracle || a.collateralOracle != b.collateralOracle || a.lltv != b.lltv
        || a.irm != b.irm;
}<|MERGE_RESOLUTION|>--- conflicted
+++ resolved
@@ -39,11 +39,8 @@
     Irm private irm;
     Market public market;
     Id public id;
-<<<<<<< HEAD
+    FlashBorrowerMock internal flashBorrower;
     CallbackData emptyCallbackData;
-=======
-    FlashBorrowerMock internal flashBorrower;
->>>>>>> 0414eee3
 
     function setUp() public {
         // Create Blue.
@@ -713,7 +710,7 @@
         amount = bound(amount, 1, 2 ** 64);
 
         borrowableAsset.setBalance(address(this), amount);
-        blue.supply(market, amount, address(this), hex"");
+        blue.supply(market, amount, address(this), emptyCallbackData);
 
         blue.flashLoan(flashBorrower, address(borrowableAsset), amount, bytes(""));
 
@@ -742,8 +739,10 @@
         borrowableAsset.approve(address(blue), 0);
 
         vm.expectRevert();
-        blue.supply(market, amount, address(this), hex"");
-        blue.supply(market, amount, address(this), abi.encode(this.testSupplyCallback.selector, hex""));
+        blue.supply(market, amount, address(this), emptyCallbackData);
+        CallbackData memory callbackData =
+            CallbackData({receiver: address(this), data: abi.encode(this.testSupplyCallback.selector, hex"")});
+        blue.supply(market, amount, address(this), callbackData);
     }
 
     function testSupplyCollateralCallback(uint256 amount) public {
@@ -752,23 +751,25 @@
         collateralAsset.approve(address(blue), 0);
 
         vm.expectRevert();
-        blue.supplyCollateral(market, amount, address(this), hex"");
-        blue.supplyCollateral(
-            market, amount, address(this), abi.encode(this.testSupplyCollateralCallback.selector, hex"")
-        );
+        blue.supplyCollateral(market, amount, address(this), emptyCallbackData);
+        CallbackData memory callbackData =
+            CallbackData({receiver: address(this), data: abi.encode(this.testSupplyCollateralCallback.selector, hex"")});
+        blue.supplyCollateral(market, amount, address(this), callbackData);
     }
 
     function testRepayCallback(uint256 amount) public {
         amount = bound(amount, 1, 2 ** 64);
         borrowableAsset.setBalance(address(this), amount);
-        blue.supply(market, amount, address(this), hex"");
+        blue.supply(market, amount, address(this), emptyCallbackData);
         blue.borrow(market, amount, address(this));
 
         borrowableAsset.approve(address(blue), 0);
 
         vm.expectRevert();
-        blue.repay(market, amount, address(this), hex"");
-        blue.repay(market, amount, address(this), abi.encode(this.testRepayCallback.selector, hex""));
+        blue.repay(market, amount, address(this), emptyCallbackData);
+        CallbackData memory callbackData =
+            CallbackData({receiver: address(this), data: abi.encode(this.testRepayCallback.selector, hex"")});
+        blue.repay(market, amount, address(this), callbackData);
     }
 
     function testLiquidateCallback(uint256 amount) public {
@@ -776,8 +777,8 @@
         borrowableOracle.setPrice(1e18);
         borrowableAsset.setBalance(address(this), amount);
         collateralAsset.setBalance(address(this), amount);
-        blue.supply(market, amount, address(this), hex"");
-        blue.supplyCollateral(market, amount, address(this), hex"");
+        blue.supply(market, amount, address(this), emptyCallbackData);
+        blue.supplyCollateral(market, amount, address(this), emptyCallbackData);
         blue.borrow(market, amount.mulWadDown(LLTV), address(this));
 
         borrowableOracle.setPrice(1.01e18);
@@ -787,8 +788,10 @@
         borrowableAsset.setBalance(address(this), toSeize);
         borrowableAsset.approve(address(blue), 0);
         vm.expectRevert();
-        blue.liquidate(market, address(this), toSeize, hex"");
-        blue.liquidate(market, address(this), toSeize, abi.encode(this.testLiquidateCallback.selector, hex""));
+        blue.liquidate(market, address(this), toSeize, emptyCallbackData);
+        CallbackData memory callbackData =
+            CallbackData({receiver: address(this), data: abi.encode(this.testLiquidateCallback.selector, hex"")});
+        blue.liquidate(market, address(this), toSeize, callbackData);
     }
 
     function testFlashActions(uint256 amount) public {
@@ -797,28 +800,35 @@
         uint256 toBorrow = amount.mulWadDown(LLTV);
 
         borrowableAsset.setBalance(address(this), 2 * toBorrow);
-        blue.supply(market, toBorrow, address(this), hex"");
-
-        blue.supplyCollateral(
-            market, amount, address(this), abi.encode(this.testFlashActions.selector, abi.encode(toBorrow))
-        );
+        blue.supply(market, toBorrow, address(this), emptyCallbackData);
+
+        CallbackData memory callbackData = CallbackData({
+            receiver: address(this),
+            data: abi.encode(this.testFlashActions.selector, abi.encode(toBorrow))
+        });
+        blue.supplyCollateral(market, amount, address(this), callbackData);
         assertGt(blue.borrowShare(market.id(), address(this)), 0, "no borrow");
 
-        blue.repay(market, toBorrow, address(this), abi.encode(this.testFlashActions.selector, abi.encode(amount)));
+        callbackData.data = abi.encode(this.testFlashActions.selector, abi.encode(amount));
+        blue.repay(market, toBorrow, address(this), callbackData);
         assertEq(blue.collateral(market.id(), address(this)), 0, "no withdraw collateral");
     }
 
-    function onBlueSupply(uint256 amount, bytes memory data) external {
-        require(msg.sender == address(blue));
+    function onBlueSupply(address initiator, uint256 amount, bytes memory data) external returns (bytes memory) {
+        require(msg.sender == address(blue) && initiator == address(this));
         bytes4 selector;
         (selector, data) = abi.decode(data, (bytes4, bytes));
         if (selector == this.testSupplyCallback.selector) {
             borrowableAsset.approve(address(blue), amount);
         }
-    }
-
-    function onBlueSupplyCollateral(uint256 amount, bytes memory data) external {
-        require(msg.sender == address(blue));
+        return hex"";
+    }
+
+    function onBlueSupplyCollateral(address initiator, uint256 amount, bytes memory data)
+        external
+        returns (bytes memory)
+    {
+        require(msg.sender == address(blue) && initiator == address(this));
         bytes4 selector;
         (selector, data) = abi.decode(data, (bytes4, bytes));
         if (selector == this.testSupplyCollateralCallback.selector) {
@@ -829,10 +839,11 @@
             borrowableAsset.setBalance(address(this), toBorrow);
             blue.borrow(market, toBorrow, address(this));
         }
-    }
-
-    function onBlueRepay(uint256 amount, bytes memory data) external {
-        require(msg.sender == address(blue));
+        return hex"";
+    }
+
+    function onBlueRepay(address initiator, uint256 amount, bytes memory data) external returns (bytes memory) {
+        require(msg.sender == address(blue) && initiator == address(this));
         bytes4 selector;
         (selector, data) = abi.decode(data, (bytes4, bytes));
         if (selector == this.testRepayCallback.selector) {
@@ -841,15 +852,20 @@
             uint256 toWithdraw = abi.decode(data, (uint256));
             blue.withdrawCollateral(market, toWithdraw, address(this));
         }
-    }
-
-    function onBlueLiquidate(uint256, uint256 repaid, bytes memory data) external {
-        require(msg.sender == address(blue));
+        return hex"";
+    }
+
+    function onBlueLiquidate(address initiator, uint256, uint256 repaid, bytes memory data)
+        external
+        returns (bytes memory)
+    {
+        require(msg.sender == address(blue) && initiator == address(this));
         bytes4 selector;
         (selector, data) = abi.decode(data, (bytes4, bytes));
         if (selector == this.testLiquidateCallback.selector) {
             borrowableAsset.approve(address(blue), repaid);
         }
+        return hex"";
     }
 }
 

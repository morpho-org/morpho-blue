// SPDX-License-Identifier: UNLICENSED
pragma solidity 0.8.20;

import {IERC20} from "src/interfaces/IERC20.sol";
import {IOracle} from "src/interfaces/IOracle.sol";

import "forge-std/Test.sol";
import "forge-std/console.sol";

import "src/Blue.sol";
import {ERC20Mock as ERC20} from "src/mocks/ERC20Mock.sol";
import {OracleMock as Oracle} from "src/mocks/OracleMock.sol";
import {IrmMock as Irm} from "src/mocks/IrmMock.sol";

contract BlueTest is Test {
    using MathLib for uint;

<<<<<<< HEAD
    address private constant borrower = address(1234);
    address private constant liquidator = address(5678);
    uint private constant lltv = 0.8 ether;
=======
    address private constant BORROWER = address(1234);
    address private constant LIQUIDATOR = address(5678);
    uint private constant LLTV = 0.8 ether;
>>>>>>> 0ceaeda0
    address private constant OWNER = address(0xdead);

    Blue private blue;
    ERC20 private borrowableAsset;
    ERC20 private collateralAsset;
    Oracle private borrowableOracle;
    Oracle private collateralOracle;
    Irm private irm;
    Market public market;
    Id public id;

    function setUp() public {
        // Create Blue.
        blue = new Blue(OWNER);

        // List a market.
        borrowableAsset = new ERC20("borrowable", "B", 18);
        collateralAsset = new ERC20("collateral", "C", 18);
        borrowableOracle = new Oracle();
        collateralOracle = new Oracle();

        irm = new Irm(blue);
        market = Market(
            IERC20(address(borrowableAsset)),
            IERC20(address(collateralAsset)),
            borrowableOracle,
            collateralOracle,
            irm,
<<<<<<< HEAD
            lltv
=======
            LLTV
>>>>>>> 0ceaeda0
        );
        id = Id.wrap(keccak256(abi.encode(market)));

        vm.startPrank(OWNER);
        blue.enableIrm(irm);
        blue.enableLltv(lltv);
        blue.createMarket(market);
        vm.stopPrank();

        // We set the price of the borrowable asset to zero so that borrowers
        // don't need to deposit any collateral.
        borrowableOracle.setPrice(0);
        collateralOracle.setPrice(1e18);

        borrowableAsset.approve(address(blue), type(uint).max);
        collateralAsset.approve(address(blue), type(uint).max);
        vm.startPrank(BORROWER);
        borrowableAsset.approve(address(blue), type(uint).max);
        collateralAsset.approve(address(blue), type(uint).max);
        vm.stopPrank();
        vm.startPrank(LIQUIDATOR);
        borrowableAsset.approve(address(blue), type(uint).max);
        collateralAsset.approve(address(blue), type(uint).max);
        vm.stopPrank();
    }

    // To move to a test utils file later.

    function netWorth(address user) internal view returns (uint) {
        uint collateralAssetValue = collateralAsset.balanceOf(user).wMul(collateralOracle.price());
        uint borrowableAssetValue = borrowableAsset.balanceOf(user).wMul(borrowableOracle.price());
        return collateralAssetValue + borrowableAssetValue;
    }

    function supplyBalance(address user) internal view returns (uint) {
        uint supplyShares = blue.supplyShare(id, user);
        if (supplyShares == 0) return 0;
        uint totalShares = blue.totalSupplyShares(id);
        uint totalSupply = blue.totalSupply(id);
        return supplyShares.wMul(totalSupply).wDiv(totalShares);
    }

    function borrowBalance(address user) internal view returns (uint) {
        uint borrowerShares = blue.borrowShare(id, user);
        if (borrowerShares == 0) return 0;
        uint totalShares = blue.totalBorrowShares(id);
        uint totalBorrow = blue.totalBorrow(id);
        return borrowerShares.wMul(totalBorrow).wDiv(totalShares);
    }

    // Invariants

    function invariantLiquidity() public {
        assertLe(blue.totalBorrow(id), blue.totalSupply(id), "liquidity");
    }

    function invariantLltvEnabled() public {
        assertTrue(blue.isLltvEnabled(lltv));
    }

    // Tests

    function testOwner(address newOwner) public {
        Blue blue2 = new Blue(newOwner);

        assertEq(blue2.owner(), newOwner, "owner");
    }

    function testTransferOwnership(address oldOwner, address newOwner) public {
        Blue blue2 = new Blue(oldOwner);

        vm.prank(oldOwner);
        blue2.transferOwnership(newOwner);
        assertEq(blue2.owner(), newOwner, "owner");
    }

    function testTransferOwnershipWhenNotOwner(address attacker, address newOwner) public {
        vm.assume(attacker != OWNER);

        Blue blue2 = new Blue(OWNER);

        vm.prank(attacker);
        vm.expectRevert("not owner");
        blue2.transferOwnership(newOwner);
    }

    function testEnableIrmWhenNotOwner(address attacker, IIrm newIrm) public {
        vm.assume(attacker != blue.owner());

        vm.prank(attacker);
        vm.expectRevert("not owner");
        blue.enableIrm(newIrm);
    }

    function testEnableIrm(IIrm newIrm) public {
        vm.prank(OWNER);
        blue.enableIrm(newIrm);

        assertTrue(blue.isIrmEnabled(newIrm));
    }

    function testCreateMarketWithEnabledIrm(Market memory marketFuzz) public {
        marketFuzz.lltv = lltv;

        vm.startPrank(OWNER);
        blue.enableIrm(marketFuzz.irm);
        blue.createMarket(marketFuzz);
        vm.stopPrank();
    }

    function testCreateMarketWithNotEnabledIrm(Market memory marketFuzz) public {
        vm.assume(marketFuzz.irm != irm);

        vm.prank(OWNER);
        vm.expectRevert("IRM not enabled");
        blue.createMarket(marketFuzz);
    }

    function testEnableLltvWhenNotOwner(address attacker, uint newLltv) public {
        vm.assume(attacker != OWNER);

        vm.prank(attacker);
        vm.expectRevert("not owner");
        blue.enableLltv(newLltv);
    }

    function testEnableLltv(uint newLltv) public {
        newLltv = bound(newLltv, 0, WAD - 1);

        vm.prank(OWNER);
        blue.enableLltv(newLltv);

        assertTrue(blue.isLltvEnabled(newLltv));
    }

    function testEnableLltvShouldFailWhenLltvTooHigh(uint newLltv) public {
        newLltv = bound(newLltv, WAD, type(uint).max);

        vm.prank(OWNER);
        vm.expectRevert("LLTV too high");
        blue.enableLltv(newLltv);
    }

    function testCreateMarketWithNotEnabledLltv(Market memory marketFuzz) public {
        vm.assume(marketFuzz.lltv != lltv);
        marketFuzz.irm = irm;

        vm.prank(OWNER);
        vm.expectRevert("LLTV not enabled");
        blue.createMarket(marketFuzz);
    }

    function testSupply(uint amount) public {
        amount = bound(amount, 1, 2 ** 64);

        borrowableAsset.setBalance(address(this), amount);
        blue.supply(market, amount);

        assertEq(blue.supplyShare(id, address(this)), 1e18, "supply share");
        assertEq(borrowableAsset.balanceOf(address(this)), 0, "lender balance");
        assertEq(borrowableAsset.balanceOf(address(blue)), amount, "blue balance");
    }

    function testBorrow(uint amountLent, uint amountBorrowed) public {
        amountLent = bound(amountLent, 1, 2 ** 64);
        amountBorrowed = bound(amountBorrowed, 1, 2 ** 64);

        borrowableAsset.setBalance(address(this), amountLent);
        blue.supply(market, amountLent);

        if (amountBorrowed == 0) {
            blue.borrow(market, amountBorrowed);
            return;
        }

        if (amountBorrowed > amountLent) {
            vm.prank(BORROWER);
            vm.expectRevert("not enough liquidity");
            blue.borrow(market, amountBorrowed);
            return;
        }

        vm.prank(BORROWER);
        blue.borrow(market, amountBorrowed);

        assertEq(blue.borrowShare(id, BORROWER), 1e18, "borrow share");
        assertEq(borrowableAsset.balanceOf(BORROWER), amountBorrowed, "BORROWER balance");
        assertEq(borrowableAsset.balanceOf(address(blue)), amountLent - amountBorrowed, "blue balance");
    }

    function testWithdraw(uint amountLent, uint amountWithdrawn, uint amountBorrowed) public {
        amountLent = bound(amountLent, 1, 2 ** 64);
        amountWithdrawn = bound(amountWithdrawn, 1, 2 ** 64);
        amountBorrowed = bound(amountBorrowed, 1, 2 ** 64);
        vm.assume(amountLent >= amountBorrowed);

        borrowableAsset.setBalance(address(this), amountLent);
        blue.supply(market, amountLent);

        vm.prank(BORROWER);
        blue.borrow(market, amountBorrowed);

        if (amountWithdrawn > amountLent - amountBorrowed) {
            if (amountWithdrawn > amountLent) {
                vm.expectRevert();
            } else {
                vm.expectRevert("not enough liquidity");
            }
            blue.withdraw(market, amountWithdrawn);
            return;
        }

        blue.withdraw(market, amountWithdrawn);

        assertApproxEqAbs(
            blue.supplyShare(id, address(this)), (amountLent - amountWithdrawn) * 1e18 / amountLent, 1e3, "supply share"
        );
        assertEq(borrowableAsset.balanceOf(address(this)), amountWithdrawn, "this balance");
        assertEq(
            borrowableAsset.balanceOf(address(blue)), amountLent - amountBorrowed - amountWithdrawn, "blue balance"
        );
    }

    function testCollateralRequirements(
        uint amountCollateral,
        uint amountBorrowed,
        uint priceCollateral,
        uint priceBorrowable
    ) public {
        amountBorrowed = bound(amountBorrowed, 1, 2 ** 64);
        priceBorrowable = bound(priceBorrowable, 0, 2 ** 64);
        amountCollateral = bound(amountCollateral, 1, 2 ** 64);
        priceCollateral = bound(priceCollateral, 0, 2 ** 64);

        borrowableOracle.setPrice(priceBorrowable);
        collateralOracle.setPrice(priceCollateral);

        borrowableAsset.setBalance(address(this), amountBorrowed);
        collateralAsset.setBalance(BORROWER, amountCollateral);

        blue.supply(market, amountBorrowed);

        vm.prank(BORROWER);
        blue.supplyCollateral(market, amountCollateral);

        uint collateralValue = amountCollateral.wMul(priceCollateral);
        uint borrowValue = amountBorrowed.wMul(priceBorrowable);
<<<<<<< HEAD
        if (borrowValue == 0 || (collateralValue > 0 && borrowValue <= collateralValue.wMul(lltv))) {
            vm.prank(borrower);
=======
        if (borrowValue == 0 || (collateralValue > 0 && borrowValue <= collateralValue.wMul(LLTV))) {
            vm.prank(BORROWER);
>>>>>>> 0ceaeda0
            blue.borrow(market, amountBorrowed);
        } else {
            vm.prank(BORROWER);
            vm.expectRevert("not enough collateral");
            blue.borrow(market, amountBorrowed);
        }
    }

    function testRepay(uint amountLent, uint amountBorrowed, uint amountRepaid) public {
        amountLent = bound(amountLent, 1, 2 ** 64);
        amountBorrowed = bound(amountBorrowed, 1, amountLent);
        amountRepaid = bound(amountRepaid, 1, amountBorrowed);

        borrowableAsset.setBalance(address(this), amountLent);
        blue.supply(market, amountLent);

        vm.startPrank(BORROWER);
        blue.borrow(market, amountBorrowed);
        blue.repay(market, amountRepaid);
        vm.stopPrank();

        assertApproxEqAbs(
            blue.borrowShare(id, BORROWER), (amountBorrowed - amountRepaid) * 1e18 / amountBorrowed, 1e3, "borrow share"
        );
        assertEq(borrowableAsset.balanceOf(BORROWER), amountBorrowed - amountRepaid, "BORROWER balance");
        assertEq(borrowableAsset.balanceOf(address(blue)), amountLent - amountBorrowed + amountRepaid, "blue balance");
    }

    function testSupplyCollateral(uint amount) public {
        amount = bound(amount, 1, 2 ** 64);

        collateralAsset.setBalance(address(this), amount);
        blue.supplyCollateral(market, amount);

        assertEq(blue.collateral(id, address(this)), amount, "collateral");
        assertEq(collateralAsset.balanceOf(address(this)), 0, "this balance");
        assertEq(collateralAsset.balanceOf(address(blue)), amount, "blue balance");
    }

    function testWithdrawCollateral(uint amountDeposited, uint amountWithdrawn) public {
        amountDeposited = bound(amountDeposited, 1, 2 ** 64);
        amountWithdrawn = bound(amountWithdrawn, 1, 2 ** 64);

        collateralAsset.setBalance(address(this), amountDeposited);
        blue.supplyCollateral(market, amountDeposited);

        if (amountWithdrawn > amountDeposited) {
            vm.expectRevert(stdError.arithmeticError);
            blue.withdrawCollateral(market, amountWithdrawn);
            return;
        }

        blue.withdrawCollateral(market, amountWithdrawn);

        assertEq(blue.collateral(id, address(this)), amountDeposited - amountWithdrawn, "this collateral");
        assertEq(collateralAsset.balanceOf(address(this)), amountWithdrawn, "this balance");
        assertEq(collateralAsset.balanceOf(address(blue)), amountDeposited - amountWithdrawn, "blue balance");
    }

    function testLiquidate(uint amountLent) public {
        borrowableOracle.setPrice(1e18);
        amountLent = bound(amountLent, 1000, 2 ** 64);

        uint amountCollateral = amountLent;
<<<<<<< HEAD
        uint borrowingPower = amountCollateral.wMul(lltv);
        uint amountBorrowed = borrowingPower.wMul(0.8e18);
        uint toSeize = amountCollateral.wMul(lltv);
        uint incentive = WAD + ALPHA.wMul(WAD.wDiv(lltv) - WAD);
=======
        uint borrowingPower = amountCollateral.wMul(LLTV);
        uint amountBorrowed = borrowingPower.wMul(0.8e18);
        uint toSeize = amountCollateral.wMul(LLTV);
        uint incentive = WAD + ALPHA.wMul(WAD.wDiv(LLTV) - WAD);
>>>>>>> 0ceaeda0

        borrowableAsset.setBalance(address(this), amountLent);
        collateralAsset.setBalance(BORROWER, amountCollateral);
        borrowableAsset.setBalance(LIQUIDATOR, amountBorrowed);

        // Supply
        blue.supply(market, amountLent);

        // Borrow
        vm.startPrank(BORROWER);
        blue.supplyCollateral(market, amountCollateral);
        blue.borrow(market, amountBorrowed);
        vm.stopPrank();

        // Price change
        borrowableOracle.setPrice(2e18);

        uint liquidatorNetWorthBefore = netWorth(LIQUIDATOR);

        // Liquidate
        vm.prank(LIQUIDATOR);
        blue.liquidate(market, BORROWER, toSeize);

        uint liquidatorNetWorthAfter = netWorth(LIQUIDATOR);

        uint expectedRepaid = toSeize.wMul(collateralOracle.price()).wDiv(incentive).wDiv(borrowableOracle.price());
        uint expectedNetWorthAfter = liquidatorNetWorthBefore + toSeize.wMul(collateralOracle.price())
            - expectedRepaid.wMul(borrowableOracle.price());
        assertEq(liquidatorNetWorthAfter, expectedNetWorthAfter, "LIQUIDATOR net worth");
        assertApproxEqAbs(borrowBalance(BORROWER), amountBorrowed - expectedRepaid, 100, "BORROWER balance");
        assertEq(blue.collateral(id, BORROWER), amountCollateral - toSeize, "BORROWER collateral");
    }

    function testRealizeBadDebt(uint amountLent) public {
        borrowableOracle.setPrice(1e18);
        amountLent = bound(amountLent, 1000, 2 ** 64);

        uint amountCollateral = amountLent;
<<<<<<< HEAD
        uint borrowingPower = amountCollateral.wMul(lltv);
=======
        uint borrowingPower = amountCollateral.wMul(LLTV);
>>>>>>> 0ceaeda0
        uint amountBorrowed = borrowingPower.wMul(0.8e18);
        uint toSeize = amountCollateral;
        uint incentive = WAD + ALPHA.wMul(WAD.wDiv(market.lltv) - WAD);

        borrowableAsset.setBalance(address(this), amountLent);
        collateralAsset.setBalance(BORROWER, amountCollateral);
        borrowableAsset.setBalance(LIQUIDATOR, amountBorrowed);

        // Supply
        blue.supply(market, amountLent);

        // Borrow
        vm.startPrank(BORROWER);
        blue.supplyCollateral(market, amountCollateral);
        blue.borrow(market, amountBorrowed);
        vm.stopPrank();

        // Price change
        borrowableOracle.setPrice(100e18);

        uint liquidatorNetWorthBefore = netWorth(LIQUIDATOR);

        // Liquidate
        vm.prank(LIQUIDATOR);
        blue.liquidate(market, BORROWER, toSeize);

        uint liquidatorNetWorthAfter = netWorth(LIQUIDATOR);

        uint expectedRepaid = toSeize.wMul(collateralOracle.price()).wDiv(incentive).wDiv(borrowableOracle.price());
        uint expectedNetWorthAfter = liquidatorNetWorthBefore + toSeize.wMul(collateralOracle.price())
            - expectedRepaid.wMul(borrowableOracle.price());
        assertEq(liquidatorNetWorthAfter, expectedNetWorthAfter, "LIQUIDATOR net worth");
        assertEq(borrowBalance(BORROWER), 0, "BORROWER balance");
        assertEq(blue.collateral(id, BORROWER), 0, "BORROWER collateral");
        uint expectedBadDebt = amountBorrowed - expectedRepaid;
        assertGt(expectedBadDebt, 0, "bad debt");
        assertApproxEqAbs(supplyBalance(address(this)), amountLent - expectedBadDebt, 10, "lender supply balance");
    }

    function testTwoUsersSupply(uint firstAmount, uint secondAmount) public {
        firstAmount = bound(firstAmount, 1, 2 ** 64);
        secondAmount = bound(secondAmount, 1, 2 ** 64);

        borrowableAsset.setBalance(address(this), firstAmount);
        blue.supply(market, firstAmount);

        borrowableAsset.setBalance(BORROWER, secondAmount);
        vm.prank(BORROWER);
        blue.supply(market, secondAmount);

        assertApproxEqAbs(supplyBalance(address(this)), firstAmount, 100, "same balance first user");
        assertEq(blue.supplyShare(id, address(this)), 1e18, "expected shares first user");
        assertApproxEqAbs(supplyBalance(BORROWER), secondAmount, 100, "same balance second user");
        assertEq(blue.supplyShare(id, BORROWER), secondAmount * 1e18 / firstAmount, "expected shares second user");
    }

    function testUnknownMarket(Market memory marketFuzz) public {
        vm.assume(neq(marketFuzz, market));

        vm.expectRevert("unknown market");
        blue.supply(marketFuzz, 1);

        vm.expectRevert("unknown market");
        blue.withdraw(marketFuzz, 1);

        vm.expectRevert("unknown market");
        blue.borrow(marketFuzz, 1);

        vm.expectRevert("unknown market");
        blue.repay(marketFuzz, 1);

        vm.expectRevert("unknown market");
        blue.supplyCollateral(marketFuzz, 1);

        vm.expectRevert("unknown market");
        blue.withdrawCollateral(marketFuzz, 1);

        vm.expectRevert("unknown market");
        blue.liquidate(marketFuzz, address(0), 1);
    }

    function testAmountZero() public {
        vm.expectRevert("zero amount");
        blue.supply(market, 0);

        vm.expectRevert("zero amount");
        blue.withdraw(market, 0);

        vm.expectRevert("zero amount");
        blue.borrow(market, 0);

        vm.expectRevert("zero amount");
        blue.repay(market, 0);

        vm.expectRevert("zero amount");
        blue.supplyCollateral(market, 0);

        vm.expectRevert("zero amount");
        blue.withdrawCollateral(market, 0);

        vm.expectRevert("zero amount");
        blue.liquidate(market, address(0), 0);
    }

    function testEmptyMarket(uint amount) public {
        vm.assume(amount > 0);

        vm.expectRevert(stdError.divisionError);
        blue.withdraw(market, amount);

        vm.expectRevert(stdError.divisionError);
        blue.repay(market, amount);

        vm.expectRevert(stdError.arithmeticError);
        blue.withdrawCollateral(market, amount);
    }
}

function neq(Market memory a, Market memory b) pure returns (bool) {
    return a.borrowableAsset != b.borrowableAsset || a.collateralAsset != b.collateralAsset
        || a.borrowableOracle != b.borrowableOracle || a.collateralOracle != b.collateralOracle || a.lltv != b.lltv
        || a.irm != b.irm;
}<|MERGE_RESOLUTION|>--- conflicted
+++ resolved
@@ -15,15 +15,9 @@
 contract BlueTest is Test {
     using MathLib for uint;
 
-<<<<<<< HEAD
-    address private constant borrower = address(1234);
-    address private constant liquidator = address(5678);
-    uint private constant lltv = 0.8 ether;
-=======
     address private constant BORROWER = address(1234);
     address private constant LIQUIDATOR = address(5678);
     uint private constant LLTV = 0.8 ether;
->>>>>>> 0ceaeda0
     address private constant OWNER = address(0xdead);
 
     Blue private blue;
@@ -52,17 +46,13 @@
             borrowableOracle,
             collateralOracle,
             irm,
-<<<<<<< HEAD
-            lltv
-=======
             LLTV
->>>>>>> 0ceaeda0
         );
         id = Id.wrap(keccak256(abi.encode(market)));
 
         vm.startPrank(OWNER);
         blue.enableIrm(irm);
-        blue.enableLltv(lltv);
+        blue.enableLltv(LLTV);
         blue.createMarket(market);
         vm.stopPrank();
 
@@ -114,7 +104,7 @@
     }
 
     function invariantLltvEnabled() public {
-        assertTrue(blue.isLltvEnabled(lltv));
+        assertTrue(blue.isLltvEnabled(LLTV));
     }
 
     // Tests
@@ -159,7 +149,7 @@
     }
 
     function testCreateMarketWithEnabledIrm(Market memory marketFuzz) public {
-        marketFuzz.lltv = lltv;
+        marketFuzz.lltv = LLTV;
 
         vm.startPrank(OWNER);
         blue.enableIrm(marketFuzz.irm);
@@ -201,7 +191,7 @@
     }
 
     function testCreateMarketWithNotEnabledLltv(Market memory marketFuzz) public {
-        vm.assume(marketFuzz.lltv != lltv);
+        vm.assume(marketFuzz.lltv != LLTV);
         marketFuzz.irm = irm;
 
         vm.prank(OWNER);
@@ -304,13 +294,8 @@
 
         uint collateralValue = amountCollateral.wMul(priceCollateral);
         uint borrowValue = amountBorrowed.wMul(priceBorrowable);
-<<<<<<< HEAD
-        if (borrowValue == 0 || (collateralValue > 0 && borrowValue <= collateralValue.wMul(lltv))) {
-            vm.prank(borrower);
-=======
         if (borrowValue == 0 || (collateralValue > 0 && borrowValue <= collateralValue.wMul(LLTV))) {
             vm.prank(BORROWER);
->>>>>>> 0ceaeda0
             blue.borrow(market, amountBorrowed);
         } else {
             vm.prank(BORROWER);
@@ -375,17 +360,10 @@
         amountLent = bound(amountLent, 1000, 2 ** 64);
 
         uint amountCollateral = amountLent;
-<<<<<<< HEAD
-        uint borrowingPower = amountCollateral.wMul(lltv);
-        uint amountBorrowed = borrowingPower.wMul(0.8e18);
-        uint toSeize = amountCollateral.wMul(lltv);
-        uint incentive = WAD + ALPHA.wMul(WAD.wDiv(lltv) - WAD);
-=======
         uint borrowingPower = amountCollateral.wMul(LLTV);
         uint amountBorrowed = borrowingPower.wMul(0.8e18);
         uint toSeize = amountCollateral.wMul(LLTV);
         uint incentive = WAD + ALPHA.wMul(WAD.wDiv(LLTV) - WAD);
->>>>>>> 0ceaeda0
 
         borrowableAsset.setBalance(address(this), amountLent);
         collateralAsset.setBalance(BORROWER, amountCollateral);
@@ -424,11 +402,7 @@
         amountLent = bound(amountLent, 1000, 2 ** 64);
 
         uint amountCollateral = amountLent;
-<<<<<<< HEAD
-        uint borrowingPower = amountCollateral.wMul(lltv);
-=======
         uint borrowingPower = amountCollateral.wMul(LLTV);
->>>>>>> 0ceaeda0
         uint amountBorrowed = borrowingPower.wMul(0.8e18);
         uint toSeize = amountCollateral;
         uint incentive = WAD + ALPHA.wMul(WAD.wDiv(market.lltv) - WAD);

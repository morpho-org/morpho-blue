--- conflicted
+++ resolved
@@ -51,12 +51,8 @@
         id = Id.wrap(keccak256(abi.encode(market)));
 
         vm.startPrank(OWNER);
-<<<<<<< HEAD
-        blue.enableIrm(address(irm));
+        blue.enableIrm(irm);
         blue.enableLltv(lltv);
-=======
-        blue.enableIrm(irm);
->>>>>>> ab453312
         blue.createMarket(market);
         vm.stopPrank();
 
@@ -148,18 +144,9 @@
         assertTrue(blue.isIrmEnabled(newIrm));
     }
 
-<<<<<<< HEAD
-    function testCreateMarketNotEnabledIrm(
-        IERC20 newBorrowableAsset,
-        IERC20 newCollateralAsset,
-        IOracle newBorrowableOracle,
-        IOracle newCollateralOracle,
-        IIRM newIrm
-    ) public {
-        market =
-            Market(newBorrowableAsset, newCollateralAsset, newBorrowableOracle, newCollateralOracle, newIrm, lltv);
-=======
     function testCreateMarketWithEnabledIrm(Market memory marketFuzz) public {
+        marketFuzz.lltv = lltv;
+
         vm.startPrank(OWNER);
         blue.enableIrm(marketFuzz.irm);
         blue.createMarket(marketFuzz);
@@ -168,19 +155,18 @@
 
     function testCreateMarketWithNotEnabledIrm(Market memory marketFuzz) public {
         vm.assume(marketFuzz.irm != irm);
->>>>>>> ab453312
 
         vm.prank(OWNER);
         vm.expectRevert("IRM not enabled");
         blue.createMarket(marketFuzz);
     }
 
-    function testEnablelLTVWhenNotOwner(address attacker) public {
+    function testEnableLltvWhenNotOwner(address attacker, uint newLltv) public {
         vm.assume(attacker != blue.owner());
 
         vm.prank(attacker);
         vm.expectRevert("not owner");
-        blue.enableIrm(OWNER);
+        blue.enableLltv(newLltv);
     }
 
     function testEnableLltv(uint newLltv) public {
@@ -193,7 +179,7 @@
     }
 
     function testEnableLltvShouldFailWhenlLtvTooHigh(uint newLltv) public {
-        newLltv = bound(newLltv, WAD, type(uint256).max);
+        newLltv = bound(newLltv, WAD, type(uint).max);
 
         vm.prank(OWNER);
         vm.expectRevert("LLTV too high");
@@ -207,11 +193,10 @@
         IOracle newCollateralOracle,
         uint newLltv
     ) public {
-        market =
-            Market(newBorrowableAsset, newCollateralAsset, newBorrowableOracle, newCollateralOracle, irm, newLltv);
+        market = Market(newBorrowableAsset, newCollateralAsset, newBorrowableOracle, newCollateralOracle, irm, newLltv);
 
         vm.prank(OWNER);
-        vm.expectRevert("lltv not enabled");
+        vm.expectRevert("LLTV not enabled");
         blue.createMarket(market);
     }
 
@@ -378,13 +363,8 @@
         uint amountCollateral = amountLent;
         uint borrowingPower = amountCollateral.wMul(lltv);
         uint amountBorrowed = borrowingPower.wMul(0.8e18);
-<<<<<<< HEAD
         uint toSeize = amountCollateral.wMul(lltv);
-        uint incentive = WAD + alpha.wMul(WAD.wDiv(lltv) - WAD);
-=======
-        uint toSeize = amountCollateral.wMul(lLTV);
-        uint incentive = WAD + ALPHA.wMul(WAD.wDiv(lLTV) - WAD);
->>>>>>> ab453312
+        uint incentive = WAD + ALPHA.wMul(WAD.wDiv(lltv) - WAD);
 
         borrowableAsset.setBalance(address(this), amountLent);
         collateralAsset.setBalance(borrower, amountCollateral);
@@ -426,11 +406,7 @@
         uint borrowingPower = amountCollateral.wMul(lltv);
         uint amountBorrowed = borrowingPower.wMul(0.8e18);
         uint toSeize = amountCollateral;
-<<<<<<< HEAD
-        uint incentive = WAD + alpha.wMul(WAD.wDiv(market.lltv) - WAD);
-=======
-        uint incentive = WAD + ALPHA.wMul(WAD.wDiv(market.lLTV) - WAD);
->>>>>>> ab453312
+        uint incentive = WAD + ALPHA.wMul(WAD.wDiv(market.lltv) - WAD);
 
         borrowableAsset.setBalance(address(this), amountLent);
         collateralAsset.setBalance(borrower, amountCollateral);
@@ -548,10 +524,6 @@
 
 function neq(Market memory a, Market memory b) pure returns (bool) {
     return a.borrowableAsset != b.borrowableAsset || a.collateralAsset != b.collateralAsset
-<<<<<<< HEAD
-        || a.borrowableOracle != b.borrowableOracle || a.collateralOracle != b.collateralOracle || a.lltv != b.lltv;
-=======
-        || a.borrowableOracle != b.borrowableOracle || a.collateralOracle != b.collateralOracle || a.lLTV != b.lLTV
+        || a.borrowableOracle != b.borrowableOracle || a.collateralOracle != b.collateralOracle || a.lltv != b.lltv
         || a.irm != b.irm;
->>>>>>> ab453312
 }
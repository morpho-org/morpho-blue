// SPDX-License-Identifier: UNLICENSED
pragma solidity 0.8.20;

import "forge-std/Test.sol";
import "forge-std/console.sol";

import "src/Blue.sol";
import {ERC20Mock as ERC20} from "src/mocks/ERC20Mock.sol";
import {OracleMock as Oracle} from "src/mocks/OracleMock.sol";
import {IrmMock as Irm} from "src/mocks/IrmMock.sol";

contract BlueTest is Test {
    using FixedPointMathLib for uint256;

    address private constant BORROWER = address(1234);
    address private constant LIQUIDATOR = address(5678);
    uint256 private constant LLTV = 0.8 ether;
    address private constant OWNER = address(0xdead);

    Blue private blue;
    ERC20 private borrowableAsset;
    ERC20 private collateralAsset;
    Oracle private borrowableOracle;
    Oracle private collateralOracle;
    Irm private irm;
    Market public market;
    Id public id;

    function setUp() public {
        // Create Blue.
        blue = new Blue(OWNER);

        // List a market.
        borrowableAsset = new ERC20("borrowable", "B", 18);
        collateralAsset = new ERC20("collateral", "C", 18);
        borrowableOracle = new Oracle();
        collateralOracle = new Oracle();

        irm = new Irm(blue);
        market = Market(
            IERC20(address(borrowableAsset)),
            IERC20(address(collateralAsset)),
            borrowableOracle,
            collateralOracle,
            irm,
            LLTV
        );
        id = Id.wrap(keccak256(abi.encode(market)));

        vm.startPrank(OWNER);
        blue.enableIrm(irm);
        blue.enableLltv(LLTV);
        blue.createMarket(market);
        vm.stopPrank();

        // We set the price of the borrowable asset to zero so that borrowers
        // don't need to deposit any collateral.
        borrowableOracle.setPrice(0);
        collateralOracle.setPrice(1e18);

        borrowableAsset.approve(address(blue), type(uint256).max);
        collateralAsset.approve(address(blue), type(uint256).max);
        vm.startPrank(BORROWER);
        borrowableAsset.approve(address(blue), type(uint256).max);
        collateralAsset.approve(address(blue), type(uint256).max);
        vm.stopPrank();
        vm.startPrank(LIQUIDATOR);
        borrowableAsset.approve(address(blue), type(uint256).max);
        collateralAsset.approve(address(blue), type(uint256).max);
        vm.stopPrank();
    }

    // To move to a test utils file later.

    function netWorth(address user) internal view returns (uint256) {
        uint256 collateralAssetValue = collateralAsset.balanceOf(user).mulWadDown(collateralOracle.price());
        uint256 borrowableAssetValue = borrowableAsset.balanceOf(user).mulWadDown(borrowableOracle.price());
        return collateralAssetValue + borrowableAssetValue;
    }

    function supplyBalance(address user) internal view returns (uint256) {
        uint256 supplyShares = blue.supplyShare(id, user);
        if (supplyShares == 0) return 0;

        uint256 totalShares = blue.totalSupplyShares(id);
        uint256 totalSupply = blue.totalSupply(id);
        return supplyShares.divWadDown(totalShares).mulWadDown(totalSupply);
    }

    function borrowBalance(address user) internal view returns (uint256) {
        uint256 borrowerShares = blue.borrowShare(id, user);
        if (borrowerShares == 0) return 0;

        uint256 totalShares = blue.totalBorrowShares(id);
        uint256 totalBorrow = blue.totalBorrow(id);
        return borrowerShares.divWadUp(totalShares).mulWadUp(totalBorrow);
    }

    // Invariants

    function invariantLiquidity() public {
        assertLe(blue.totalBorrow(id), blue.totalSupply(id), "liquidity");
    }

    function invariantLltvEnabled() public {
        assertTrue(blue.isLltvEnabled(LLTV));
    }

    // Tests

    function testOwner(address newOwner) public {
        Blue blue2 = new Blue(newOwner);

        assertEq(blue2.owner(), newOwner, "owner");
    }

    function testTransferOwnership(address oldOwner, address newOwner) public {
        Blue blue2 = new Blue(oldOwner);

        vm.prank(oldOwner);
        blue2.transferOwnership(newOwner);
        assertEq(blue2.owner(), newOwner, "owner");
    }

    function testTransferOwnershipWhenNotOwner(address attacker, address newOwner) public {
        vm.assume(attacker != OWNER);

        Blue blue2 = new Blue(OWNER);

        vm.prank(attacker);
<<<<<<< HEAD
        vm.expectRevert("UNAUTHORIZED");
=======
        vm.expectRevert(bytes(Errors.NOT_OWNER));
>>>>>>> 25a22362
        blue2.transferOwnership(newOwner);
    }

    function testEnableIrmWhenNotOwner(address attacker, IIrm newIrm) public {
        vm.assume(attacker != blue.owner());

        vm.prank(attacker);
<<<<<<< HEAD
        vm.expectRevert("UNAUTHORIZED");
=======
        vm.expectRevert(bytes(Errors.NOT_OWNER));
>>>>>>> 25a22362
        blue.enableIrm(newIrm);
    }

    function testEnableIrm(IIrm newIrm) public {
        vm.prank(OWNER);
        blue.enableIrm(newIrm);

        assertTrue(blue.isIrmEnabled(newIrm));
    }

    function testCreateMarketWithEnabledIrm(Market memory marketFuzz) public {
        marketFuzz.lltv = LLTV;

        vm.startPrank(OWNER);
        blue.enableIrm(marketFuzz.irm);
        blue.createMarket(marketFuzz);
        vm.stopPrank();
    }

    function testCreateMarketWithNotEnabledIrm(Market memory marketFuzz) public {
        vm.assume(marketFuzz.irm != irm);

        vm.prank(OWNER);
        vm.expectRevert(bytes(Errors.IRM_NOT_ENABLED));
        blue.createMarket(marketFuzz);
    }

    function testEnableLltvWhenNotOwner(address attacker, uint256 newLltv) public {
        vm.assume(attacker != OWNER);

        vm.prank(attacker);
<<<<<<< HEAD
        vm.expectRevert("UNAUTHORIZED");
=======
        vm.expectRevert(bytes(Errors.NOT_OWNER));
>>>>>>> 25a22362
        blue.enableLltv(newLltv);
    }

    function testEnableLltv(uint256 newLltv) public {
        newLltv = bound(newLltv, 0, WAD - 1);

        vm.prank(OWNER);
        blue.enableLltv(newLltv);

        assertTrue(blue.isLltvEnabled(newLltv));
    }

    function testEnableLltvShouldFailWhenLltvTooHigh(uint256 newLltv) public {
        newLltv = bound(newLltv, WAD, type(uint256).max);

        vm.prank(OWNER);
        vm.expectRevert(bytes(Errors.LLTV_TOO_HIGH));
        blue.enableLltv(newLltv);
    }

    function testSetFee(uint256 fee) public {
        fee = bound(fee, 0, WAD);

        vm.prank(OWNER);
        blue.setFee(market, fee);

        assertEq(blue.fee(id), fee);
    }

    function testSetFeeShouldRevertIfTooHigh(uint256 fee) public {
        fee = bound(fee, WAD + 1, type(uint256).max);

        vm.prank(OWNER);
        vm.expectRevert("fee must be <= 1");
        blue.setFee(market, fee);
    }

    function testSetFeeShouldRevertIfMarketNotCreated(Market memory marketFuzz, uint256 fee) public {
        vm.assume(neq(marketFuzz, market));
        fee = bound(fee, 0, WAD);

        vm.prank(OWNER);
        vm.expectRevert("unknown market");
        blue.setFee(marketFuzz, fee);
    }

    function testSetFeeShouldRevertIfNotOwner(uint256 fee, address caller) public {
        vm.assume(caller != OWNER);
        fee = bound(fee, 0, WAD);

        vm.expectRevert("not owner");
        blue.setFee(market, fee);
    }

    function testSetFeeRecipient(address recipient) public {
        vm.prank(OWNER);
        blue.setFeeRecipient(recipient);

        assertEq(blue.feeRecipient(), recipient);
    }

    function testSetFeeRecipientShouldRevertIfNotOwner(address caller, address recipient) public {
        vm.assume(caller != OWNER);

        vm.expectRevert("not owner");
        vm.prank(caller);
        blue.setFeeRecipient(recipient);
    }

    function testFeeAccrues(uint256 amountLent, uint256 amountBorrowed, uint256 fee, uint256 timeElapsed) public {
        amountLent = bound(amountLent, 1, 2 ** 64);
        amountBorrowed = bound(amountBorrowed, 1, amountLent);
        timeElapsed = bound(timeElapsed, 1, 365 days);
        fee = bound(fee, 0, 1e18);
        address recipient = OWNER;

        vm.startPrank(OWNER);
        blue.setFee(market, fee);
        blue.setFeeRecipient(recipient);
        vm.stopPrank();

        borrowableAsset.setBalance(address(this), amountLent);
        blue.supply(market, amountLent, address(this));

        vm.prank(BORROWER);
        blue.borrow(market, amountBorrowed, BORROWER);

        uint256 totalSupplyBefore = blue.totalSupply(id);
        uint256 totalSupplySharesBefore = blue.totalSupplyShares(id);

        // Trigger an accrue.
        vm.warp(block.timestamp + timeElapsed);

        collateralAsset.setBalance(address(this), 1);
        blue.supplyCollateral(market, 1, address(this));
        blue.withdrawCollateral(market, 1, address(this));

        uint256 totalSupplyAfter = blue.totalSupply(id);
        vm.assume(totalSupplyAfter > totalSupplyBefore);

        uint256 accrued = totalSupplyAfter - totalSupplyBefore;
        uint256 expectedFee = accrued.mulWadDown(fee);
        uint256 expectedFeeShares = expectedFee.mulDivDown(totalSupplySharesBefore, totalSupplyAfter - expectedFee);

        assertEq(blue.supplyShare(id, recipient), expectedFeeShares);
    }

    function testCreateMarketWithNotEnabledLltv(Market memory marketFuzz) public {
        vm.assume(marketFuzz.lltv != LLTV);
        marketFuzz.irm = irm;

        vm.prank(OWNER);
        vm.expectRevert(bytes(Errors.LLTV_NOT_ENABLED));
        blue.createMarket(marketFuzz);
    }

    function testSupplyOnBehalf(uint256 amount, address onBehalf) public {
        vm.assume(onBehalf != address(blue));
        amount = bound(amount, 1, 2 ** 64);

        borrowableAsset.setBalance(address(this), amount);
<<<<<<< HEAD
        blue.supply(market, amount, address(this));
=======
        blue.supply(market, amount, onBehalf);
>>>>>>> 25a22362

        assertEq(blue.supplyShare(id, onBehalf), amount * SharesMath.VIRTUAL_SHARES, "supply share");
        assertEq(borrowableAsset.balanceOf(onBehalf), 0, "lender balance");
        assertEq(borrowableAsset.balanceOf(address(blue)), amount, "blue balance");
    }

    function testBorrow(uint256 amountLent, uint256 amountBorrowed) public {
        amountLent = bound(amountLent, 1, 2 ** 64);
        amountBorrowed = bound(amountBorrowed, 1, 2 ** 64);

        borrowableAsset.setBalance(address(this), amountLent);
        blue.supply(market, amountLent, address(this));

        if (amountBorrowed == 0) {
            blue.borrow(market, amountBorrowed, address(this));
            return;
        }

        if (amountBorrowed > amountLent) {
            vm.prank(BORROWER);
<<<<<<< HEAD
            vm.expectRevert("not enough liquidity");
=======
            vm.expectRevert(bytes(Errors.INSUFFICIENT_LIQUIDITY));
>>>>>>> 25a22362
            blue.borrow(market, amountBorrowed, BORROWER);
            return;
        }

        vm.prank(BORROWER);
        blue.borrow(market, amountBorrowed, BORROWER);

        assertEq(blue.borrowShare(id, BORROWER), amountBorrowed * SharesMath.VIRTUAL_SHARES, "borrow share");
        assertEq(borrowableAsset.balanceOf(BORROWER), amountBorrowed, "BORROWER balance");
        assertEq(borrowableAsset.balanceOf(address(blue)), amountLent - amountBorrowed, "blue balance");
    }

    function testWithdraw(uint256 amountLent, uint256 amountWithdrawn, uint256 amountBorrowed) public {
        amountLent = bound(amountLent, 1, 2 ** 64);
        amountWithdrawn = bound(amountWithdrawn, 1, 2 ** 64);
        amountBorrowed = bound(amountBorrowed, 1, 2 ** 64);
        vm.assume(amountLent >= amountBorrowed);

        borrowableAsset.setBalance(address(this), amountLent);
        blue.supply(market, amountLent, address(this));

        vm.prank(BORROWER);
        blue.borrow(market, amountBorrowed, BORROWER);

        if (amountWithdrawn > amountLent - amountBorrowed) {
            if (amountWithdrawn > amountLent) {
                vm.expectRevert();
            } else {
                vm.expectRevert(bytes(Errors.INSUFFICIENT_LIQUIDITY));
            }
            blue.withdraw(market, amountWithdrawn, address(this));
            return;
        }

        blue.withdraw(market, amountWithdrawn, address(this));

        assertApproxEqAbs(
            blue.supplyShare(id, address(this)),
            (amountLent - amountWithdrawn) * SharesMath.VIRTUAL_SHARES,
            100,
            "supply share"
        );
        assertEq(borrowableAsset.balanceOf(address(this)), amountWithdrawn, "this balance");
        assertEq(
            borrowableAsset.balanceOf(address(blue)), amountLent - amountBorrowed - amountWithdrawn, "blue balance"
        );
    }

    function testCollateralRequirements(
        uint256 amountCollateral,
        uint256 amountBorrowed,
        uint256 priceCollateral,
        uint256 priceBorrowable
    ) public {
        amountBorrowed = bound(amountBorrowed, 1, 2 ** 64);
        priceBorrowable = bound(priceBorrowable, 0, 2 ** 64);
        amountCollateral = bound(amountCollateral, 1, 2 ** 64);
        priceCollateral = bound(priceCollateral, 0, 2 ** 64);

        borrowableOracle.setPrice(priceBorrowable);
        collateralOracle.setPrice(priceCollateral);

        borrowableAsset.setBalance(address(this), amountBorrowed);
        collateralAsset.setBalance(BORROWER, amountCollateral);

        blue.supply(market, amountBorrowed, address(this));

        vm.prank(BORROWER);
        blue.supplyCollateral(market, amountCollateral, BORROWER);

        uint256 collateralValue = amountCollateral.mulWadDown(priceCollateral);
        uint256 borrowValue = amountBorrowed.mulWadUp(priceBorrowable);
        if (borrowValue == 0 || (collateralValue > 0 && borrowValue <= collateralValue.mulWadDown(LLTV))) {
            vm.prank(BORROWER);
            blue.borrow(market, amountBorrowed, BORROWER);
        } else {
            vm.prank(BORROWER);
<<<<<<< HEAD
            vm.expectRevert("not enough collateral");
=======
            vm.expectRevert(bytes(Errors.INSUFFICIENT_COLLATERAL));
>>>>>>> 25a22362
            blue.borrow(market, amountBorrowed, BORROWER);
        }
    }

    function testRepay(uint256 amountLent, uint256 amountBorrowed, uint256 amountRepaid) public {
        amountLent = bound(amountLent, 1, 2 ** 64);
        amountBorrowed = bound(amountBorrowed, 1, amountLent);
        amountRepaid = bound(amountRepaid, 1, amountBorrowed);

        borrowableAsset.setBalance(address(this), amountLent);
        blue.supply(market, amountLent, address(this));

        vm.startPrank(BORROWER);
        blue.borrow(market, amountBorrowed, BORROWER);
        blue.repay(market, amountRepaid, BORROWER);
        vm.stopPrank();

        assertApproxEqAbs(
            blue.borrowShare(id, BORROWER),
            (amountBorrowed - amountRepaid) * SharesMath.VIRTUAL_SHARES,
            100,
            "borrow share"
        );
        assertEq(borrowableAsset.balanceOf(BORROWER), amountBorrowed - amountRepaid, "BORROWER balance");
        assertEq(borrowableAsset.balanceOf(address(blue)), amountLent - amountBorrowed + amountRepaid, "blue balance");
    }

    function testRepayOnBehalf(uint256 amountLent, uint256 amountBorrowed, uint256 amountRepaid, address onBehalf)
        public
    {
        vm.assume(onBehalf != address(blue));
        vm.assume(onBehalf != address(this));
        amountLent = bound(amountLent, 1, 2 ** 64);
        amountBorrowed = bound(amountBorrowed, 1, amountLent);
        amountRepaid = bound(amountRepaid, 1, amountBorrowed);

        borrowableAsset.setBalance(address(this), amountLent + amountRepaid);
        blue.supply(market, amountLent, address(this));

        vm.prank(onBehalf);
        blue.borrow(market, amountBorrowed, onBehalf);

        blue.repay(market, amountRepaid, onBehalf);

        assertApproxEqAbs(
            blue.borrowShare(id, onBehalf),
            (amountBorrowed - amountRepaid) * SharesMath.VIRTUAL_SHARES,
            100,
            "borrow share"
        );
        assertEq(borrowableAsset.balanceOf(onBehalf), amountBorrowed, "onBehalf balance");
        assertEq(borrowableAsset.balanceOf(address(blue)), amountLent - amountBorrowed + amountRepaid, "blue balance");
    }

    function testSupplyCollateralOnBehalf(uint256 amount, address onBehalf) public {
        vm.assume(onBehalf != address(blue));
        amount = bound(amount, 1, 2 ** 64);

        collateralAsset.setBalance(address(this), amount);
<<<<<<< HEAD
        blue.supplyCollateral(market, amount, address(this));
=======
        blue.supplyCollateral(market, amount, onBehalf);
>>>>>>> 25a22362

        assertEq(blue.collateral(id, onBehalf), amount, "collateral");
        assertEq(collateralAsset.balanceOf(onBehalf), 0, "onBehalf balance");
        assertEq(collateralAsset.balanceOf(address(blue)), amount, "blue balance");
    }

    function testWithdrawCollateral(uint256 amountDeposited, uint256 amountWithdrawn) public {
        amountDeposited = bound(amountDeposited, 1, 2 ** 64);
        amountWithdrawn = bound(amountWithdrawn, 1, 2 ** 64);

        collateralAsset.setBalance(address(this), amountDeposited);
        blue.supplyCollateral(market, amountDeposited, address(this));

        if (amountWithdrawn > amountDeposited) {
            vm.expectRevert(stdError.arithmeticError);
            blue.withdrawCollateral(market, amountWithdrawn, address(this));
            return;
        }

        blue.withdrawCollateral(market, amountWithdrawn, address(this));

        assertEq(blue.collateral(id, address(this)), amountDeposited - amountWithdrawn, "this collateral");
        assertEq(collateralAsset.balanceOf(address(this)), amountWithdrawn, "this balance");
        assertEq(collateralAsset.balanceOf(address(blue)), amountDeposited - amountWithdrawn, "blue balance");
    }

    function testLiquidate(uint256 amountLent) public {
        borrowableOracle.setPrice(1e18);
        amountLent = bound(amountLent, 1000, 2 ** 64);

        uint256 amountCollateral = amountLent;
        uint256 borrowingPower = amountCollateral.mulWadDown(LLTV);
        uint256 amountBorrowed = borrowingPower.mulWadDown(0.8e18);
        uint256 toSeize = amountCollateral.mulWadDown(LLTV);
        uint256 incentive = WAD + ALPHA.mulWadDown(WAD.divWadDown(LLTV) - WAD);

        borrowableAsset.setBalance(address(this), amountLent);
        collateralAsset.setBalance(BORROWER, amountCollateral);
        borrowableAsset.setBalance(LIQUIDATOR, amountBorrowed);

        // Supply
        blue.supply(market, amountLent, address(this));

        // Borrow
        vm.startPrank(BORROWER);
        blue.supplyCollateral(market, amountCollateral, BORROWER);
        blue.borrow(market, amountBorrowed, BORROWER);
        vm.stopPrank();

        // Price change
        borrowableOracle.setPrice(2e18);

        uint256 liquidatorNetWorthBefore = netWorth(LIQUIDATOR);

        // Liquidate
        vm.prank(LIQUIDATOR);
        blue.liquidate(market, BORROWER, toSeize);

        uint256 liquidatorNetWorthAfter = netWorth(LIQUIDATOR);

        uint256 expectedRepaid =
            toSeize.mulWadUp(collateralOracle.price()).divWadUp(incentive).divWadUp(borrowableOracle.price());
        uint256 expectedNetWorthAfter = liquidatorNetWorthBefore + toSeize.mulWadDown(collateralOracle.price())
            - expectedRepaid.mulWadDown(borrowableOracle.price());
        assertEq(liquidatorNetWorthAfter, expectedNetWorthAfter, "LIQUIDATOR net worth");
        assertApproxEqAbs(borrowBalance(BORROWER), amountBorrowed - expectedRepaid, 100, "BORROWER balance");
        assertEq(blue.collateral(id, BORROWER), amountCollateral - toSeize, "BORROWER collateral");
    }

    function testRealizeBadDebt(uint256 amountLent) public {
        borrowableOracle.setPrice(1e18);
        amountLent = bound(amountLent, 1000, 2 ** 64);

        uint256 amountCollateral = amountLent;
        uint256 borrowingPower = amountCollateral.mulWadDown(LLTV);
        uint256 amountBorrowed = borrowingPower.mulWadDown(0.8e18);
        uint256 toSeize = amountCollateral;
        uint256 incentive = WAD + ALPHA.mulWadDown(WAD.divWadDown(market.lltv) - WAD);

        borrowableAsset.setBalance(address(this), amountLent);
        collateralAsset.setBalance(BORROWER, amountCollateral);
        borrowableAsset.setBalance(LIQUIDATOR, amountBorrowed);

        // Supply
        blue.supply(market, amountLent, address(this));

        // Borrow
        vm.startPrank(BORROWER);
        blue.supplyCollateral(market, amountCollateral, BORROWER);
        blue.borrow(market, amountBorrowed, BORROWER);
        vm.stopPrank();

        // Price change
        borrowableOracle.setPrice(100e18);

        uint256 liquidatorNetWorthBefore = netWorth(LIQUIDATOR);

        // Liquidate
        vm.prank(LIQUIDATOR);
        blue.liquidate(market, BORROWER, toSeize);

        uint256 liquidatorNetWorthAfter = netWorth(LIQUIDATOR);

        uint256 expectedRepaid =
            toSeize.mulWadUp(collateralOracle.price()).divWadUp(incentive).divWadUp(borrowableOracle.price());
        uint256 expectedNetWorthAfter = liquidatorNetWorthBefore + toSeize.mulWadDown(collateralOracle.price())
            - expectedRepaid.mulWadDown(borrowableOracle.price());
        assertEq(liquidatorNetWorthAfter, expectedNetWorthAfter, "LIQUIDATOR net worth");
        assertEq(borrowBalance(BORROWER), 0, "BORROWER balance");
        assertEq(blue.collateral(id, BORROWER), 0, "BORROWER collateral");
        uint256 expectedBadDebt = amountBorrowed - expectedRepaid;
        assertGt(expectedBadDebt, 0, "bad debt");
        assertApproxEqAbs(supplyBalance(address(this)), amountLent - expectedBadDebt, 10, "lender supply balance");
        assertApproxEqAbs(blue.totalBorrow(id), 0, 10, "total borrow");
    }

    function testTwoUsersSupply(uint256 firstAmount, uint256 secondAmount) public {
        firstAmount = bound(firstAmount, 1, 2 ** 64);
        secondAmount = bound(secondAmount, 1, 2 ** 64);

        borrowableAsset.setBalance(address(this), firstAmount);
        blue.supply(market, firstAmount, address(this));

        borrowableAsset.setBalance(BORROWER, secondAmount);
        vm.prank(BORROWER);
        blue.supply(market, secondAmount, BORROWER);

        assertApproxEqAbs(supplyBalance(address(this)), firstAmount, 100, "same balance first user");
        assertEq(
            blue.supplyShare(id, address(this)), firstAmount * SharesMath.VIRTUAL_SHARES, "expected shares first user"
        );
        assertApproxEqAbs(supplyBalance(BORROWER), secondAmount, 100, "same balance second user");
        assertApproxEqAbs(
            blue.supplyShare(id, BORROWER), secondAmount * SharesMath.VIRTUAL_SHARES, 100, "expected shares second user"
        );
    }

    function testUnknownMarket(Market memory marketFuzz) public {
        vm.assume(neq(marketFuzz, market));

        vm.expectRevert("unknown market");
        blue.supply(marketFuzz, 1, address(this));

        vm.expectRevert("unknown market");
        blue.withdraw(marketFuzz, 1, address(this));

        vm.expectRevert("unknown market");
        blue.borrow(marketFuzz, 1, address(this));

        vm.expectRevert("unknown market");
        blue.repay(marketFuzz, 1, address(this));

        vm.expectRevert("unknown market");
        blue.supplyCollateral(marketFuzz, 1, address(this));

        vm.expectRevert("unknown market");
        blue.withdrawCollateral(marketFuzz, 1, address(this));

        vm.expectRevert("unknown market");
        blue.liquidate(marketFuzz, address(0), 1);
    }

    function testAmountZero() public {
        vm.expectRevert("zero amount");
        blue.supply(market, 0, address(this));

        vm.expectRevert("zero amount");
        blue.withdraw(market, 0, address(this));

        vm.expectRevert("zero amount");
        blue.borrow(market, 0, address(this));

        vm.expectRevert("zero amount");
        blue.repay(market, 0, address(this));

        vm.expectRevert("zero amount");
        blue.supplyCollateral(market, 0, address(this));

        vm.expectRevert("zero amount");
        blue.withdrawCollateral(market, 0, address(this));

        vm.expectRevert("zero amount");
        blue.liquidate(market, address(0), 0);
    }

    function testEmptyMarket(uint256 amount) public {
        amount = bound(amount, 1, type(uint256).max / SharesMath.VIRTUAL_SHARES);

        vm.expectRevert(stdError.arithmeticError);
        blue.withdraw(market, amount, address(this));

        vm.expectRevert(stdError.arithmeticError);
        blue.repay(market, amount, address(this));

        vm.expectRevert(stdError.arithmeticError);
        blue.withdrawCollateral(market, amount, address(this));
<<<<<<< HEAD
=======
    }

    function testSetApproval(address manager, bool isAllowed) public {
        blue.setApproval(manager, isAllowed);
        assertEq(blue.isApproved(address(this), manager), isAllowed);
    }

    function testNotApproved(address attacker) public {
        vm.assume(attacker != address(this));

        vm.startPrank(attacker);

        vm.expectRevert("not approved");
        blue.withdraw(market, 1, address(this));
        vm.expectRevert("not approved");
        blue.withdrawCollateral(market, 1, address(this));
        vm.expectRevert("not approved");
        blue.borrow(market, 1, address(this));

        vm.stopPrank();
    }

    function testApproved(address manager) public {
        borrowableAsset.setBalance(address(this), 100 ether);
        collateralAsset.setBalance(address(this), 100 ether);

        blue.supply(market, 100 ether, address(this));
        blue.supplyCollateral(market, 100 ether, address(this));

        blue.setApproval(manager, true);

        vm.startPrank(manager);

        blue.withdraw(market, 1 ether, address(this));
        blue.withdrawCollateral(market, 1 ether, address(this));
        blue.borrow(market, 1 ether, address(this));

        vm.stopPrank();
>>>>>>> 25a22362
    }
}

function neq(Market memory a, Market memory b) pure returns (bool) {
    return a.borrowableAsset != b.borrowableAsset || a.collateralAsset != b.collateralAsset
        || a.borrowableOracle != b.borrowableOracle || a.collateralOracle != b.collateralOracle || a.lltv != b.lltv
        || a.irm != b.irm;
}<|MERGE_RESOLUTION|>--- conflicted
+++ resolved
@@ -128,11 +128,7 @@
         Blue blue2 = new Blue(OWNER);
 
         vm.prank(attacker);
-<<<<<<< HEAD
-        vm.expectRevert("UNAUTHORIZED");
-=======
         vm.expectRevert(bytes(Errors.NOT_OWNER));
->>>>>>> 25a22362
         blue2.transferOwnership(newOwner);
     }
 
@@ -140,11 +136,7 @@
         vm.assume(attacker != blue.owner());
 
         vm.prank(attacker);
-<<<<<<< HEAD
-        vm.expectRevert("UNAUTHORIZED");
-=======
         vm.expectRevert(bytes(Errors.NOT_OWNER));
->>>>>>> 25a22362
         blue.enableIrm(newIrm);
     }
 
@@ -176,11 +168,7 @@
         vm.assume(attacker != OWNER);
 
         vm.prank(attacker);
-<<<<<<< HEAD
-        vm.expectRevert("UNAUTHORIZED");
-=======
         vm.expectRevert(bytes(Errors.NOT_OWNER));
->>>>>>> 25a22362
         blue.enableLltv(newLltv);
     }
 
@@ -302,11 +290,7 @@
         amount = bound(amount, 1, 2 ** 64);
 
         borrowableAsset.setBalance(address(this), amount);
-<<<<<<< HEAD
-        blue.supply(market, amount, address(this));
-=======
         blue.supply(market, amount, onBehalf);
->>>>>>> 25a22362
 
         assertEq(blue.supplyShare(id, onBehalf), amount * SharesMath.VIRTUAL_SHARES, "supply share");
         assertEq(borrowableAsset.balanceOf(onBehalf), 0, "lender balance");
@@ -327,11 +311,7 @@
 
         if (amountBorrowed > amountLent) {
             vm.prank(BORROWER);
-<<<<<<< HEAD
-            vm.expectRevert("not enough liquidity");
-=======
             vm.expectRevert(bytes(Errors.INSUFFICIENT_LIQUIDITY));
->>>>>>> 25a22362
             blue.borrow(market, amountBorrowed, BORROWER);
             return;
         }
@@ -409,11 +389,7 @@
             blue.borrow(market, amountBorrowed, BORROWER);
         } else {
             vm.prank(BORROWER);
-<<<<<<< HEAD
-            vm.expectRevert("not enough collateral");
-=======
             vm.expectRevert(bytes(Errors.INSUFFICIENT_COLLATERAL));
->>>>>>> 25a22362
             blue.borrow(market, amountBorrowed, BORROWER);
         }
     }
@@ -473,11 +449,7 @@
         amount = bound(amount, 1, 2 ** 64);
 
         collateralAsset.setBalance(address(this), amount);
-<<<<<<< HEAD
-        blue.supplyCollateral(market, amount, address(this));
-=======
         blue.supplyCollateral(market, amount, onBehalf);
->>>>>>> 25a22362
 
         assertEq(blue.collateral(id, onBehalf), amount, "collateral");
         assertEq(collateralAsset.balanceOf(onBehalf), 0, "onBehalf balance");
@@ -674,8 +646,6 @@
 
         vm.expectRevert(stdError.arithmeticError);
         blue.withdrawCollateral(market, amount, address(this));
-<<<<<<< HEAD
-=======
     }
 
     function testSetApproval(address manager, bool isAllowed) public {
@@ -714,7 +684,6 @@
         blue.borrow(market, 1 ether, address(this));
 
         vm.stopPrank();
->>>>>>> 25a22362
     }
 }
 

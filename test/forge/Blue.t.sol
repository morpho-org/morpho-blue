// SPDX-License-Identifier: UNLICENSED
pragma solidity 0.8.21;

import "forge-std/Test.sol";
import "forge-std/console.sol";

import "src/Blue.sol";
import {
    IBlueLiquidateCallback,
    IBlueRepayCallback,
    IBlueSupplyCallback,
    IBlueSupplyCollateralCallback
} from "src/interfaces/IBlueCallbacks.sol";
import {ERC20Mock as ERC20} from "src/mocks/ERC20Mock.sol";
import {OracleMock as Oracle} from "src/mocks/OracleMock.sol";
import {IrmMock as Irm} from "src/mocks/IrmMock.sol";
import {FlashBorrowerMock} from "src/mocks/FlashBorrowerMock.sol";

contract BlueTest is
    Test,
    IBlueSupplyCallback,
    IBlueSupplyCollateralCallback,
    IBlueRepayCallback,
    IBlueLiquidateCallback
{
    using MarketLib for Market;
    using FixedPointMathLib for uint256;

    address private constant BORROWER = address(1234);
    address private constant LIQUIDATOR = address(5678);
    uint256 private constant LLTV = 0.8 ether;
    address private constant OWNER = address(0xdead);

    Blue private blue;
    ERC20 private borrowableAsset;
    ERC20 private collateralAsset;
    Oracle private borrowableOracle;
    Oracle private collateralOracle;
    Irm private irm;
    Market public market;
    Id public id;
    FlashBorrowerMock internal flashBorrower;

    function setUp() public {
        // Create Blue.
        blue = new Blue(OWNER);

        // List a market.
        borrowableAsset = new ERC20("borrowable", "B", 18);
        collateralAsset = new ERC20("collateral", "C", 18);
        borrowableOracle = new Oracle();
        collateralOracle = new Oracle();
        flashBorrower = new FlashBorrowerMock(blue);

        irm = new Irm(blue);

        market = Market(
            IERC20(address(borrowableAsset)),
            IERC20(address(collateralAsset)),
            borrowableOracle,
            collateralOracle,
            irm,
            LLTV
        );
        id = market.id();

        vm.startPrank(OWNER);
        blue.enableIrm(irm);
        blue.enableLltv(LLTV);
        blue.createMarket(market);
        vm.stopPrank();

        // We set the price of the borrowable asset to zero so that borrowers
        // don't need to deposit any collateral.
        borrowableOracle.setPrice(0);
        collateralOracle.setPrice(1e18);

        borrowableAsset.approve(address(blue), type(uint256).max);
        collateralAsset.approve(address(blue), type(uint256).max);
        vm.startPrank(BORROWER);
        borrowableAsset.approve(address(blue), type(uint256).max);
        collateralAsset.approve(address(blue), type(uint256).max);
        vm.stopPrank();
        vm.startPrank(LIQUIDATOR);
        borrowableAsset.approve(address(blue), type(uint256).max);
        collateralAsset.approve(address(blue), type(uint256).max);
        vm.stopPrank();
    }

    // To move to a test utils file later.

    function netWorth(address user) internal view returns (uint256) {
        uint256 collateralAssetValue = collateralAsset.balanceOf(user).mulWadDown(collateralOracle.price());
        uint256 borrowableAssetValue = borrowableAsset.balanceOf(user).mulWadDown(borrowableOracle.price());
        return collateralAssetValue + borrowableAssetValue;
    }

    function supplyBalance(address user) internal view returns (uint256) {
        uint256 supplyShares = blue.supplyShare(id, user);
        if (supplyShares == 0) return 0;

        uint256 totalShares = blue.totalSupplyShares(id);
        uint256 totalSupply = blue.totalSupply(id);
        return supplyShares.divWadDown(totalShares).mulWadDown(totalSupply);
    }

    function borrowBalance(address user) internal view returns (uint256) {
        uint256 borrowerShares = blue.borrowShare(id, user);
        if (borrowerShares == 0) return 0;

        uint256 totalShares = blue.totalBorrowShares(id);
        uint256 totalBorrow = blue.totalBorrow(id);
        return borrowerShares.divWadUp(totalShares).mulWadUp(totalBorrow);
    }

    // Invariants

    function invariantLiquidity() public {
        assertLe(blue.totalBorrow(id), blue.totalSupply(id), "liquidity");
    }

    function invariantLltvEnabled() public {
        assertTrue(blue.isLltvEnabled(LLTV));
    }

    // Tests

    function testOwner(address newOwner) public {
        Blue blue2 = new Blue(newOwner);

        assertEq(blue2.owner(), newOwner, "owner");
    }

    function testTransferOwnership(address oldOwner, address newOwner) public {
        Blue blue2 = new Blue(oldOwner);

        vm.prank(oldOwner);
        blue2.transferOwnership(newOwner);
        assertEq(blue2.owner(), newOwner, "owner");
    }

    function testTransferOwnershipWhenNotOwner(address attacker, address newOwner) public {
        vm.assume(attacker != OWNER);

        Blue blue2 = new Blue(OWNER);

        vm.prank(attacker);
        vm.expectRevert(bytes(Errors.NOT_OWNER));
        blue2.transferOwnership(newOwner);
    }

    function testEnableIrmWhenNotOwner(address attacker, IIrm newIrm) public {
        vm.assume(attacker != blue.owner());

        vm.prank(attacker);
        vm.expectRevert(bytes(Errors.NOT_OWNER));
        blue.enableIrm(newIrm);
    }

    function testEnableIrm(IIrm newIrm) public {
        vm.prank(OWNER);
        blue.enableIrm(newIrm);

        assertTrue(blue.isIrmEnabled(newIrm));
    }

    function testCreateMarketWithEnabledIrm(Market memory marketFuzz) public {
        marketFuzz.lltv = LLTV;

        vm.startPrank(OWNER);
        blue.enableIrm(marketFuzz.irm);
        blue.createMarket(marketFuzz);
        vm.stopPrank();
    }

    function testCreateMarketWithNotEnabledIrm(Market memory marketFuzz) public {
        vm.assume(marketFuzz.irm != irm);

        vm.prank(OWNER);
        vm.expectRevert(bytes(Errors.IRM_NOT_ENABLED));
        blue.createMarket(marketFuzz);
    }

    function testEnableLltvWhenNotOwner(address attacker, uint256 newLltv) public {
        vm.assume(attacker != OWNER);

        vm.prank(attacker);
        vm.expectRevert(bytes(Errors.NOT_OWNER));
        blue.enableLltv(newLltv);
    }

    function testEnableLltv(uint256 newLltv) public {
        newLltv = bound(newLltv, 0, FixedPointMathLib.WAD - 1);

        vm.prank(OWNER);
        blue.enableLltv(newLltv);

        assertTrue(blue.isLltvEnabled(newLltv));
    }

    function testEnableLltvShouldFailWhenLltvTooHigh(uint256 newLltv) public {
        newLltv = bound(newLltv, FixedPointMathLib.WAD, type(uint256).max);

        vm.prank(OWNER);
        vm.expectRevert(bytes(Errors.LLTV_TOO_HIGH));
        blue.enableLltv(newLltv);
    }

    function testSetFee(uint256 fee) public {
        fee = bound(fee, 0, MAX_FEE);

        vm.prank(OWNER);
        blue.setFee(market, fee);

        assertEq(blue.fee(id), fee);
    }

    function testSetFeeShouldRevertIfTooHigh(uint256 fee) public {
        fee = bound(fee, MAX_FEE + 1, type(uint256).max);

        vm.prank(OWNER);
        vm.expectRevert(bytes(Errors.MAX_FEE_EXCEEDED));
        blue.setFee(market, fee);
    }

    function testSetFeeShouldRevertIfMarketNotCreated(Market memory marketFuzz, uint256 fee) public {
        vm.assume(neq(marketFuzz, market));
        fee = bound(fee, 0, FixedPointMathLib.WAD);

        vm.prank(OWNER);
        vm.expectRevert("unknown market");
        blue.setFee(marketFuzz, fee);
    }

    function testSetFeeShouldRevertIfNotOwner(uint256 fee, address caller) public {
        vm.assume(caller != OWNER);
        fee = bound(fee, 0, FixedPointMathLib.WAD);

        vm.expectRevert("not owner");
        blue.setFee(market, fee);
    }

    function testSetFeeRecipient(address recipient) public {
        vm.prank(OWNER);
        blue.setFeeRecipient(recipient);

        assertEq(blue.feeRecipient(), recipient);
    }

    function testSetFeeRecipientShouldRevertIfNotOwner(address caller, address recipient) public {
        vm.assume(caller != OWNER);

        vm.expectRevert("not owner");
        vm.prank(caller);
        blue.setFeeRecipient(recipient);
    }

    function testFeeAccrues(uint256 amountLent, uint256 amountBorrowed, uint256 fee, uint256 timeElapsed) public {
        amountLent = bound(amountLent, 1, 2 ** 64);
        amountBorrowed = bound(amountBorrowed, 1, amountLent);
        timeElapsed = bound(timeElapsed, 1, 365 days);
        fee = bound(fee, 0, MAX_FEE);
        address recipient = OWNER;

        vm.startPrank(OWNER);
        blue.setFee(market, fee);
        blue.setFeeRecipient(recipient);
        vm.stopPrank();

        borrowableAsset.setBalance(address(this), amountLent);
        blue.supply(market, amountLent, address(this), hex"");

        vm.prank(BORROWER);
        blue.borrow(market, amountBorrowed, BORROWER, BORROWER);

        uint256 totalSupplyBefore = blue.totalSupply(id);
        uint256 totalSupplySharesBefore = blue.totalSupplyShares(id);

        // Trigger an accrue.
        vm.warp(block.timestamp + timeElapsed);

        collateralAsset.setBalance(address(this), 1);
<<<<<<< HEAD
        blue.supplyCollateral(market, 1, address(this));
        blue.withdrawCollateral(market, 1, address(this), address(this));
=======
        blue.supplyCollateral(market, 1, address(this), hex"");
        blue.withdrawCollateral(market, 1, address(this));
>>>>>>> 4a860dc4

        uint256 totalSupplyAfter = blue.totalSupply(id);
        vm.assume(totalSupplyAfter > totalSupplyBefore);

        uint256 accrued = totalSupplyAfter - totalSupplyBefore;
        uint256 expectedFee = accrued.mulWadDown(fee);
        uint256 expectedFeeShares = expectedFee.mulDivDown(totalSupplySharesBefore, totalSupplyAfter - expectedFee);

        assertEq(blue.supplyShare(id, recipient), expectedFeeShares);
    }

    function testCreateMarketWithNotEnabledLltv(Market memory marketFuzz) public {
        vm.assume(marketFuzz.lltv != LLTV);
        marketFuzz.irm = irm;

        vm.prank(OWNER);
        vm.expectRevert(bytes(Errors.LLTV_NOT_ENABLED));
        blue.createMarket(marketFuzz);
    }

    function testSupplyOnBehalf(uint256 amount, address onBehalf) public {
        vm.assume(onBehalf != address(blue));
        amount = bound(amount, 1, 2 ** 64);

        borrowableAsset.setBalance(address(this), amount);
        blue.supply(market, amount, onBehalf, hex"");

        assertEq(blue.supplyShare(id, onBehalf), amount * SharesMath.VIRTUAL_SHARES, "supply share");
        assertEq(borrowableAsset.balanceOf(onBehalf), 0, "lender balance");
        assertEq(borrowableAsset.balanceOf(address(blue)), amount, "blue balance");
    }

    function testBorrow(uint256 amountLent, uint256 amountBorrowed) public {
        amountLent = bound(amountLent, 1, 2 ** 64);
        amountBorrowed = bound(amountBorrowed, 1, 2 ** 64);

        borrowableAsset.setBalance(address(this), amountLent);
        blue.supply(market, amountLent, address(this), hex"");

        if (amountBorrowed > amountLent) {
            vm.prank(BORROWER);
            vm.expectRevert(bytes(Errors.INSUFFICIENT_LIQUIDITY));
            blue.borrow(market, amountBorrowed, BORROWER, BORROWER);
            return;
        }

        vm.prank(BORROWER);
        blue.borrow(market, amountBorrowed, BORROWER, BORROWER);

        assertEq(blue.borrowShare(id, BORROWER), amountBorrowed * SharesMath.VIRTUAL_SHARES, "borrow share");
        assertEq(borrowableAsset.balanceOf(BORROWER), amountBorrowed, "BORROWER balance");
        assertEq(borrowableAsset.balanceOf(address(blue)), amountLent - amountBorrowed, "blue balance");
    }

    function testBorrowReceiver(uint256 amountLent, uint256 amountBorrowed, address receiver) public {
        vm.assume(receiver != address(blue));
        amountLent = bound(amountLent, 1, 2 ** 64);
        amountBorrowed = bound(amountBorrowed, 1, amountLent);

        borrowableAsset.setBalance(address(this), amountLent);
        blue.supply(market, amountLent, address(this));

        vm.prank(BORROWER);
        blue.borrow(market, amountBorrowed, BORROWER, receiver);

        assertEq(blue.borrowShare(id, BORROWER), amountBorrowed * SharesMath.VIRTUAL_SHARES, "borrow share");
        assertEq(borrowableAsset.balanceOf(receiver), amountBorrowed, "receiver balance");
        assertEq(borrowableAsset.balanceOf(address(blue)), amountLent - amountBorrowed, "blue balance");
    }

    function testWithdraw(uint256 amountLent, uint256 amountWithdrawn, uint256 amountBorrowed) public {
        amountLent = bound(amountLent, 1, 2 ** 64);
        amountWithdrawn = bound(amountWithdrawn, 1, 2 ** 64);
        amountBorrowed = bound(amountBorrowed, 1, 2 ** 64);
        vm.assume(amountLent >= amountBorrowed);

        borrowableAsset.setBalance(address(this), amountLent);
        blue.supply(market, amountLent, address(this), hex"");

        vm.prank(BORROWER);
        blue.borrow(market, amountBorrowed, BORROWER, BORROWER);

        if (amountWithdrawn > amountLent - amountBorrowed) {
            if (amountWithdrawn > amountLent) {
                vm.expectRevert();
            } else {
                vm.expectRevert(bytes(Errors.INSUFFICIENT_LIQUIDITY));
            }
            blue.withdraw(market, amountWithdrawn, address(this), address(this));
            return;
        }

        blue.withdraw(market, amountWithdrawn, address(this), address(this));

        assertApproxEqAbs(
            blue.supplyShare(id, address(this)),
            (amountLent - amountWithdrawn) * SharesMath.VIRTUAL_SHARES,
            100,
            "supply share"
        );
        assertEq(borrowableAsset.balanceOf(address(this)), amountWithdrawn, "this balance");
        assertEq(
            borrowableAsset.balanceOf(address(blue)), amountLent - amountBorrowed - amountWithdrawn, "blue balance"
        );
    }

    function testWithdrawReceiver(uint256 amountLent, uint256 amountWithdrawn, address receiver) public {
        vm.assume(receiver != address(blue));
        amountLent = bound(amountLent, 1, 2 ** 64);
        amountWithdrawn = bound(amountWithdrawn, 1, amountLent);

        borrowableAsset.setBalance(address(this), amountLent);
        blue.supply(market, amountLent, address(this));
        blue.withdraw(market, amountWithdrawn, address(this), receiver);

        assertApproxEqAbs(
            blue.supplyShare(id, address(this)),
            (amountLent - amountWithdrawn) * SharesMath.VIRTUAL_SHARES,
            100,
            "supply share"
        );
        assertEq(borrowableAsset.balanceOf(receiver), amountWithdrawn, "receiver balance");
        assertEq(borrowableAsset.balanceOf(address(blue)), amountLent - amountWithdrawn, "blue balance");
    }

    function testCollateralRequirements(
        uint256 amountCollateral,
        uint256 amountBorrowed,
        uint256 priceCollateral,
        uint256 priceBorrowable
    ) public {
        amountBorrowed = bound(amountBorrowed, 1, 2 ** 64);
        priceBorrowable = bound(priceBorrowable, 0, 2 ** 64);
        amountCollateral = bound(amountCollateral, 1, 2 ** 64);
        priceCollateral = bound(priceCollateral, 0, 2 ** 64);

        borrowableOracle.setPrice(priceBorrowable);
        collateralOracle.setPrice(priceCollateral);

        borrowableAsset.setBalance(address(this), amountBorrowed);
        collateralAsset.setBalance(BORROWER, amountCollateral);

        blue.supply(market, amountBorrowed, address(this), hex"");

        vm.prank(BORROWER);
        blue.supplyCollateral(market, amountCollateral, BORROWER, hex"");

        uint256 collateralValue = amountCollateral.mulWadDown(priceCollateral);
        uint256 borrowValue = amountBorrowed.mulWadUp(priceBorrowable);
        if (borrowValue == 0 || (collateralValue > 0 && borrowValue <= collateralValue.mulWadDown(LLTV))) {
            vm.prank(BORROWER);
            blue.borrow(market, amountBorrowed, BORROWER, BORROWER);
        } else {
            vm.prank(BORROWER);
            vm.expectRevert(bytes(Errors.INSUFFICIENT_COLLATERAL));
            blue.borrow(market, amountBorrowed, BORROWER, BORROWER);
        }
    }

    function testRepay(uint256 amountLent, uint256 amountBorrowed, uint256 amountRepaid) public {
        amountLent = bound(amountLent, 1, 2 ** 64);
        amountBorrowed = bound(amountBorrowed, 1, amountLent);
        amountRepaid = bound(amountRepaid, 1, amountBorrowed);

        borrowableAsset.setBalance(address(this), amountLent);
        blue.supply(market, amountLent, address(this), hex"");

        vm.startPrank(BORROWER);
<<<<<<< HEAD
        blue.borrow(market, amountBorrowed, BORROWER, BORROWER);
        blue.repay(market, amountRepaid, BORROWER);
=======
        blue.borrow(market, amountBorrowed, BORROWER);
        blue.repay(market, amountRepaid, BORROWER, hex"");
>>>>>>> 4a860dc4
        vm.stopPrank();

        assertApproxEqAbs(
            blue.borrowShare(id, BORROWER),
            (amountBorrowed - amountRepaid) * SharesMath.VIRTUAL_SHARES,
            100,
            "borrow share"
        );
        assertEq(borrowableAsset.balanceOf(BORROWER), amountBorrowed - amountRepaid, "BORROWER balance");
        assertEq(borrowableAsset.balanceOf(address(blue)), amountLent - amountBorrowed + amountRepaid, "blue balance");
    }

    function testRepayOnBehalf(uint256 amountLent, uint256 amountBorrowed, uint256 amountRepaid, address onBehalf)
        public
    {
        vm.assume(onBehalf != address(blue));
        vm.assume(onBehalf != address(this));
        amountLent = bound(amountLent, 1, 2 ** 64);
        amountBorrowed = bound(amountBorrowed, 1, amountLent);
        amountRepaid = bound(amountRepaid, 1, amountBorrowed);

        borrowableAsset.setBalance(address(this), amountLent + amountRepaid);
        blue.supply(market, amountLent, address(this), hex"");

        vm.prank(onBehalf);
        blue.borrow(market, amountBorrowed, onBehalf, onBehalf);

        blue.repay(market, amountRepaid, onBehalf, hex"");

        assertApproxEqAbs(
            blue.borrowShare(id, onBehalf),
            (amountBorrowed - amountRepaid) * SharesMath.VIRTUAL_SHARES,
            100,
            "borrow share"
        );
        assertEq(borrowableAsset.balanceOf(onBehalf), amountBorrowed, "onBehalf balance");
        assertEq(borrowableAsset.balanceOf(address(blue)), amountLent - amountBorrowed + amountRepaid, "blue balance");
    }

    function testSupplyCollateralOnBehalf(uint256 amount, address onBehalf) public {
        vm.assume(onBehalf != address(blue));
        amount = bound(amount, 1, 2 ** 64);

        collateralAsset.setBalance(address(this), amount);
        blue.supplyCollateral(market, amount, onBehalf, hex"");

        assertEq(blue.collateral(id, onBehalf), amount, "collateral");
        assertEq(collateralAsset.balanceOf(onBehalf), 0, "onBehalf balance");
        assertEq(collateralAsset.balanceOf(address(blue)), amount, "blue balance");
    }

    function testWithdrawCollateral(uint256 amountDeposited, uint256 amountWithdrawn) public {
        amountDeposited = bound(amountDeposited, 1, 2 ** 64);
        amountWithdrawn = bound(amountWithdrawn, 1, 2 ** 64);

        collateralAsset.setBalance(address(this), amountDeposited);
        blue.supplyCollateral(market, amountDeposited, address(this), hex"");

        if (amountWithdrawn > amountDeposited) {
            vm.expectRevert(stdError.arithmeticError);
            blue.withdrawCollateral(market, amountWithdrawn, address(this), address(this));
            return;
        }

        blue.withdrawCollateral(market, amountWithdrawn, address(this), address(this));

        assertEq(blue.collateral(id, address(this)), amountDeposited - amountWithdrawn, "this collateral");
        assertEq(collateralAsset.balanceOf(address(this)), amountWithdrawn, "this balance");
        assertEq(collateralAsset.balanceOf(address(blue)), amountDeposited - amountWithdrawn, "blue balance");
    }

    function testWithdrawCollateral(uint256 amountDeposited, uint256 amountWithdrawn, address receiver) public {
        vm.assume(receiver != address(blue));
        amountDeposited = bound(amountDeposited, 1, 2 ** 64);
        amountWithdrawn = bound(amountWithdrawn, 1, amountDeposited);

        collateralAsset.setBalance(address(this), amountDeposited);
        blue.supplyCollateral(market, amountDeposited, address(this));
        blue.withdrawCollateral(market, amountWithdrawn, address(this), receiver);

        assertEq(blue.collateral(id, address(this)), amountDeposited - amountWithdrawn, "this collateral");
        assertEq(collateralAsset.balanceOf(receiver), amountWithdrawn, "receiver balance");
        assertEq(collateralAsset.balanceOf(address(blue)), amountDeposited - amountWithdrawn, "blue balance");
    }

    function testLiquidate(uint256 amountLent) public {
        borrowableOracle.setPrice(1e18);
        amountLent = bound(amountLent, 1000, 2 ** 64);

        uint256 amountCollateral = amountLent;
        uint256 borrowingPower = amountCollateral.mulWadDown(LLTV);
        uint256 amountBorrowed = borrowingPower.mulWadDown(0.8e18);
        uint256 toSeize = amountCollateral.mulWadDown(LLTV);
        uint256 incentive =
            FixedPointMathLib.WAD + ALPHA.mulWadDown(FixedPointMathLib.WAD.divWadDown(LLTV) - FixedPointMathLib.WAD);

        borrowableAsset.setBalance(address(this), amountLent);
        collateralAsset.setBalance(BORROWER, amountCollateral);
        borrowableAsset.setBalance(LIQUIDATOR, amountBorrowed);

        // Supply
        blue.supply(market, amountLent, address(this), hex"");

        // Borrow
        vm.startPrank(BORROWER);
<<<<<<< HEAD
        blue.supplyCollateral(market, amountCollateral, BORROWER);
        blue.borrow(market, amountBorrowed, BORROWER, BORROWER);
=======
        blue.supplyCollateral(market, amountCollateral, BORROWER, hex"");
        blue.borrow(market, amountBorrowed, BORROWER);
>>>>>>> 4a860dc4
        vm.stopPrank();

        // Price change
        borrowableOracle.setPrice(2e18);

        uint256 liquidatorNetWorthBefore = netWorth(LIQUIDATOR);

        // Liquidate
        vm.prank(LIQUIDATOR);
        blue.liquidate(market, BORROWER, toSeize, hex"");

        uint256 liquidatorNetWorthAfter = netWorth(LIQUIDATOR);

        uint256 expectedRepaid =
            toSeize.mulWadUp(collateralOracle.price()).divWadUp(incentive).divWadUp(borrowableOracle.price());
        uint256 expectedNetWorthAfter = liquidatorNetWorthBefore + toSeize.mulWadDown(collateralOracle.price())
            - expectedRepaid.mulWadDown(borrowableOracle.price());
        assertEq(liquidatorNetWorthAfter, expectedNetWorthAfter, "LIQUIDATOR net worth");
        assertApproxEqAbs(borrowBalance(BORROWER), amountBorrowed - expectedRepaid, 100, "BORROWER balance");
        assertEq(blue.collateral(id, BORROWER), amountCollateral - toSeize, "BORROWER collateral");
    }

    function testRealizeBadDebt(uint256 amountLent) public {
        borrowableOracle.setPrice(1e18);
        amountLent = bound(amountLent, 1000, 2 ** 64);

        uint256 amountCollateral = amountLent;
        uint256 borrowingPower = amountCollateral.mulWadDown(LLTV);
        uint256 amountBorrowed = borrowingPower.mulWadDown(0.8e18);
        uint256 toSeize = amountCollateral;
        uint256 incentive = FixedPointMathLib.WAD
            + ALPHA.mulWadDown(FixedPointMathLib.WAD.divWadDown(market.lltv) - FixedPointMathLib.WAD);

        borrowableAsset.setBalance(address(this), amountLent);
        collateralAsset.setBalance(BORROWER, amountCollateral);
        borrowableAsset.setBalance(LIQUIDATOR, amountBorrowed);

        // Supply
        blue.supply(market, amountLent, address(this), hex"");

        // Borrow
        vm.startPrank(BORROWER);
<<<<<<< HEAD
        blue.supplyCollateral(market, amountCollateral, BORROWER);
        blue.borrow(market, amountBorrowed, BORROWER, BORROWER);
=======
        blue.supplyCollateral(market, amountCollateral, BORROWER, hex"");
        blue.borrow(market, amountBorrowed, BORROWER);
>>>>>>> 4a860dc4
        vm.stopPrank();

        // Price change
        borrowableOracle.setPrice(100e18);

        uint256 liquidatorNetWorthBefore = netWorth(LIQUIDATOR);

        // Liquidate
        vm.prank(LIQUIDATOR);
        blue.liquidate(market, BORROWER, toSeize, hex"");

        uint256 liquidatorNetWorthAfter = netWorth(LIQUIDATOR);

        uint256 expectedRepaid =
            toSeize.mulWadUp(collateralOracle.price()).divWadUp(incentive).divWadUp(borrowableOracle.price());
        uint256 expectedNetWorthAfter = liquidatorNetWorthBefore + toSeize.mulWadDown(collateralOracle.price())
            - expectedRepaid.mulWadDown(borrowableOracle.price());
        assertEq(liquidatorNetWorthAfter, expectedNetWorthAfter, "LIQUIDATOR net worth");
        assertEq(borrowBalance(BORROWER), 0, "BORROWER balance");
        assertEq(blue.collateral(id, BORROWER), 0, "BORROWER collateral");
        uint256 expectedBadDebt = amountBorrowed - expectedRepaid;
        assertGt(expectedBadDebt, 0, "bad debt");
        assertApproxEqAbs(supplyBalance(address(this)), amountLent - expectedBadDebt, 10, "lender supply balance");
        assertApproxEqAbs(blue.totalBorrow(id), 0, 10, "total borrow");
    }

    function testTwoUsersSupply(uint256 firstAmount, uint256 secondAmount) public {
        firstAmount = bound(firstAmount, 1, 2 ** 64);
        secondAmount = bound(secondAmount, 1, 2 ** 64);

        borrowableAsset.setBalance(address(this), firstAmount);
        blue.supply(market, firstAmount, address(this), hex"");

        borrowableAsset.setBalance(BORROWER, secondAmount);
        vm.prank(BORROWER);
        blue.supply(market, secondAmount, BORROWER, hex"");

        assertApproxEqAbs(supplyBalance(address(this)), firstAmount, 100, "same balance first user");
        assertEq(
            blue.supplyShare(id, address(this)), firstAmount * SharesMath.VIRTUAL_SHARES, "expected shares first user"
        );
        assertApproxEqAbs(supplyBalance(BORROWER), secondAmount, 100, "same balance second user");
        assertApproxEqAbs(
            blue.supplyShare(id, BORROWER), secondAmount * SharesMath.VIRTUAL_SHARES, 100, "expected shares second user"
        );
    }

    function testUnknownMarket(Market memory marketFuzz) public {
        vm.assume(neq(marketFuzz, market));

        vm.expectRevert("unknown market");
        blue.supply(marketFuzz, 1, address(this), hex"");

        vm.expectRevert("unknown market");
        blue.withdraw(marketFuzz, 1, address(this), address(this));

        vm.expectRevert("unknown market");
        blue.borrow(marketFuzz, 1, address(this), address(this));

        vm.expectRevert("unknown market");
        blue.repay(marketFuzz, 1, address(this), hex"");

        vm.expectRevert("unknown market");
        blue.supplyCollateral(marketFuzz, 1, address(this), hex"");

        vm.expectRevert("unknown market");
        blue.withdrawCollateral(marketFuzz, 1, address(this), address(this));

        vm.expectRevert("unknown market");
        blue.liquidate(marketFuzz, address(0), 1, hex"");
    }

    function testAmountZero() public {
        vm.expectRevert("zero amount");
        blue.supply(market, 0, address(this), hex"");

        vm.expectRevert("zero amount");
        blue.withdraw(market, 0, address(this), address(this));

        vm.expectRevert("zero amount");
        blue.borrow(market, 0, address(this), address(this));

        vm.expectRevert("zero amount");
        blue.repay(market, 0, address(this), hex"");

        vm.expectRevert("zero amount");
        blue.supplyCollateral(market, 0, address(this), hex"");

        vm.expectRevert("zero amount");
        blue.withdrawCollateral(market, 0, address(this), address(this));

        vm.expectRevert("zero amount");
        blue.liquidate(market, address(0), 0, hex"");
    }

    function testEmptyMarket(uint256 amount) public {
        amount = bound(amount, 1, type(uint256).max / SharesMath.VIRTUAL_SHARES);

        vm.expectRevert(stdError.arithmeticError);
        blue.withdraw(market, amount, address(this), address(this));

        vm.expectRevert(stdError.arithmeticError);
        blue.repay(market, amount, address(this), hex"");

        vm.expectRevert(stdError.arithmeticError);
        blue.withdrawCollateral(market, amount, address(this), address(this));
    }

    function testSetApproval(address manager, bool isAllowed) public {
        blue.setApproval(manager, isAllowed);
        assertEq(blue.isApproved(address(this), manager), isAllowed);
    }

    function testNotApproved(address attacker) public {
        vm.assume(attacker != address(this));

        vm.startPrank(attacker);

        vm.expectRevert("not approved");
        blue.withdraw(market, 1, address(this), address(this));
        vm.expectRevert("not approved");
        blue.withdrawCollateral(market, 1, address(this), address(this));
        vm.expectRevert("not approved");
        blue.borrow(market, 1, address(this), address(this));

        vm.stopPrank();
    }

    function testApproved(address manager) public {
        borrowableAsset.setBalance(address(this), 100 ether);
        collateralAsset.setBalance(address(this), 100 ether);

        blue.supply(market, 100 ether, address(this), hex"");
        blue.supplyCollateral(market, 100 ether, address(this), hex"");

        blue.setApproval(manager, true);

        vm.startPrank(manager);

        blue.withdraw(market, 1 ether, address(this), address(this));
        blue.withdrawCollateral(market, 1 ether, address(this), address(this));
        blue.borrow(market, 1 ether, address(this), address(this));

        vm.stopPrank();
    }

    function testFlashLoan(uint256 amount) public {
        amount = bound(amount, 1, 2 ** 64);

        borrowableAsset.setBalance(address(this), amount);
        blue.supply(market, amount, address(this), hex"");

        blue.flashLoan(flashBorrower, address(borrowableAsset), amount, bytes(""));

        assertEq(borrowableAsset.balanceOf(address(blue)), amount, "balanceOf");
    }

    function testExtsLoad(uint256 slot, bytes32 value0) public {
        bytes32[] memory slots = new bytes32[](2);
        slots[0] = bytes32(slot);
        slots[1] = bytes32(slot / 2);

        bytes32 value1 = keccak256(abi.encode(value0));
        vm.store(address(blue), slots[0], value0);
        vm.store(address(blue), slots[1], value1);

        bytes32[] memory values = blue.extsload(slots);

        assertEq(values.length, 2, "values.length");
        assertEq(values[0], slot > 0 ? value0 : value1, "value0");
        assertEq(values[1], value1, "value1");
    }

    function testSupplyCallback(uint256 amount) public {
        amount = bound(amount, 1, 2 ** 64);
        borrowableAsset.setBalance(address(this), amount);
        borrowableAsset.approve(address(blue), 0);

        vm.expectRevert();
        blue.supply(market, amount, address(this), hex"");
        blue.supply(market, amount, address(this), abi.encode(this.testSupplyCallback.selector, hex""));
    }

    function testSupplyCollateralCallback(uint256 amount) public {
        amount = bound(amount, 1, 2 ** 64);
        collateralAsset.setBalance(address(this), amount);
        collateralAsset.approve(address(blue), 0);

        vm.expectRevert();
        blue.supplyCollateral(market, amount, address(this), hex"");
        blue.supplyCollateral(
            market, amount, address(this), abi.encode(this.testSupplyCollateralCallback.selector, hex"")
        );
    }

    function testRepayCallback(uint256 amount) public {
        amount = bound(amount, 1, 2 ** 64);
        borrowableAsset.setBalance(address(this), amount);
        blue.supply(market, amount, address(this), hex"");
        blue.borrow(market, amount, address(this));

        borrowableAsset.approve(address(blue), 0);

        vm.expectRevert();
        blue.repay(market, amount, address(this), hex"");
        blue.repay(market, amount, address(this), abi.encode(this.testRepayCallback.selector, hex""));
    }

    function testLiquidateCallback(uint256 amount) public {
        amount = bound(amount, 10, 2 ** 64);
        borrowableOracle.setPrice(1e18);
        borrowableAsset.setBalance(address(this), amount);
        collateralAsset.setBalance(address(this), amount);
        blue.supply(market, amount, address(this), hex"");
        blue.supplyCollateral(market, amount, address(this), hex"");
        blue.borrow(market, amount.mulWadDown(LLTV), address(this));

        borrowableOracle.setPrice(1.01e18);

        uint256 toSeize = amount.mulWadDown(LLTV);

        borrowableAsset.setBalance(address(this), toSeize);
        borrowableAsset.approve(address(blue), 0);
        vm.expectRevert();
        blue.liquidate(market, address(this), toSeize, hex"");
        blue.liquidate(market, address(this), toSeize, abi.encode(this.testLiquidateCallback.selector, hex""));
    }

    function testFlashActions(uint256 amount) public {
        amount = bound(amount, 10, 2 ** 64);
        borrowableOracle.setPrice(1e18);
        uint256 toBorrow = amount.mulWadDown(LLTV);

        borrowableAsset.setBalance(address(this), 2 * toBorrow);
        blue.supply(market, toBorrow, address(this), hex"");

        blue.supplyCollateral(
            market, amount, address(this), abi.encode(this.testFlashActions.selector, abi.encode(toBorrow))
        );
        assertGt(blue.borrowShare(market.id(), address(this)), 0, "no borrow");

        blue.repay(market, toBorrow, address(this), abi.encode(this.testFlashActions.selector, abi.encode(amount)));
        assertEq(blue.collateral(market.id(), address(this)), 0, "no withdraw collateral");
    }

    function onBlueSupply(uint256 amount, bytes memory data) external {
        require(msg.sender == address(blue));
        bytes4 selector;
        (selector, data) = abi.decode(data, (bytes4, bytes));
        if (selector == this.testSupplyCallback.selector) {
            borrowableAsset.approve(address(blue), amount);
        }
    }

    function onBlueSupplyCollateral(uint256 amount, bytes memory data) external {
        require(msg.sender == address(blue));
        bytes4 selector;
        (selector, data) = abi.decode(data, (bytes4, bytes));
        if (selector == this.testSupplyCollateralCallback.selector) {
            collateralAsset.approve(address(blue), amount);
        } else if (selector == this.testFlashActions.selector) {
            uint256 toBorrow = abi.decode(data, (uint256));
            collateralAsset.setBalance(address(this), amount);
            borrowableAsset.setBalance(address(this), toBorrow);
            blue.borrow(market, toBorrow, address(this));
        }
    }

    function onBlueRepay(uint256 amount, bytes memory data) external {
        require(msg.sender == address(blue));
        bytes4 selector;
        (selector, data) = abi.decode(data, (bytes4, bytes));
        if (selector == this.testRepayCallback.selector) {
            borrowableAsset.approve(address(blue), amount);
        } else if (selector == this.testFlashActions.selector) {
            uint256 toWithdraw = abi.decode(data, (uint256));
            blue.withdrawCollateral(market, toWithdraw, address(this));
        }
    }

    function onBlueLiquidate(uint256, uint256 repaid, bytes memory data) external {
        require(msg.sender == address(blue));
        bytes4 selector;
        (selector, data) = abi.decode(data, (bytes4, bytes));
        if (selector == this.testLiquidateCallback.selector) {
            borrowableAsset.approve(address(blue), repaid);
        }
    }
}

function neq(Market memory a, Market memory b) pure returns (bool) {
    return a.borrowableAsset != b.borrowableAsset || a.collateralAsset != b.collateralAsset
        || a.borrowableOracle != b.borrowableOracle || a.collateralOracle != b.collateralOracle || a.lltv != b.lltv
        || a.irm != b.irm;
}<|MERGE_RESOLUTION|>--- conflicted
+++ resolved
@@ -280,13 +280,8 @@
         vm.warp(block.timestamp + timeElapsed);
 
         collateralAsset.setBalance(address(this), 1);
-<<<<<<< HEAD
-        blue.supplyCollateral(market, 1, address(this));
+        blue.supplyCollateral(market, 1, address(this), hex"");
         blue.withdrawCollateral(market, 1, address(this), address(this));
-=======
-        blue.supplyCollateral(market, 1, address(this), hex"");
-        blue.withdrawCollateral(market, 1, address(this));
->>>>>>> 4a860dc4
 
         uint256 totalSupplyAfter = blue.totalSupply(id);
         vm.assume(totalSupplyAfter > totalSupplyBefore);
@@ -347,7 +342,7 @@
         amountBorrowed = bound(amountBorrowed, 1, amountLent);
 
         borrowableAsset.setBalance(address(this), amountLent);
-        blue.supply(market, amountLent, address(this));
+        blue.supply(market, amountLent, address(this), hex"");
 
         vm.prank(BORROWER);
         blue.borrow(market, amountBorrowed, BORROWER, receiver);
@@ -399,7 +394,7 @@
         amountWithdrawn = bound(amountWithdrawn, 1, amountLent);
 
         borrowableAsset.setBalance(address(this), amountLent);
-        blue.supply(market, amountLent, address(this));
+        blue.supply(market, amountLent, address(this), hex"");
         blue.withdraw(market, amountWithdrawn, address(this), receiver);
 
         assertApproxEqAbs(
@@ -455,13 +450,8 @@
         blue.supply(market, amountLent, address(this), hex"");
 
         vm.startPrank(BORROWER);
-<<<<<<< HEAD
         blue.borrow(market, amountBorrowed, BORROWER, BORROWER);
-        blue.repay(market, amountRepaid, BORROWER);
-=======
-        blue.borrow(market, amountBorrowed, BORROWER);
         blue.repay(market, amountRepaid, BORROWER, hex"");
->>>>>>> 4a860dc4
         vm.stopPrank();
 
         assertApproxEqAbs(
@@ -539,7 +529,7 @@
         amountWithdrawn = bound(amountWithdrawn, 1, amountDeposited);
 
         collateralAsset.setBalance(address(this), amountDeposited);
-        blue.supplyCollateral(market, amountDeposited, address(this));
+        blue.supplyCollateral(market, amountDeposited, address(this), hex"");
         blue.withdrawCollateral(market, amountWithdrawn, address(this), receiver);
 
         assertEq(blue.collateral(id, address(this)), amountDeposited - amountWithdrawn, "this collateral");
@@ -567,13 +557,8 @@
 
         // Borrow
         vm.startPrank(BORROWER);
-<<<<<<< HEAD
-        blue.supplyCollateral(market, amountCollateral, BORROWER);
+        blue.supplyCollateral(market, amountCollateral, BORROWER, hex"");
         blue.borrow(market, amountBorrowed, BORROWER, BORROWER);
-=======
-        blue.supplyCollateral(market, amountCollateral, BORROWER, hex"");
-        blue.borrow(market, amountBorrowed, BORROWER);
->>>>>>> 4a860dc4
         vm.stopPrank();
 
         // Price change
@@ -616,13 +601,8 @@
 
         // Borrow
         vm.startPrank(BORROWER);
-<<<<<<< HEAD
-        blue.supplyCollateral(market, amountCollateral, BORROWER);
+        blue.supplyCollateral(market, amountCollateral, BORROWER, hex"");
         blue.borrow(market, amountBorrowed, BORROWER, BORROWER);
-=======
-        blue.supplyCollateral(market, amountCollateral, BORROWER, hex"");
-        blue.borrow(market, amountBorrowed, BORROWER);
->>>>>>> 4a860dc4
         vm.stopPrank();
 
         // Price change
@@ -822,7 +802,7 @@
         amount = bound(amount, 1, 2 ** 64);
         borrowableAsset.setBalance(address(this), amount);
         blue.supply(market, amount, address(this), hex"");
-        blue.borrow(market, amount, address(this));
+        blue.borrow(market, amount, address(this), address(this));
 
         borrowableAsset.approve(address(blue), 0);
 
@@ -838,7 +818,7 @@
         collateralAsset.setBalance(address(this), amount);
         blue.supply(market, amount, address(this), hex"");
         blue.supplyCollateral(market, amount, address(this), hex"");
-        blue.borrow(market, amount.mulWadDown(LLTV), address(this));
+        blue.borrow(market, amount.mulWadDown(LLTV), address(this), address(this));
 
         borrowableOracle.setPrice(1.01e18);
 
@@ -887,7 +867,7 @@
             uint256 toBorrow = abi.decode(data, (uint256));
             collateralAsset.setBalance(address(this), amount);
             borrowableAsset.setBalance(address(this), toBorrow);
-            blue.borrow(market, toBorrow, address(this));
+            blue.borrow(market, toBorrow, address(this), address(this));
         }
     }
 
@@ -899,7 +879,7 @@
             borrowableAsset.approve(address(blue), amount);
         } else if (selector == this.testFlashActions.selector) {
             uint256 toWithdraw = abi.decode(data, (uint256));
-            blue.withdrawCollateral(market, toWithdraw, address(this));
+            blue.withdrawCollateral(market, toWithdraw, address(this), address(this));
         }
     }
 

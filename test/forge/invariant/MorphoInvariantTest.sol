--- conflicted
+++ resolved
@@ -384,19 +384,14 @@
     }
 
     function invariantMorphoBalance() public {
-<<<<<<< HEAD
         for (uint256 i; i < allMarketParams.length; ++i) {
             MarketParams memory _marketParams = allMarketParams[i];
             Id _id = _marketParams.id();
 
             assertGe(
-                borrowableToken.balanceOf(address(morpho)) + morpho.totalBorrowAssets(_id),
-                morpho.totalSupplyAssets(_id)
+                loanToken.balanceOf(address(morpho)) + morpho.totalBorrowAssets(_id), morpho.totalSupplyAssets(_id)
             );
         }
-=======
-        assertGe(loanToken.balanceOf(address(morpho)), morpho.totalSupplyAssets(id) - morpho.totalBorrowAssets(id));
->>>>>>> 5de3552d
     }
 
     function invariantBadDebt() public {

--- conflicted
+++ resolved
@@ -27,17 +27,17 @@
         borrowableToken.setBalance(address(this), amountSupplied);
         morpho.supply(marketParams, amountSupplied, 0, address(this), hex"");
 
-<<<<<<< HEAD
-        uint256 collateralPrice = oracle.price();
-        collateralToken.setBalance(BORROWER, amountBorrowed.wDivUp(LLTV).mulDivUp(ORACLE_PRICE_SCALE, collateralPrice));
-=======
         uint256 collateralPrice = IOracle(marketParams.oracle).price();
-        collateralToken.setBalance(BORROWER, amountBorrowed.wDivUp(lltv).mulDivUp(ORACLE_PRICE_SCALE, collateralPrice));
->>>>>>> 7d60ca06
+        collateralToken.setBalance(
+            BORROWER, amountBorrowed.wDivUp(marketParams.lltv).mulDivUp(ORACLE_PRICE_SCALE, collateralPrice)
+        );
 
         vm.startPrank(BORROWER);
         morpho.supplyCollateral(
-            marketParams, amountBorrowed.wDivUp(lltv).mulDivUp(ORACLE_PRICE_SCALE, collateralPrice), BORROWER, hex""
+            marketParams,
+            amountBorrowed.wDivUp(marketParams.lltv).mulDivUp(ORACLE_PRICE_SCALE, collateralPrice),
+            BORROWER,
+            hex""
         );
         morpho.borrow(marketParams, amountBorrowed, 0, BORROWER, BORROWER);
         vm.stopPrank();
@@ -67,7 +67,7 @@
         slots[5] = MorphoStorageLib.marketTotalBorrowAssetsAndSharesSlot(id);
         slots[6] = MorphoStorageLib.marketLastUpdateAndFeeSlot(id);
         slots[7] = MorphoStorageLib.isIrmEnabledSlot(address(irm));
-        slots[8] = MorphoStorageLib.isLltvEnabledSlot(lltv);
+        slots[8] = MorphoStorageLib.isLltvEnabledSlot(marketParams.lltv);
         slots[9] = MorphoStorageLib.isAuthorizedSlot(authorizer, BORROWER);
         slots[10] = MorphoStorageLib.nonceSlot(authorizer);
         slots[11] = MorphoStorageLib.idToBorrowableTokenSlot(id);
@@ -90,7 +90,7 @@
         assertEq(uint128(uint256(values[6])), morpho.lastUpdate(id));
         assertEq(uint256(values[6] >> 128), morpho.fee(id));
         assertEq(abi.decode(abi.encode(values[7]), (bool)), morpho.isIrmEnabled(address(irm)));
-        assertEq(abi.decode(abi.encode(values[8]), (bool)), morpho.isLltvEnabled(lltv));
+        assertEq(abi.decode(abi.encode(values[8]), (bool)), morpho.isLltvEnabled(marketParams.lltv));
         assertEq(abi.decode(abi.encode(values[9]), (bool)), morpho.isAuthorized(authorizer, BORROWER));
         assertEq(uint256(values[10]), morpho.nonce(authorizer));
 

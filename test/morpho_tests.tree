.
└── setOwner(address newOwner) external
    ├── when msg.sender not owner
    │   └── revert with NOT_OWNER
    └── when msg.sender is owner
        ├── it should set owner to newOwner
        └── it should emit SetOwner(newOwner)
.
└── enableIrm(address irm) external
    ├── when msg.sender not owner
    │   └── revert with NOT_OWNER
    └── when msg.sender is owner
        ├── it should set isIrmEnabled[irm] to true
        └── it should emit EnableIrm(irm)
.
└── enableLltv(uint256 lltv) external
    ├── when msg.sender not owner
    │   └── revert with NOT_OWNER
    └── when msg.sender is owner
        ├── when lltv >= WAD
        │   └── revert with LLTV_TOO_HIGH
        └── when lltv < WAD
            ├── it should set isLltvEnabled[lltv] to true
            └── it should emit EnableLltv(lltv)
.
└── setFee(Market memory market, uint256 newFee) external
    ├── when msg.sender not owner
    │   └── revert with NOT_OWNER
    └── when msg.sender is owner
        ├── when market is not created
        │   └── revert with MARKET_NOT_CREATED
        └── when market is created
            ├── when newFee > MAX_FEE
            │   └── revert with MAX_FEE_EXCEEDED
            └── when newFee <= MAX_FEE
                ├── it should accrue the interests
                ├── it should set fee[market.id] to newFee
                └── it should emit SetFee(market.id, newFee)
.
└── setFeeRecipient(address recipient) external
    ├── when msg.sender not owner
    │   └── revert with NOT_OWNER
    └── when msg.sender is owner
        ├── it should set feeRecipient to recipient
        └── it should emit SetFeeRecipient(recipient)
.
└── createMarket(Market memory market) external
    ├── when irm is not enabled
    │   └── revert with IRM_NOT_ENABLED
    └── when irm is enabled
        ├── when market.lltv is not enabled
        │   └── revert with LLTV_NOT_ENABLED
        └── when market.lltv is enabled
            ├── when market is already created
            │   └── revert with MARKET_CREATED
            └── when market is not already created
                ├── it should set lastUpdate[market.id] to block.timestamp
                └── it should emit CreateMarket(market.id, market)
.
└── supply(Market memory market, uint256 assets, uint256 shares, address onBehalf, bytes calldata data) external
    ├── when market is not created
    │   └── revert with MARKET_NOT_CREATED
    └── when market is created
        ├── when both assets and shares are null or both assets and shares are not null
        │   └─  revert with INCONSISTENT_INPUT
        └── when one of assets or shares is null and one of assets or shares is not null
            ├── when onBehalf is the zero address
            │   └── revert with ZERO_ADDRESS
            └── when onBehalf is not the zero address
                ├── it should accrue the interests
                ├── when assets is not zero
                │   └── it should set shares to assets.toSharesUp(totalSupply[market.id], totalSupplyShares[market.id])
                ├── when assets is zero
                │   └── it should set assets to shares.toAssetsDown(totalSupply[id], totalSupplyShares[id])
                ├── it should add shares to supplyShares[market.id][onBehalf] 
                ├── it should add shares to totalSupplyShares[market.id]
                ├── it should add assets to totalSupply[market.id]
                ├── it should emit Supply(market.id, msg.sender, onBehalf, assets, shares)
                ├── if data.length > 0
                │   └── it should call sender's onMorphoSupply callback
                ├── it should transfer assets of the borrowable asset from the sender to Morpho
                └── it should return the assets and the shares supplied
.
└── withdraw(Market memory market, uint256 assets, uint256 shares, address onBehalf, address receiver) external
    ├── when market is not created
    │   └── revert with MARKET_NOT_CREATED
    └── when market is created
        ├── when both assets and shares are null or both assets and shares are not null
        │   └─  revert with INCONSISTENT_INPUT
        └── when one of assets or shares is null and one of assets or shares is not null
            ├── when receiver is the zero address
            │   └── revert with ZERO_ADDRESS
            └── when receiver is not the zero address
                ├── when not sender and not approved
                │   └── revert with UNAUTHORIZED
                └── when sender or approved
                    ├── it should accrue the interests
                    ├── when assets is not zero
                    │   └── it should set shares to assets.toSharesUp(totalSupply[market.id], totalSupplyShares[market.id])
                    ├── when assets is zero
                    │   └── it should set assets to shares.toAssetsDown(totalSupply[id], totalSupplyShares[id])
                    ├── it should remove shares from supplyShares[market.id][onBehalf] 
                    ├── it should remove shares from totalSupplyShares[market.id]
                    ├── it should remove assets from totalSupply[market.id]
                    ├── it should emit Withdraw(market.id, msg.sender, onBehalf, receiver, assets, shares)
                    ├── it should transfer assets of the borrowable asset to the receiver
                    ├── when totalBorrow[market.id] > totalSupply[market.id]
                    │   └── revert with INSUFFICIENT_LIQUIDITY
                    └── when totalBorrow[market.id] <= totalSupply[market.id]
                        └── it should return the assets and the shares withdrawn
.
└── borrow(Market memory market, uint256 assets, uint256 shares, address onBehalf, address receiver) external
    ├── when market is not created
    │   └── revert with MARKET_NOT_CREATED
    └── when market is created
        ├── when both assets and shares are null or both assets and shares are not null
        │   └─  revert with INCONSISTENT_INPUT
        └── when one of assets or shares is null and one of assets or shares is not null
            ├── when receiver is the zero address
            │   └── revert with ZERO_ADDRESS
            └── when receiver is not the zero address
                ├── when not sender and not approved
                │   └── revert with UNAUTHORIZED
                └── when sender or approved
                    ├── it should accrue the interests
                    ├── when assets is not zero
                    │   └── it should set shares to assets.toSharesUp(totalSupply[market.id], totalSupplyShares[market.id])
                    ├── when assets is zero
                    │   └── it should set assets to shares.toAssetsDown(totalSupply[id], totalSupplyShares[id])
                    ├── it should add shares to borrowShares[market.id][onBehalf] 
                    ├── it should add shares to totalBorrowShares[market.id]
                    ├── it should add assets to totalBorrow[market.id]
                    ├── it should emit Borrow(market.id, msg.sender, onBehalf, receiver, assets, shares)
                    ├── it should transfer assets of the borrowable asset to the receiver
                    ├── when position is not healthy
                    │   └── revert with INSUFFICIENT_COLLATERAL
                    └── when position is healthy
                        ├── when totalBorrow[market.id] > totalSupply[market.id]
                        │   └── revert with INSUFFICIENT_LIQUIDITY
                        └── when totalBorrow[market.id] <= totalSupply[market.id]  
                            └── it should return the assets and the shares borrowed
                        
.
└── repay(Market memory market, uint256 assets, uint256 shares, address onBehalf, bytes calldata data) external
    ├── when market is not created
    │   └── revert with MARKET_NOT_CREATED
    └── when market is created
        ├── when both assets and shares are null or both assets and shares are not null
        │   └─  revert with INCONSISTENT_INPUT
        └── when one of assets or shares is null and one of assets or shares is not null
            ├── when onBehalf is the zero address
            │   └── revert with ZERO_ADDRESS
            └── when onBehalf is not the zero address
                ├── it should accrue the interests
                ├── when assets is not zero
                │   └── it should set shares to assets.toSharesUp(totalSupply[market.id], totalSupplyShares[market.id])
                ├── when assets is zero
                │   └── it should set assets to shares.toAssetsDown(totalSupply[id], totalSupplyShares[id])
                ├── it should remove shares from borrowShares[market.id][onBehalf]
                ├── it should remove shares from totalBorrowShares[market.id]
                ├── it should remove assets from totalBorrow[market.id]
                ├── it should emit Repay(market.id, msg.sender, onBehalf, assets, shares)
                ├── if data.length > 0
                │   └── it should call sender's onMorphoRepay callback
                ├── it should transfer assets of the borrowable asset from the sender to Morpho
                └── it should return the assets and the shares repaid
.
└── supplyCollateral(Market memory market, uint256 assets, address onBehalf, bytes calldata data) external
    ├── when market is not created
    │   └── revert with MARKET_NOT_CREATED
    └── when market is created
        ├── when the assets to supply is zero
        │   └── revert with ZERO_ASSETS
        └── when the assets to supply is not zero
            ├── when onBehalf is the zero address
            │   └── revert with ZERO_ADDRESS
            └── when onBehalf is not the zero address
                ├── it should add assets to collateral[market.id][onBehalf]
                ├── it should emit SupplyCollateral(market.id, msg.sender, onBehalf, assets)
                ├── if data.length > 0
                │   └── it should call sender's onMorphoSupplyCollateral callback
                └── it should transfer assets of the collateral asset from the sender to Morpho
.
└── withdrawCollateral(Market memory market, uint256 assets, address onBehalf, address receiver) external
    ├── when market is not created
    │   └── revert with MARKET_NOT_CREATED
    └── when market is created
        ├── when the assets to withdraw is zero
        │   └── revert with ZERO_ASSETS
        └── when the assets to withdraw is not zero
            ├── when receiver is the zero address
            │   └── revert with ZERO_ADDRESS
            └── when receiver is not the zero address
                ├── when not sender and not approved
                │   └── revert with MANAGER_NOT_APPROVED
                └── when sender or approved
                    ├── it should accrue the interests
                    ├── it should remove assets from collateral[market.id][onBehalf]
                    ├── it should emit WithdrawCollateral(market.id, msg.sender, onBehalf, receiver, assets)
                    ├── it should transfer assets of the collateral asset to the receiver
                    └── when position is not healthy
                        └── revert with INSUFFICIENT_COLLATERAL
.
└── liquidate(Market memory market, address borrower, uint256 seized, bytes calldata data) external
    ├── when market is not created
    │   └── revert with MARKET_NOT_CREATED
    └── when market is created
        ├── when the assets to seized is zero
        │   └── revert with ZERO_ASSETS
        └── when the assets to seized is not zero
            ├── it should accrue the interests
            ├── when position is healthy
            │   └── revert with HEALTHY_POSITION
            └── when the position is not healthy
                ├── it should compute repaid = seized.mulDivUp(collateralPrice, ORACLE_PRICE_SCALE).wDivUp(incentive)
                ├── it should compute repaidShares = repaid.toSharesDown(totalBorrow[market.id], totalBorrowShares[market.id]);
                ├── it should remove repaidShares from borrowShares[market.id][borrower]
                ├── it should remove repaidShares from totalBorrowShares[market.id]
                ├── it should remove repaid from totalBorrow[market.id]
                ├── it should remove seized from collateral[market.id][borrower]
                ├── if after the liquidation the borrower's collateral is 0
                │   └── it should realize bad debt
                │       ├── it should compute badDebt = borrowShares[market.id][borrower].toAssetsUp(totalBorrow[market.id], totalBorrowShares[market.id])
                │       ├── it should remove badDebt from totalSupply[market.id]
                │       ├── it should remove badDebt from totalBorrow[market.id]
                │       ├── it should remove borrowShares[market.id][borrower] from totalBorrowShares[market.id]
                │       └── it should set borrowShares[market.id][borrower] to 0
                ├── it should transfer seized of collateral asset to the sender
                ├── it should emit Liquidate(market.id, msg.sender, borrower, repaid, repaidShares, seized, badDebtShares)
                ├── if data.length > 0
                │   └── it should call sender's onMorphoLiquidate callback
                └── it should transfer repaid of borrowable asset from the sender the Morpho
.
└── flashLoan(address token, uint256 assets, bytes calldata data) external
    ├── it should transfer assets of token from Morpho to the sender
    ├── it should call sender's onMorphoFlashLoan callback
    ├── it should emit FlashLoan(msg.sender, token, assets)
    └── it should transfer assets of token from the sender to Morpho
.
└── setAuthorizationWithSig(Authorization memory authorization, Signature calldata signature) external
    ├── when block.timestamp >= authorization.deadline
    │   └── revert with SIGNATURE_EXPIRED
    └── when block.timestamp < deadline
<<<<<<< HEAD
        ├── when the signature is invalid or not signed by the authorizer
        │   └── revert with INVALID_SIGNATURE
        └── when the signature is valid and signed by the authorizer
            ├── when authorization.nonce != nonce[authorization.authorizer]++
            │   └── revert with INVALID_NONCE
            └── when authorization.nonce == nonce[authorization.authorizer]++
                ├── it should increment the authorizer's nonce
                ├── it should emit IncrementNonce(msg.sender, authorizer, usedNonce)
                ├── it should set isAuthorized[authorizer][authorized] to newIsAuthorized
                └── it should emit SetAuthorization(msg.sender, authorizer, authorized, newIsAuthorized)
=======
        ├── when authorization.nonce != nonce[authorization.authorizer]
        │   └── revert with INVALID_NONCE
        └── when authorization.nonce == nonce[authorization.authorizer]
            ├── when the signature is invalid or not signed by authorization.authorizer
            │   └── revert with INVALID_SIGNATURE
            └── when the signature is valid and signed by authorization.authorizer
                ├── it should increment authorization.authorizer's nonce
                ├── it should emit IncrementNonce(msg.sender, authorization.authorizer, authorization.nonce)
                ├── it should set isAuthorized[authorization.authorizer][authorization.authorized] to authorization.isAuthorized
                └── it should emit SetAuthorization(msg.sender, authorization.authorizer, authorization.authorized, authorization.isAuthorized)
>>>>>>> c81d5a9b
.
└── setAuthorization(address authorized, bool newIsAuthorized) external
    ├── should set isApproved[msg.sender][authorized] to newIsAuthorized
    └── it should emit SetAuthorization(msg.sender, msg.sender, authorized, newIsAuthorized)
.
└── accrueInterests(Market memory market) external
    ├── when market is not created
    │   └── revert with MARKET_NOT_CREATED
    └── when market is created
        └── it should accrue the interests
.
└── _accrueInterests(Market memory market, Id id) internal
    └── when interests not already accrued in the block
        ├── it should set lastUpdate to block.timestamp
        └── when marketTotalBorrow is not 0
            ├── it should compute accruedInterests = marketTotalBorrow.wMulDown(borrowRate.wTaylorCompounded(elapsed))
            ├── it should add accruedInterests to totalBorrow
            ├── it should add accruedInterests to totalSupply
            └── when fee[id] != 0
            │   ├── it should add accruedInterests.wMulDown(fee[id]) to feeAmount
            │   ├── it should add feeAmount.mulDivDown(totalSupplyShares[id], totalSupply[id] - feeAmount) to supplyShares[id][feeRecipient]
            │   └── it should add feeAmount.mulDivDown(totalSupplyShares[id], totalSupply[id] - feeAmount) to totalSupplyShares[id]
            └── it should emit AccrueInterests(id, borrowRate, accruedInterests, feeShares)
.
└── _isHealthy(Market memory market, Id id, address user, uint256 collateralPrice) internal
    ├── it should compute borrowed = borrowShares[id][user].toAssetsUp(totalBorrow[id], totalBorrowShares[id])
    ├── it should compute maxBorrow = collateral[id][user].mulDivDown(collateralPrice, ORACLE_PRICE_SCALE).wMulDown(market.lltv)
    └── it should return maxBorrow >= borrowed
.
└── liquidationIncentiveFactor(uint256 lltv) internal
    └── it should return min(MAX_LIQUIDATION_INCENTIVE_FACTOR, WAD.wDivDown(WAD - LIQUIDATION_CURSOR.wMulDown(WAD - lltv)))<|MERGE_RESOLUTION|>--- conflicted
+++ resolved
@@ -55,6 +55,7 @@
             │   └── revert with MARKET_CREATED
             └── when market is not already created
                 ├── it should set lastUpdate[market.id] to block.timestamp
+                ├── it should set idToMarket[id] to market
                 └── it should emit CreateMarket(market.id, market)
 .
 └── supply(Market memory market, uint256 assets, uint256 shares, address onBehalf, bytes calldata data) external
@@ -241,18 +242,6 @@
     ├── when block.timestamp >= authorization.deadline
     │   └── revert with SIGNATURE_EXPIRED
     └── when block.timestamp < deadline
-<<<<<<< HEAD
-        ├── when the signature is invalid or not signed by the authorizer
-        │   └── revert with INVALID_SIGNATURE
-        └── when the signature is valid and signed by the authorizer
-            ├── when authorization.nonce != nonce[authorization.authorizer]++
-            │   └── revert with INVALID_NONCE
-            └── when authorization.nonce == nonce[authorization.authorizer]++
-                ├── it should increment the authorizer's nonce
-                ├── it should emit IncrementNonce(msg.sender, authorizer, usedNonce)
-                ├── it should set isAuthorized[authorizer][authorized] to newIsAuthorized
-                └── it should emit SetAuthorization(msg.sender, authorizer, authorized, newIsAuthorized)
-=======
         ├── when authorization.nonce != nonce[authorization.authorizer]
         │   └── revert with INVALID_NONCE
         └── when authorization.nonce == nonce[authorization.authorizer]
@@ -263,7 +252,6 @@
                 ├── it should emit IncrementNonce(msg.sender, authorization.authorizer, authorization.nonce)
                 ├── it should set isAuthorized[authorization.authorizer][authorization.authorized] to authorization.isAuthorized
                 └── it should emit SetAuthorization(msg.sender, authorization.authorizer, authorization.authorized, authorization.isAuthorized)
->>>>>>> c81d5a9b
 .
 └── setAuthorization(address authorized, bool newIsAuthorized) external
     ├── should set isApproved[msg.sender][authorized] to newIsAuthorized
